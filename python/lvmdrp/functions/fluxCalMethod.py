--- conflicted
+++ resolved
@@ -8,7 +8,6 @@
 
 
 import os
-import warnings
 # from os import listdir
 # from os.path import isfile, join
 import numpy as np
@@ -1510,11 +1509,7 @@
     :return:
     """
     std_telluric_corrected = std_spec.copy()
-<<<<<<< HEAD
-    warnings.warn("Tellurics correction is not implemented yet. Skipping correction.")
-=======
-    log.warning(f"Tellurics correction is not implemented yet. Skipping correction.")
->>>>>>> 8a2f5c64
+    log.warning("Tellurics correction is not implemented yet. Skipping correction.")
     return std_telluric_corrected
 
     telluric_file = os.path.join(os.getenv("LVMCORE_DIR"), "etc", "skytable.fits")
