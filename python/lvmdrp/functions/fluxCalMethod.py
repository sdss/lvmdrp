# encoding: utf-8
#
# @Author: Alfredo Mejía-Narváez
# @Date: Jan 25, 2023
# @Filename: fluxCalMethod
# @License: BSD 3-Clause
# @Copyright: SDSS-V LVM

# FROM RENBIN'S PAPER (RENBIN+2016) ---------------------------------------------------------------
# TODO: measure the PSF from the guider
#   * stack image guider to obtain the effective PSF for the science frames
#   * fit with a double Gaussian each guiding star with varying A and sigma
#   * pick the sharpest PSF among the N in-focus guiding stars as reference PSF, (p_0) (check that conditions justifying this choice hold for LVM)
#   * choose a effective guiding wavelength (5400 AA)
# TODO: predict wavelength-dependent PSF
#   * seeing as a function of wavelength:
#       p_lambda(r) = p_0 * [r * (lambda/lambda_0)^(1/5)]
#   * interpolate Gunn+2006 to obtain focus offset as a function of wavelength
#   * convolve PSF with a ring kernel (k_[lambda,d](r)) of radii offset*1/n offset*1/N, where f/n is the telescope beam, N is the size of the secondary mirror and d is the distance to the center of the plate
#   * convolve again with a circular step function with radius = radius of the fiber
# TODO: stellar typing
#   * divide the sky-subtracted std stars by the throughput vector (average throughput from tens of previous run)
#   * select fiber with the maximum integrated flux across the wavelength range for each mini-bundle as the reference spectrum
#   * fit a model to each reference spectrum
#   * scale each model spectrum to match the PSF r-band magnitude of individual std stars
# TODO: fitting flux ratios
#   * select fiber with the maximum integrated flux from 3500 to 10500AA
#   * integrate the flux in eight wide wavelength windows
#   * calculate the ratio between each fiber and the reference fiber in each window
#   * run a MCMC to fit for x,y of the star and scaling and rotation of the DAR vector
#   * given a set of the above parameters, compute the expected flux ratios from the PSF model and repeat until minimum chi-square is reached
#   * scale the PSF to smaller and larger sizes and compute the minimum chi-square by fitting a quadratic function, the best fit is found among all the fibers
#   * run the MCMC again using the best PSF
# TODO: deriving throughput loss
#   * compute the fraction of the flux of the PSF that is covered by the fiber as a function of wavelength
#   * compute the expected flux of the star (frac_PSF * model_star)
#   * divide the observed spectra by the expected flux (obs_star / (frac_PSF * model_star))
# -------------------------------------------------------------------------------------------------

# FROM THE CODE BASE (PY3D) -----------------------------------------------------------------------

import os
import numpy as np
from scipy import interpolate
from scipy import stats

from astropy.stats import biweight_location, biweight_scale
from astropy.table import Table

from lvmdrp.core.rss import RSS, loadRSS
from lvmdrp.core.spectrum1d import Spectrum1D
from lvmdrp.core.fluxcal import retrieve_header_stars, filter_channel
from lvmdrp.external import ancillary_func
from lvmdrp.functions import skyMethod
from lvmdrp import log

from lvmdrp.core.plot import plt, create_subplots, save_fig


description = "provides flux calibration tasks"

__all__ = [
    "createSensFunction_drp",
    "createSensFunction2_drp",
    "quickFluxCalibration_drp",
    "correctTelluric_drp",
]


def apply_fluxcal(in_rss: str, out_rss: str, display_plots: bool = False):
    """applies flux calibration to spectrograph-combined data

    Parameters
    ----------
    in_rss : str
        input RSS file
    out_rss : str
        output RSS file
    display_plots : bool, optional

    Returns
    -------
    rss : RSS
        flux-calibrated RSS object
    """
    # read all three channels
    log.info(f"loading RSS file {os.path.basename(in_rss)}")
    rss = loadRSS(in_rss)

    # check for flux calibration data
    if np.isnan(rss._fluxcal.to_pandas().values).all():
        log.warning("no standard star metadata found, skipping flux calibration")
        return rss

    expnum = rss._header["EXPOSURE"]
    camera = rss._header["CCD"]
    channel = camera[0]
    # set masked pixels to NaN
    rss.apply_pixelmask()
    # load fibermap and filter for current spectrograph
    slitmap = rss._slitmap

    # define exposure time factors
    exptimes = np.zeros(len(slitmap))
    exptimes[
        (slitmap["targettype"] == "science") | (slitmap["targettype"] == "SKY")
    ] = rss._header["EXPTIME"]
    for std_hd in rss._fluxcal.colnames:
        exptime = rss._header[f"{std_hd[:-3]}EXP"]
        fiberid = rss._header[f"{std_hd[:-3]}FIB"]
        exptimes[slitmap["orig_ifulabel"] == fiberid] = exptime

    # apply joint sensitivity curve
    fig, ax = create_subplots(to_display=display_plots, figsize=(10, 5))
    fig.suptitle(f"Flux calibration for {expnum = }, {channel = }")
    log.info(f"computing joint sensitivity curve for channel {channel}")
    # calculate exposure time factors
<<<<<<< HEAD
    std_exp = np.asarray([rss._header.get(f"{std_hd[:-3]}EXP", 1.0) for std_hd in rss._fluxcal.colnames])
    weights = std_exp / std_exp.sum()
    # TODO: reject sensitivity curves based on the overall shape by normalizing using a median curve
    # calculate the biweight mean sensitivity
    # sens_ave = np.sum(sens_ave * weights[:,None], axis=1)
    sens_arr = rss._fluxcal.to_pandas().values
=======
    # std_exp = np.asarray([rss._header.get(f"{std_hd[:-3]}EXP", 1.0) for std_hd in rss._fluxcal.colnames])
    # weights = std_exp / std_exp.sum()
    # TODO: reject sensitivity curves based on the overall shape by normalizing using a median curve
    # calculate the biweight mean sensitivity
    sens_arr = rss._fluxcal.to_pandas().values  # * (std_exp / std_exp.sum())[None]
>>>>>>> 47411e24
    sens_ave = biweight_location(sens_arr, axis=1, ignore_nan=True)
    sens_rms = biweight_scale(sens_arr, axis=1, ignore_nan=True)

    # fix all zeros
    if (sens_ave == 0).all() or np.isnan(sens_ave).all():
        log.warning(
            "all sensitivity values are zero or NaN, impossible to flux-calibrate"
        )
        sens_ave = np.ones_like(sens_ave)
        sens_rms = np.zeros_like(sens_rms)
        rss.setHdrValue("FLUXCAL", False, "flux-calibrated?")
    else:
        rss.setHdrValue("FLUXCAL", True, "flux-calibrated?")
        rss.setHdrValue("BUNIT", "ergs/s/cm^2/A", "flux units")

    # update the fluxcal extension
    rss._fluxcal["mean"] = sens_ave
    rss._fluxcal["rms"] = sens_rms

    ax.set_title(f"{channel = }", loc="left")
    for j in range(sens_arr.shape[1]):
        std_hd = rss._fluxcal.colnames[j][:-3]
        std_id = rss._header.get(f"{std_hd}FIB", "unknown")

        ax.plot(rss._wave, sens_arr[:, j], "-", lw=1, label=std_id)
    ax.plot(rss._wave, sens_ave, "-r", lw=2, label="mean")
    ax.set_yscale("log")
    ax.set_xlabel("wavelength (Angstrom)")
    ax.set_ylabel("sensitivity [(ergs/s/cm^2/A) / (e-/s/A)]")
    ax.legend(loc="upper right")
    fig.tight_layout()
    save_fig(
        fig,
        product_path=out_rss,
        to_display=display_plots,
        figure_path="qa",
        label="fluxcal",
    )
    # flux-calibrate and extinction correct data
    # Note that we assume a constant extinction curve here!
    log.info(
        f"Extinction correcting science and sky spectra, curve {os.getenv('LVMCORE_DIR')+'/etc/lco_extinction.txt'}"
    )
    txt = np.genfromtxt(os.getenv("LVMCORE_DIR") + "/etc/lco_extinction.txt")
    lext, ext = txt[:, 0], txt[:, 1]
    ext = np.interp(rss._wave, lext, ext)
    sci_secz = rss._header["TESCIAM"]

    log.info("flux-calibrating data science and sky spectra")

    rss._data *= sens_ave * 10 ** (0.4 * ext * (sci_secz)) / exptimes[:, None]
    rss._error *= sens_ave * 10 ** (0.4 * ext * (sci_secz)) / exptimes[:, None]
    rss._sky *= sens_ave * 10 ** (0.4 * ext * (sci_secz)) / exptimes[:, None]
    rss._sky_error *= sens_ave * 10 ** (0.4 * ext * (sci_secz)) / exptimes[:, None]

    log.info(f"writing output file in {os.path.basename(out_rss)}")
    rss.writeFitsData(out_rss)

    return rss


def fluxcal_Gaia(camera, in_rss, plot=True, GAIA_CACHE_DIR=None):
    """
    Flux calibrate LVM data using the 12 spectra of stars observed through
    the Spec telescope.

    Uses Gaia BP-RP spectra for calibration. To be replaced or extended by using fitted stellar
    atmmospheres.
    """
    GAIA_CACHE_DIR = "./" if GAIA_CACHE_DIR is None else GAIA_CACHE_DIR
    log.info(f"Using Gaia CACHE DIR '{GAIA_CACHE_DIR}'")

    # load input RSS
    log.info(f"loading input RSS file '{os.path.basename(in_rss)}'")
    rss = RSS()
    rss.loadFitsData(in_rss)

    # extract useful metadata
    sci_spec = rss._header["SPEC"]

    # wavelength array
    w = rss._wave

    # load fibermap and filter for current spectrograph
    slitmap = rss._slitmap[rss._slitmap["spectrographid"] == int(camera[1])]

    # define dummy sensitivity array in (ergs/s/cm^2/A) / (e-/s/A)
    colnames = [f"{std_fib[:-3]}SEN" for std_fib in rss._header["STD*FIB"]]
    if len(colnames) == 0:
        NSTD = 15
        colnames = [f"STD{i}SEN" for i in range(1, NSTD + 1)]
    res = Table(
        np.full(w.size, np.nan, dtype=list(zip(colnames, ["f8"] * len(colnames))))
    )
    mean, rms = np.full(w.size, np.nan), np.full(w.size, np.nan)

    # set dummy sensitivity array in RSS object
    rss.set_fluxcal(fluxcal=res)

    # get the list of standards from the header
    try:
        stds = retrieve_header_stars(rss=rss)
    except KeyError:
        log.warning("no standard star metadata found, skipping sensitivity measurement")
        rss.writeFitsData(in_rss)
        return res, mean, rms, rss

    # early stop if not standards exposed in current spectrograph
    if len(stds) == 0:
        log.warning(
            f"no standard star acquired/exposed in spectrograph {sci_spec}, skipping sensitivity measurement"
        )
        rss.writeFitsData(in_rss)
        return res, mean, rms, rss

    # load extinction curve
    # Note that we assume a constant extinction curve here!
    txt = np.genfromtxt(os.getenv("LVMCORE_DIR") + "/etc/lco_extinction.txt")
    lext, ext = txt[:, 0], txt[:, 1]
    ext = np.interp(w, lext, ext)

    if plot:
        plt.subplot
        fig1 = plt.figure(1)
        frame1 = fig1.add_axes((0.1, 0.3, 0.8, 0.6))
        frame1.set_xticklabels([])

    # load the sky masks
    m = skyMethod.get_sky_mask_uves(w, width=3)
    m2 = None
    if camera[0] == "z":
        m2 = skyMethod.get_z_continuum_mask(w)

    # iterate over standard stars, derive sensitivity curve for each
    for s in stds:
        nn, fiber, gaia_id, exptime, secz = s  # unpack standard star tuple

        # find the fiber with our spectrum of that Gaia star, if it is not in the current spectrograph, continue
        select = slitmap["orig_ifulabel"] == fiber
        fibidx = np.where(select)[0]

        log.info(
            f"standard fiber '{fiber}', index '{fibidx}', star '{gaia_id}', exptime '{exptime:.2f}', secz '{secz:.2f}'"
        )

        # load Gaia BP-RP spectrum from cache, or download from webapp
        try:
            gw, gf = ancillary_func.retrive_gaia_star(
                gaia_id, GAIA_CACHE_DIR=GAIA_CACHE_DIR
            )
            stdflux = np.interp(w, gw, gf)  # interpolate to our wavelength grid
        except ancillary_func.GaiaStarNotFound as e:
            log.warning(e)
            continue

        # divide by our exptime for that standard
        spec = rss._data[fibidx[0], :] / exptime

        # interpolate over bright sky lines
        spec = ancillary_func.interpolate_mask(w, spec, m, fill_value="extrapolate")
        if camera[0] == "z":
            spec = ancillary_func.interpolate_mask(
                w, spec, ~m2, fill_value="extrapolate"
            )

        # correct for extinction
        spec *= 10 ** (0.4 * ext * secz)

        # TODO: fit continuum to instrumental std spectrum (stdflux) and normalize
        # TODO: mask telluric absorption lines from stdflux
        # TODO: match gaia spectrum and stdflux against a set of theoretical stellar templates
        # TODO: downgrade best fit template to instrumental LSF and calculate sensitivity curve (after lifting telluric mask)

        # divide to find sensitivity and smooth
        sens = stdflux / spec
        wgood, sgood = filter_channel(w, sens, 2)
        s = interpolate.make_smoothing_spline(wgood, sgood, lam=1e4)
        res[f"STD{nn}SEN"] = s(w).astype(np.float32)

        # caluculate SDSS g band magnitudes for QC
        mAB_std = np.round(ancillary_func.spec_to_LVM_mAB(camera, w, stdflux), 2)
        mAB_obs = np.round(
            ancillary_func.spec_to_LVM_mAB(
                camera, w[np.isfinite(spec)], spec[np.isfinite(spec)]
            ),
            2,
        )
        # update input file header
        label = camera[0].upper()
        rss.setHdrValue(f"STD{nn}{label}AB", mAB_std, f"Gaia AB mag in {label}-band")
        rss.setHdrValue(f"STD{nn}{label}IN", mAB_obs, f"Obs AB mag in {label}-band")
        log.info(
            f"AB mag in LVM_{camera[0]}: Gaia {mAB_std:.2f}, instrumental {mAB_obs:.2f}"
        )

        if plot:
            plt.plot(wgood, sgood, "r.", markersize=4)
            plt.plot(w, res[f"STD{nn}SEN"], linewidth=0.5)
            # plt.ylim(0,0.1e-11)

    rms = biweight_scale(res.to_pandas().values, axis=1, ignore_nan=True)
    mean = biweight_location(res.to_pandas().values, axis=1, ignore_nan=True)

    if plot:
        plt.ylabel("sensitivity [(ergs/s/cm^2/A) / (e-/s/A)]")
        plt.xlabel("wavelength [A]")
        plt.ylim(1e-14, 0.1e-11)
        plt.semilogy()
        fig1.add_axes((0.1, 0.1, 0.8, 0.2))
        plt.plot(
            [w[0], w[-1]], [0.05, 0.05], color="k", linewidth=1, linestyle="dotted"
        )
        plt.plot(
            [w[0], w[-1]], [-0.05, -0.05], color="k", linewidth=1, linestyle="dotted"
        )
        plt.plot([w[0], w[-1]], [0.1, 0.1], color="k", linewidth=1, linestyle="dashed")
        plt.plot(
            [w[0], w[-1]], [-0.1, -0.1], color="k", linewidth=1, linestyle="dashed"
        )
        plt.plot(w, rms / mean)
        plt.plot(w, -rms / mean)
        plt.ylim(-0.2, 0.2)
        plt.ylabel("relative residuals")
        plt.xlabel("wavelength [A]")
        save_fig(
            plt.gcf(),
            product_path=in_rss,
            to_display=False,
            figure_path="qa",
            label="fluxcal",
        )

    # update sensitivity extension
    rss.set_fluxcal(fluxcal=res)
    rss.writeFitsData(in_rss)

    return res, mean, rms, rss


def createSensFunction_drp(
    in_rss,
    out_throughput,
    ref_spec,
    airmass,
    exptime,
    smooth_poly="5",
    smooth_ref="6.0",
    smooth_ref2="6.0",
    median_filt="0",
    coadd="1",
    extinct_v="0.0",
    extinct_curve="mean",
    aper_correct="1.0",
    ref_units="1e-16",
    target_units="1e-16",
    column_wave="0",
    column_flux="1",
    delimiter="",
    header="1",
    split="",
    mask_wave="",
    mask_telluric="",
    overlap="100",
    out_star="",
    verbose="0",
):
    smooth_poly = int(smooth_poly)
    smooth_ref = float(smooth_ref)
    smooth_ref2 = float(smooth_ref2)
    median_filt = int(median_filt)
    coadd = int(coadd)
    ref_units = float(ref_units)
    target_units = float(target_units)
    aper_correct = float(aper_correct)
    column_wave = int(column_wave)
    column_flux = int(column_flux)
    header = int(header)
    if mask_wave != "":
        mask_wave = np.array(mask_wave.split(",")).astype("float32")
    else:
        mask_wave = None

    if mask_telluric != "":
        mask_telluric = np.array(mask_telluric.split(",")).astype("float32")
    else:
        mask_telluric = None
    verbose = int(verbose)

    ref_star_spec = Spectrum1D()

    if coadd > 0:
        rss = RSS()
        rss.loadFitsData(in_rss)
        select = rss.selectSpec(min=0, max=coadd, method="median")
        star_rss = rss.subRSS(select)
        star_spec = star_rss.create1DSpec(method="sum") / aper_correct
    else:
        star_spec = Spectrum1D()
        if ".fits" in in_rss:
            star_spec.loadFitsData(in_rss)
        elif ".txt" in in_rss:
            star_spec.loadTxtData(in_rss)

    try:
        extinct_v = rss.getHdrValue(extinct_v)
    except KeyError:
        extinct_v = float(extinct_v)

    try:
        airmass = rss.getHdrValue(airmass)
    except KeyError:
        airmass = float(airmass)

    try:
        exptime = rss.getHdrValue(exptime)
    except KeyError:
        exptime = float(exptime)

    if (
        extinct_curve == "mean"
        or extinct_curve == "summer"
        or extinct_curve == "winter"
    ):
        extinct = 10 ** (
            ancillary_func.extinctCAHA(star_spec._wave, extinct_v, type=extinct_curve)
            * airmass
            * -0.4
        )
    elif extinct_curve == "Paranal":
        extinct = 10 ** (
            ancillary_func.extinctParanal(star_spec._wave) * airmass * -0.4
        )
    else:
        extinct = Spectrum1D()
        extinct.loadTxtData(extinct_curve)
        extinct = 10 ** (extinct * airmass * -0.4)
        extinct = extinct.resampleSpec(star_spec._wave)
    ref_star_spec.loadSTDref(
        ref_spec,
        column_wave=column_wave,
        column_flux=column_flux,
        delimiter=delimiter,
        header=header,
    )
    ref_star_resamp = ref_star_spec.resampleSpec(star_spec._wave, method="linear")

    ref_star_resamp.smoothSpec(
        smooth_ref / 2.354 / (star_spec._wave[1] - star_spec._wave[0])
    )
    if out_star != "":
        star_out = open(out_star, "w")
        for i in range(star_spec._dim):
            star_out.write("%i %.3f %e\n" % (i, star_spec._wave[i], star_spec._data[i]))
        star_out.close()

    star_spec.smoothSpec(smooth_ref)
    # print(exptime,extinct._wave,star_spec._wave)
    star_corr = star_spec / extinct / exptime

    throughput = ref_star_resamp / star_corr
    if mask_wave is not None:
        regions = len(mask_wave) / 2
        for i in range(regions):
            select_region = np.logical_and(
                throughput._wave > mask_wave[i * 2],
                throughput._wave < mask_wave[i * 2 + 1],
            )
            select_blue = np.logical_and(
                throughput._wave > mask_wave[i * 2] - 20,
                throughput._wave < mask_wave[i * 2],
            )
            select_red = np.logical_and(
                throughput._wave > mask_wave[i * 2 + 1],
                throughput._wave < mask_wave[i * 2 + 1] + 20,
            )
            line_par = stats.linregress(
                [mask_wave[i * 2] - 10, mask_wave[i * 2 + 1] + 10],
                [
                    np.median(throughput._data[select_blue]),
                    np.median(throughput._data[select_red]),
                ],
            )

            throughput._data[select_region] = (
                line_par[0] * throughput._wave[select_region] + line_par[1]
            ).astype("float32")
            # select = np.logical_and(throughput._wave>mask_wave[i*2], throughput._wave<mask_wave[i*2+1])
            # throughput._mask[select]=True
    if mask_telluric is not None:
        star_telluric1 = star_rss.create1DSpec(method="sum")
        star_telluric2 = star_rss.create1DSpec(method="sum")
        regions = len(mask_telluric) / 2
        for i in range(regions):
            select_region = np.logical_and(
                star_telluric1._wave > mask_telluric[i * 2],
                star_telluric1._wave < mask_telluric[i * 2 + 1],
            )
            select_blue = np.logical_and(
                star_telluric1._wave > mask_telluric[i * 2] - 20,
                star_telluric1._wave < mask_telluric[i * 2],
            )
            select_red = np.logical_and(
                star_telluric1._wave > mask_telluric[i * 2 + 1],
                star_telluric1._wave < mask_telluric[i * 2 + 1] + 20,
            )
            line_par = stats.linregress(
                [mask_telluric[i * 2] - 10, mask_telluric[i * 2 + 1] + 10],
                [
                    np.median(star_telluric1._data[select_blue]),
                    np.median(star_telluric1._data[select_red]),
                ],
            )
            star_telluric2._data[select_region] = (
                line_par[0] * star_telluric1._wave[select_region] + line_par[1]
            ).astype("float32")
        telluric_spec = (star_telluric1 / star_telluric2) ** (1.0 / airmass)
        telluric_spec.writeFitsData("telluric_spec.fits")
    good_pix = np.logical_not(throughput._mask)
    if median_filt > 0:
        throughput.smoothSpec(median_filt, method="median")
    if verbose == 1:
        plt.plot(
            throughput._wave[good_pix][10:-10], throughput._data[good_pix][10:-10], "-k"
        )
    if split == "":
        mask = throughput._mask
        throughput_s = 1.0 / Spectrum1D(
            wave=throughput._wave, data=throughput._data, mask=mask
        )
        throughput_s.smoothPoly(smooth_poly)
        mask = np.logical_or(throughput_s._mask, throughput_s._data <= 0)
        throughput_s = 1.0 / throughput_s
        throughput_s._mask = mask
        if verbose == 1:
            plt.plot(throughput_s._wave, throughput_s._data, "-r")
            plt.plot(throughput_s._wave, throughput._data / throughput_s._data, "-g")
            # sens_test_out = open('test_sens.txt', 'w')
            # for i in range(throughput_s._dim):
            #     sens_test_out.write('%i %.2f %e %e %e\n'%(i, throughput_s._wave[i], throughput._data[i], throughput_s._data[i], throughput._data[i]/throughput_s._data[i]))
            # sens_test_out.close()
    else:
        split = float(split)
        overlap = float(overlap)
        select = throughput._wave > split
        mask = throughput._mask[select]
        mask[-10:] = True
        throughput_s2 = Spectrum1D(
            wave=throughput._wave[select], data=throughput._data[select], mask=mask
        )
        throughput_s2.smoothPoly(smooth_poly)

        select = throughput._wave < split + overlap
        mask = throughput._mask[select]
        mask[-10:] = True
        throughput_s1 = Spectrum1D(
            wave=throughput._wave[select], data=throughput._data[select], mask=mask
        )
        throughput_s1.smoothPoly(smooth_poly)

        if verbose == 1:
            plt.plot(throughput_s1._wave, throughput_s1._data, "-r")
            plt.plot(throughput_s2._wave, throughput_s2._data, "-r")
    if verbose == 1:
        plt.show()

    throughput_s.writeFitsData(out_throughput)


def createSensFunction2_drp(
    in_rss,
    out_sens,
    ref_spec,
    airmass,
    exptime,
    smooth_bspline="0.3",
    smooth_ref="6.0",
    smooth_ref2="6.0",
    median_filt="0",
    coadd="1",
    extinct_v="0.0",
    extinct_curve="mean",
    aper_correct="1.0",
    ref_units="1e-16",
    target_units="1e-16",
    column_wave="0",
    column_flux="1",
    delimiter="",
    header="1",
    mask_wave="",
    out_star="",
    verbose="0",
):
    smooth_bspline = float(smooth_bspline)
    smooth_ref = float(smooth_ref)
    smooth_ref2 = float(smooth_ref2)
    median_filt = int(median_filt)
    coadd = int(coadd)
    ref_units = float(ref_units)
    target_units = float(target_units)
    aper_correct = float(aper_correct)
    column_wave = int(column_wave)
    column_flux = int(column_flux)
    header = int(header)
    if mask_wave != "":
        mask_wave = np.array(mask_wave.split(",")).astype("float32")
    else:
        mask_wave = None
    verbose = int(verbose)

    rss = RSS()
    if coadd > 0:
        rss.loadFitsData(in_rss)
        select = rss.selectSpec(min=0, max=coadd, method="median")
        star_rss = rss.subRSS(select)
        star_spec = star_rss.create1DSpec(method="sum") / aper_correct
    else:
        star_spec = Spectrum1D()
        if ".fits" in in_rss:
            star_spec.loadFitsData(in_rss)
        elif ".txt" in in_rss:
            star_spec.loadTxtData(in_rss)

    try:
        extinct_v = rss.getHdrValue(extinct_v)
    except (KeyError, TypeError):  # KeyError or TypeError:
        extinct_v = float(extinct_v)

    try:
        airmass = rss.getHdrValue(airmass)
    except (KeyError, TypeError):  # KeyError or TypeError:
        airmass = float(airmass)

    try:
        exptime = rss.getHdrValue(exptime)
    except (KeyError, TypeError):  # KeyError or TypeError:
        exptime = float(exptime)

    if (
        extinct_curve == "mean"
        or extinct_curve == "summer"
        or extinct_curve == "winter"
    ):
        extinct = 10 ** (
            ancillary_func.extinctCAHA(star_spec._wave, extinct_v, type=extinct_curve)
            * airmass
            * -0.4
        )
    elif extinct_curve == "Paranal":
        extinct = 10 ** (
            ancillary_func.extinctParanal(star_spec._wave) * airmass * -0.4
        )
    else:
        extinct = Spectrum1D()
        extinct.loadTxtData(extinct_curve)
        extinct = 10 ** (extinct * airmass * -0.4)
        extinct = extinct.resampleSpec(star_spec._wave)

    ref_star_spec = Spectrum1D()
    ref_star_spec.loadSTDref(
        ref_spec,
        column_wave=column_wave,
        column_flux=column_flux,
        delimiter=delimiter,
        header=header,
    )
    ref_star_resamp = ref_star_spec.resampleSpec(star_spec._wave, method="linear")

    ref_star_resamp.smoothSpec(
        smooth_ref / 2.354 / (star_spec._wave[1] - star_spec._wave[0])
    )
    if out_star != "":
        star_out = open(out_star, "w")
        for i in range(star_spec._dim):
            star_out.write("%i %.3f %e\n" % (i, star_spec._wave[i], star_spec._data[i]))
        star_out.close()

    star_spec.smoothSpec(smooth_ref)
    star_corr = star_spec / extinct / exptime

    throughput = ref_star_resamp / star_corr
    if mask_wave is not None:
        regions = len(mask_wave) / 2
        for i in range(regions):
            select_region = np.logical_and(
                throughput._wave > mask_wave[i * 2],
                throughput._wave < mask_wave[i * 2 + 1],
            )
            select_blue = np.logical_and(
                throughput._wave > mask_wave[i * 2] - 20,
                throughput._wave < mask_wave[i * 2],
            )
            select_red = np.logical_and(
                throughput._wave > mask_wave[i * 2 + 1],
                throughput._wave < mask_wave[i * 2 + 1] + 20,
            )
            line_par = stats.linregress(
                [mask_wave[i * 2] - 10, mask_wave[i * 2 + 1] + 10],
                [
                    np.median(throughput._data[select_blue]),
                    np.median(throughput._data[select_red]),
                ],
            )

            throughput._data[select_region] = (
                line_par[0] * throughput._wave[select_region] + line_par[1]
            ).astype("float32")

    good_pix = np.logical_not(throughput._mask)
    if median_filt > 0:
        throughput.smoothSpec(median_filt, method="median")
    if verbose == 1:
        plt.plot(
            throughput._wave[good_pix][10:-10],
            1.0 / throughput._data[good_pix][10:-10],
            "-k",
        )

    mask = throughput._mask
    # mask[:10]=True
    # mask[-10:]=True
    throughput_s = Spectrum1D(
        wave=throughput._wave, data=1.0 / throughput._data, mask=mask
    )
    throughput_s.smoothSpec(smooth_bspline, method="BSpline")
    if verbose == 1:
        plt.plot(throughput_s._wave, throughput_s._data, "-r")
        plt.plot(
            throughput_s._wave, (1.0 / throughput._data) / throughput_s._data, "-g"
        )
        sens_test_out = open("test_sens.txt", "w")
        for i in range(throughput_s._dim):
            sens_test_out.write(
                "%i %.2f %e %e %e\n"
                % (
                    i,
                    throughput_s._wave[i],
                    throughput._data[i],
                    throughput_s._data[i],
                    throughput._data[i] / throughput_s._data[i],
                )
            )
        sens_test_out.close()
        plt.show()
    throughput_s = 1.0 / throughput_s

    # need to replace with XML output
    out = open(out_sens, "w")
    for i in range(throughput._dim):
        out.write("%i %.3f %e\n" % (i, throughput_s._wave[i], throughput_s._data[i]))
    out.close()


def quickFluxCalibration_drp(
    in_rss,
    out_rss,
    in_throughput,
    airmass,
    exptime,
    extinct_v="0.0",
    extinct_curve="mean",
    ref_units="1e-16",
    target_units="1e-16",
    norm_sb_fib="",
):
    ref_units = float(ref_units)
    target_units = float(target_units)
    rss = RSS()
    rss.loadFitsData(in_rss)
    if norm_sb_fib == "":
        norm_sb_fib = 1.0
    else:
        norm_sb_fib = np.pi * float(norm_sb_fib) ** 2
    try:
        airmass = rss.getHdrValue(airmass)
    except KeyError:
        airmass = float(airmass)

    try:
        exptime = rss.getHdrValue(exptime)
    except KeyError:
        exptime = float(exptime)

    try:
        extinct_v = rss.getHdrValue(extinct_v)
    except KeyError:
        extinct_v = float(extinct_v)

    troughput_file = open(in_throughput, "r")
    lines = troughput_file.readlines()
    wave_sens = np.zeros(len(lines), dtype=np.float32)
    sens_dat = np.zeros(len(lines), dtype=np.float32)
    for i in range(len(lines)):
        line = lines[i].split()
        if len(line) == 3:
            wave_sens[i] = float(line[1])
            sens_dat[i] = float(line[2])
        elif len(line) == 2:
            wave_sens[i] = float(line[0])
            sens_dat[i] = float(line[1])
    throughput = Spectrum1D(wave=wave_sens, data=sens_dat)
    if len(rss._wave.shape) == 1:
        if (
            extinct_curve == "mean"
            or extinct_curve == "summer"
            or extinct_curve == "winter"
        ):
            extinct = 10 ** (
                ancillary_func.extinctCAHA(rss._wave, extinct_v, type=extinct_curve)
                * airmass
                * -0.4
            )
        elif extinct_curve == "Paranal":
            extinct = 10 ** (ancillary_func.extinctParanal(rss._wave) * airmass * -0.4)
        else:
            extinct = Spectrum1D()
            extinct.loadTxtData(extinct_curve)
            extinct = 10 ** (extinct * airmass * -0.4)
            extinct = extinct.resampleSpec(rss._wave, method="spline")
        throughput_resamp = throughput.resampleSpec(rss._wave, method="spline")

        for j in range(rss._fibers):
            rss[j] = (
                (rss[j] / extinct / exptime / norm_sb_fib)
                * throughput_resamp
                * (ref_units / target_units)
            )
    #        print exptime
    rss.writeFitsData(out_rss)


def correctTelluric_drp(in_rss, out_rss, telluric_spectrum, airmass="AIRMASS"):
    """
    Corrects the wavelength calibrated RSS for the effect of telluric absoroption using
    a transmission spectrum generated from a star.

    Parameters
    --------------
    in_rss : string
            Input RSS FITS file
    out_rss : string
            Output RSS FITS file with the corrected spectra
    telluric_spectrum : string
            FITS file of the telluric transmission spectrum
    airmass : string or string of float, optional with default: 'AIRMASS'
            Airmass for the target observation.
            Either a corresponding header keyword or a float value may be used.

    Examples
    ----------------
    user:> lvmdrp rss correctTelluric in_rss.fits out_rss.fits TELL_SPEC.fits
    user:> lvmdrp rss correctTelluric in_rss.fits out_rss.fits TELL_SPEC.fits  1.4
    """
    rss = loadRSS(in_rss)
    telluric = Spectrum1D()
    telluric.loadFitsData(telluric_spectrum)
    telluric._mask = None
    telluric._error = None

    try:
        airmass = rss.getHdrValue(airmass)
    except KeyError:
        airmass = float(airmass)
    if len(rss._wave.shape) == 1:
        telluric_resamp = telluric.resampleSpec(rss._wave)
        rss_corr = rss * (1.0 / (telluric_resamp ** (airmass)))

    elif len(rss._wave.shape) == 2:
        rss_corr = rss
        for i in range(len(rss._fibers)):
            spec = rss[i]
            telluric_resamp = telluric.resampleSpec(spec._wave)
            rss_corr[i] = spec * (1.0 / (telluric_resamp ** (airmass)))
    rss_corr.writeFitsData(out_rss)


# -------------------------------------------------------------------------------------------------<|MERGE_RESOLUTION|>--- conflicted
+++ resolved
@@ -115,20 +115,11 @@
     fig.suptitle(f"Flux calibration for {expnum = }, {channel = }")
     log.info(f"computing joint sensitivity curve for channel {channel}")
     # calculate exposure time factors
-<<<<<<< HEAD
-    std_exp = np.asarray([rss._header.get(f"{std_hd[:-3]}EXP", 1.0) for std_hd in rss._fluxcal.colnames])
-    weights = std_exp / std_exp.sum()
-    # TODO: reject sensitivity curves based on the overall shape by normalizing using a median curve
-    # calculate the biweight mean sensitivity
-    # sens_ave = np.sum(sens_ave * weights[:,None], axis=1)
-    sens_arr = rss._fluxcal.to_pandas().values
-=======
     # std_exp = np.asarray([rss._header.get(f"{std_hd[:-3]}EXP", 1.0) for std_hd in rss._fluxcal.colnames])
     # weights = std_exp / std_exp.sum()
     # TODO: reject sensitivity curves based on the overall shape by normalizing using a median curve
     # calculate the biweight mean sensitivity
     sens_arr = rss._fluxcal.to_pandas().values  # * (std_exp / std_exp.sum())[None]
->>>>>>> 47411e24
     sens_ave = biweight_location(sens_arr, axis=1, ignore_nan=True)
     sens_rms = biweight_scale(sens_arr, axis=1, ignore_nan=True)
 
