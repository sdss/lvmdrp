# encoding: utf-8
#
# @Author: Alfredo Mejía-Narváez
# @Date: Jan 25, 2023
# @Filename: fluxCalMethod
# @License: BSD 3-Clause
# @Copyright: SDSS-V LVM

# FROM RENBIN'S PAPER (RENBIN+2016) ---------------------------------------------------------------
# TODO: measure the PSF from the guider
#   * stack image guider to obtain the effective PSF for the science frames
#   * fit with a double Gaussian each guiding star with varying A and sigma
#   * pick the sharpest PSF among the N in-focus guiding stars as reference PSF, (p_0) (check that conditions justifying this choice hold for LVM)
#   * choose a effective guiding wavelength (5400 AA)
# TODO: predict wavelength-dependent PSF
#   * seeing as a function of wavelength:
#       p_lambda(r) = p_0 * [r * (lambda/lambda_0)^(1/5)]
#   * interpolate Gunn+2006 to obtain focus offset as a function of wavelength
#   * convolve PSF with a ring kernel (k_[lambda,d](r)) of radii offset*1/n offset*1/N, where f/n is the telescope beam, N is the size of the secondary mirror and d is the distance to the center of the plate
#   * convolve again with a circular step function with radius = radius of the fiber
# TODO: stellar typing
#   * divide the sky-subtracted std stars by the throughput vector (average throughput from tens of previous run)
#   * select fiber with the maximum integrated flux across the wavelength range for each mini-bundle as the reference spectrum
#   * fit a model to each reference spectrum
#   * scale each model spectrum to match the PSF r-band magnitude of individual std stars
# TODO: fitting flux ratios
#   * select fiber with the maximum integrated flux from 3500 to 10500AA
#   * integrate the flux in eight wide wavelength windows
#   * calculate the ratio between each fiber and the reference fiber in each window
#   * run a MCMC to fit for x,y of the star and scaling and rotation of the DAR vector
#   * given a set of the above parameters, compute the expected flux ratios from the PSF model and repeat until minimum chi-square is reached
#   * scale the PSF to smaller and larger sizes and compute the minimum chi-square by fitting a quadratic function, the best fit is found among all the fibers
#   * run the MCMC again using the best PSF
# TODO: deriving throughput loss
#   * compute the fraction of the flux of the PSF that is covered by the fiber as a function of wavelength
#   * compute the expected flux of the star (frac_PSF * model_star)
#   * divide the observed spectra by the expected flux (obs_star / (frac_PSF * model_star))
# -------------------------------------------------------------------------------------------------

# FROM THE CODE BASE (PY3D) -----------------------------------------------------------------------

import os
import numpy as np
from scipy import interpolate
from scipy import stats
from scipy import signal

from astropy.time import Time
from astropy.coordinates import SkyCoord, EarthLocation, AltAz
from astropy.stats import biweight_location, biweight_scale
from astropy import units as u
from astropy.io import fits
from astropy.table import Table

from lvmdrp.core.rss import RSS, loadRSS
from lvmdrp.core.spectrum1d import Spectrum1D
from lvmdrp.external import ancillary_func
from lvmdrp.functions import skyMethod
from lvmdrp import log

from lvmdrp.core.plot import plt, create_subplots, save_fig


description = "provides flux calibration tasks"

__all__ = [
    "createSensFunction_drp",
    "createSensFunction2_drp",
    "quickFluxCalibration_drp",
    "correctTelluric_drp",
]

def apply_fluxcal(in_rss: str, out_rss: str, display_plots: bool = False):
    """applies flux calibration to spectrograph-combined data

    Parameters
    ----------
    in_rss : str
        input RSS file
    out_rss : str
        output RSS file
    display_plots : bool, optional

    Returns
    -------
    rss : RSS
        flux-calibrated RSS object
    """
    # read all three channels
    log.info(f"loading RSS file {os.path.basename(in_rss)}")
    rss = loadRSS(in_rss)
    expnum = rss._header["EXPOSURE"]
    channel = rss._header["CCD"][0]
    # set masked pixels to NaN
    rss.apply_pixelmask()

    # apply joint sensitivity curve
    fig, ax = create_subplots(to_display=display_plots, figsize=(15, 5))
    fig.suptitle(f"Flux calibration for {expnum = }, {channel = }")
    log.info(f"computing joint sensitivity curve for channel {channel}")
    # calculate exposure time factors
    std_exp = np.asarray([rss._header[f"{std_hd[:-3]}EXP"] for std_hd in rss._fluxcal.colnames])
    # calculate the biweight mean sensitivity
    sens_arr = rss._fluxcal.to_pandas().values * (std_exp / std_exp.sum())[None]
    sens_ave = biweight_location(sens_arr, axis=1, ignore_nan=True)
    sens_rms = biweight_scale(sens_arr, axis=1, ignore_nan=True)

    rss._fluxcal["mean"] = sens_ave
    rss._fluxcal["rms"] = sens_rms

    ax.set_title(f"{channel = }", loc="left")
    for j in range(sens_arr.shape[1]):
        std_hd = rss._fluxcal.colnames[j][:-3]
        std_id = rss._header[f"{std_hd}FIB"]

        ax.plot(rss._wave, sens_arr[:,j], "-", lw=1, label=std_id)
    ax.plot(rss._wave, sens_ave, "-r", lw=2, label="mean")
    ax.set_yscale("log")
    ax.set_xlabel("wavelength (Angstrom)")
    ax.set_ylabel("sensitivity [(ergs/s/cm^2/A) / e-]")
    ax.legend(loc="upper right")
    save_fig(fig, product_path=out_rss, to_display=display_plots, figure_path="qa", label="fluxcal")
    # flux-calibrate and extinction correct data
    # Note that we assume a constant extinction curve here!
    log.info(f"Extinction correcting science and sky spectra, curve {os.getenv('LVMCORE_DIR')+'/etc/lco_extinction.txt'}")
    txt = np.genfromtxt(os.getenv('LVMCORE_DIR')+'/etc/lco_extinction.txt')
    lext, ext = txt[:,0], txt[:,1]
    ext = np.interp(rss._wave, lext, ext)
    sci_secz = rss._header['TESCIAM']

    log.info("flux-calibrating data science and sky spectra")
    rss._data *= sens_ave * 10**(0.4*ext*(sci_secz))
    rss._error *= sens_ave * 10**(0.4*ext*(sci_secz))
    rss._sky *= sens_ave * 10**(0.4*ext*(sci_secz))
    rss._sky_error *= sens_ave * 10**(0.4*ext*(sci_secz))

    log.info(f"writing output file in {os.path.basename(out_rss)}")
    rss.writeFitsData(out_rss)

    return rss

def fluxcal_Gaia(camera, in_rss, plot=True, GAIA_CACHE_DIR=None):
    '''
    Flux calibrate LVM data using the 12 spectra of stars observed through
    the Spec telescope.

    Uses Gaia BP-RP spectra for calibration. To be replaced or extended by using fitted stellar 
    atmmospheres.
    '''
    GAIA_CACHE_DIR = './' if GAIA_CACHE_DIR is None else GAIA_CACHE_DIR
    log.info(f"Using Gaia CACHE DIR '{GAIA_CACHE_DIR}'")
    
    # load input RSS
    log.info(f"loading input RSS file '{os.path.basename(in_rss)}'")
    rss = RSS()
    rss.loadFitsData(in_rss)

    # extract useful metadata
    sci_spec = rss._header["SPEC"]
    sci_exptime = rss._header['EXPTIME']
    sci_exptime = rss._header['TESCIAM']

    # wavelength array
    w = rss._wave

    # load fibermap and filter for current spectrograph
    slitmap = rss._slitmap[rss._slitmap["spectrographid"] == int(camera[1])]

    # get the list of standards from the header
    try:
        stds = retrieve_header_stars(rss=rss)
    except KeyError:
        log.warning("no standard star metadata found, skipping sensitivity measurement")
        return
    
    # early stop if not standards exposed in current spectrograph
    if len(stds) == 0:
        log.warning(f"no standard star acquired/exposed in spectrograph {sci_spec}, skipping sensitivity measurement")
        return 

    # load extinction curve
    # Note that we assume a constant extinction curve here!
    txt = np.genfromtxt(os.getenv('LVMCORE_DIR')+'/etc/lco_extinction.txt')
    lext, ext = txt[:,0], txt[:,1]
    ext = np.interp(w, lext, ext)

    if plot:
        plt.subplot
        res = []
        fig1 = plt.figure(1)
        frame1 = fig1.add_axes((.1,.3,.8,.6))
        frame1.set_xticklabels([])

    # load the sky masks
    m = skyMethod.get_sky_mask_uves(w, width=3)
    m2 = None
    if camera[0] == 'z':
        m2 = skyMethod.get_z_continuum_mask(w)

    # iterate over standard stars, derive sensitivity curve for each
    res = []
    res_columns = []
    for s in stds:
        nn, fiber, gaia_id, exptime, secz = s   # unpack standard star tuple
        
        # find the fiber with our spectrum of that Gaia star, if it is not in the current spectrograph, continue
        select = (slitmap["orig_ifulabel"] == fiber)
        fibidx = np.where(select)[0]

        log.info(f"Standard fiber '{fiber}', index '{fibidx}', star '{gaia_id}', exptime '{exptime:.2f}', secz '{secz:.2f}'")

        # load Gaia BP-RP spectrum from cache, or download from webapp
        try:
            gw, gf = ancillary_func.retrive_gaia_star(gaia_id, GAIA_CACHE_DIR=GAIA_CACHE_DIR)
            stdflux = np.interp(w, gw, gf)   # interpolate to our wavelength grid
        except ancillary_func.GaiaStarNotFound as e:
            log.warning(e)
            continue
    
        # divide by our exptime for that standard
        spec = rss._data[fibidx[0],:]/exptime
        
        # interpolate over bright sky lines
        spec = ancillary_func.interpolate_mask(w, spec, m, fill_value='extrapolate')
        if camera[0] == 'z':
            spec = ancillary_func.interpolate_mask(w, spec, ~m2, fill_value='extrapolate')
        
        # correct for extinction
        spec *= 10**(0.4*ext*secz)

        # TODO: mask telluric spectral regions

        # divide to find sensitivity and smooth
        sens = stdflux/spec        
        wgood, sgood = filter_channel(w, sens, 2)
        s = interpolate.make_smoothing_spline(wgood, sgood, lam=1e4)        
        r = s(w).astype(np.float32)
        res.append(r)
        res_columns.append(Table.Column(name=f"STD{nn}SEN", dtype="f8", data=r))

        # caluculate SDSS g band magnitudes for QC
        # put in header as
        # STDNNBAB, RAB, ZAB and STDNNBIN, RIN, ZIN
        mAB_std = ancillary_func.spec_to_LVM_mAB(camera, w, stdflux)
        mAB_obs = ancillary_func.spec_to_LVM_mAB(camera, w[np.isfinite(spec)], spec[np.isfinite(spec)])
        log.info(f"AB mag in LVM_{camera[0]}: Gaia {mAB_std:.2f}, instrumental {mAB_obs:.2f}")

        if plot:
            plt.plot(wgood, sgood, 'r.', markersize=4)
            plt.plot(w, s(w), linewidth=0.5)
            #plt.ylim(0,0.1e-11)

    res = np.array(res)            # list of sensitivity functions in (ergs/s/cm^2/A) / e-
    rms = biweight_scale(res, axis=0, ignore_nan=True)
    mean = biweight_location(res, axis=0, ignore_nan=True)

    if plot:
        plt.ylabel('sensitivity [(ergs/s/cm^2/A) / e-]')
        plt.xlabel('wavelength [A]')
        plt.ylim(1e-14, 0.1e-11)
        plt.semilogy()
        frame2 = fig1.add_axes((.1,.1,.8,.2))        
        plt.plot([w[0],w[-1]], [0.05, 0.05], color='k', linewidth=1, linestyle='dotted')
        plt.plot([w[0],w[-1]], [-0.05, -0.05], color='k', linewidth=1, linestyle='dotted')
        plt.plot([w[0],w[-1]], [0.1, 0.1], color='k', linewidth=1, linestyle='dashed')
        plt.plot([w[0],w[-1]], [-0.1, -0.1], color='k', linewidth=1, linestyle='dashed')
        plt.plot(w, rms/mean)
        plt.plot(w, -rms/mean)
        plt.ylim(-0.2, 0.2)
        plt.ylabel('relative residuals')
        plt.xlabel('wavelength [A]')

    save_fig(plt.gcf(), product_path=in_rss, to_display=False, figure_path="qa", label="fluxcal")

    # update input file header
    if camera[0] == "b":
        rss.setHdrValue(f"STD{nn}BAB", mAB_std, "AB mag in B-band")
        rss.setHdrValue(f"STD{nn}BIN", mAB_obs, "AB mag in B-band")
    elif camera[0] == "r":
        rss.setHdrValue(f"STD{nn}RAB", mAB_std, "AB mag in R-band")
        rss.setHdrValue(f"STD{nn}RIN", mAB_obs, "AB mag in R-band")
    elif camera[0] == "z":
        rss.setHdrValue(f"STD{nn}ZAB", mAB_std, "AB mag in Z-band")
        rss.setHdrValue(f"STD{nn}ZIN", mAB_obs, "AB mag in Z-band")
    # add sensitivity extension
    sens_table = Table()
    sens_table.add_columns(res_columns)
    rss.set_fluxcal(fluxcal=sens_table)
    rss.writeFitsData(in_rss)

    return res, mean, rms, rss

def retrieve_header_stars(rss):
    '''
    Retrieve fiber, Gaia ID, exposure time and airmass for the 12 standard stars in the header.
    return a list of tuples of the above quatities.
    '''
    lco = EarthLocation(lat=-29.008999964*u.deg, lon=-70.688663912*u.deg, height=2800*u.m)   
    h = rss._header
    slitmap = rss._slitmap[rss._slitmap["spectrographid"] == int(h['SPEC'][-1])]
    # retrieve the data for the 12 standards from the header
    stddata = []
    for i in range(12):
        stdi = 'STD'+str(i+1)
        if h[stdi+'ACQ'] and h[stdi+'FIB'] in slitmap['orig_ifulabel']:
            gaia_id = h[stdi+'ID']
            fiber = h[stdi+'FIB']
            obstime = Time(h[stdi+'T0'])
            exptime = h[stdi+'EXP']
            c = SkyCoord(float(h[stdi+'RA']), float(h[stdi+'DE']), unit="deg") 
            stdT = c.transform_to(AltAz(obstime=obstime,location=lco))  
            secz = stdT.secz.value
            #print(gid, fib, et, secz)
<<<<<<< HEAD
        stddata.append((i+1, fiber, gaia_id, exptime, secz))
=======
            stddata.append((fiber, gaia_id, exptime, secz))
>>>>>>> 28032448
    return stddata

def mean_absolute_deviation(vals):
    '''
    Robust estimate of RMS
    - see https://en.wikipedia.org/wiki/Median_absolute_deviation
    '''
    mval = np.nanmedian(vals)
    rms = 1.4826*np.nanmedian(np.abs(vals-mval))
    return mval, rms
    #ok=np.abs(vals-mval)<4*rms

def butter_lowpass_filter(data, cutoff_freq, nyq_freq, order=4):
    normal_cutoff = float(cutoff_freq) / nyq_freq
    b, a = signal.butter(order, normal_cutoff, btype='lowpass') 
    y = signal.filtfilt(b, a, data)
    return y

def filter_channel(w, f, k=3):
    c = np.where(np.isfinite(f))
    s = butter_lowpass_filter(f[c], 0.01, 2)
    res = s - f[c]
    #plt.plot(w[c], f[c], 'k.')
    #plt.plot(w[c], s, 'b-')
    mres, rms = mean_absolute_deviation(res)
    good = np.where(np.abs(res-mres)<k*rms)
    #plt.plot(w[c][good], f[c][good], 'r.', markersize=5)
    return w[c][good], f[c][good]



def createSensFunction_drp(
    in_rss,
    out_throughput,
    ref_spec,
    airmass,
    exptime,
    smooth_poly="5",
    smooth_ref="6.0",
    smooth_ref2="6.0",
    median_filt="0",
    coadd="1",
    extinct_v="0.0",
    extinct_curve="mean",
    aper_correct="1.0",
    ref_units="1e-16",
    target_units="1e-16",
    column_wave="0",
    column_flux="1",
    delimiter="",
    header="1",
    split="",
    mask_wave="",
    mask_telluric="",
    overlap="100",
    out_star="",
    verbose="0",
):
    smooth_poly = int(smooth_poly)
    smooth_ref = float(smooth_ref)
    smooth_ref2 = float(smooth_ref2)
    median_filt = int(median_filt)
    coadd = int(coadd)
    ref_units = float(ref_units)
    target_units = float(target_units)
    aper_correct = float(aper_correct)
    column_wave = int(column_wave)
    column_flux = int(column_flux)
    header = int(header)
    if mask_wave != "":
        mask_wave = np.array(mask_wave.split(",")).astype("float32")
    else:
        mask_wave = None

    if mask_telluric != "":
        mask_telluric = np.array(mask_telluric.split(",")).astype("float32")
    else:
        mask_telluric = None
    verbose = int(verbose)

    ref_star_spec = Spectrum1D()

    if coadd > 0:
        rss = RSS()
        rss.loadFitsData(in_rss)
        select = rss.selectSpec(min=0, max=coadd, method="median")
        star_rss = rss.subRSS(select)
        star_spec = star_rss.create1DSpec(method="sum") / aper_correct
    else:
        star_spec = Spectrum1D()
        if ".fits" in in_rss:
            star_spec.loadFitsData(in_rss)
        elif ".txt" in in_rss:
            star_spec.loadTxtData(in_rss)

    try:
        extinct_v = rss.getHdrValue(extinct_v)
    except:
        extinct_v = float(extinct_v)

    try:
        airmass = rss.getHdrValue(airmass)
    except:
        airmass = float(airmass)

    try:
        exptime = rss.getHdrValue(exptime)
    except:
        exptime = float(exptime)

    if (
        extinct_curve == "mean"
        or extinct_curve == "summer"
        or extinct_curve == "winter"
    ):
        extinct = 10 ** (
            ancillary_func.extinctCAHA(star_spec._wave, extinct_v, type=extinct_curve)
            * airmass
            * -0.4
        )
    elif extinct_curve == "Paranal":
        extinct = 10 ** (
            ancillary_func.extinctParanal(star_spec._wave) * airmass * -0.4
        )
    else:
        extinct = Spectrum1D()
        extinct.loadTxtData(extinct_curve)
        extinct = 10 ** (extinct * airmass * -0.4)
        extinct = extinct.resampleSpec(star_spec._wave)
    ref_star_spec.loadSTDref(
        ref_spec,
        column_wave=column_wave,
        column_flux=column_flux,
        delimiter=delimiter,
        header=header,
    )
    ref_star_resamp = ref_star_spec.resampleSpec(star_spec._wave, method="linear")

    ref_star_resamp.smoothSpec(
        smooth_ref / 2.354 / (star_spec._wave[1] - star_spec._wave[0])
    )
    if out_star != "":
        star_out = open(out_star, "w")
        for i in range(star_spec._dim):
            star_out.write("%i %.3f %e\n" % (i, star_spec._wave[i], star_spec._data[i]))
        star_out.close()

    star_spec.smoothSpec(smooth_ref)
    # print(exptime,extinct._wave,star_spec._wave)
    star_corr = star_spec / extinct / exptime

    throughput = ref_star_resamp / star_corr
    if mask_wave is not None:
        regions = len(mask_wave) / 2
        for i in range(regions):
            select_region = np.logical_and(
                throughput._wave > mask_wave[i * 2],
                throughput._wave < mask_wave[i * 2 + 1],
            )
            select_blue = np.logical_and(
                throughput._wave > mask_wave[i * 2] - 20,
                throughput._wave < mask_wave[i * 2],
            )
            select_red = np.logical_and(
                throughput._wave > mask_wave[i * 2 + 1],
                throughput._wave < mask_wave[i * 2 + 1] + 20,
            )
            line_par = stats.linregress(
                [mask_wave[i * 2] - 10, mask_wave[i * 2 + 1] + 10],
                [
                    np.median(throughput._data[select_blue]),
                    np.median(throughput._data[select_red]),
                ],
            )

            throughput._data[select_region] = (
                line_par[0] * throughput._wave[select_region] + line_par[1]
            ).astype("float32")
            # select = np.logical_and(throughput._wave>mask_wave[i*2], throughput._wave<mask_wave[i*2+1])
            # throughput._mask[select]=True
    if mask_telluric is not None:
        star_telluric1 = star_rss.create1DSpec(method="sum")
        star_telluric2 = star_rss.create1DSpec(method="sum")
        regions = len(mask_telluric) / 2
        for i in range(regions):
            select_region = np.logical_and(
                star_telluric1._wave > mask_telluric[i * 2],
                star_telluric1._wave < mask_telluric[i * 2 + 1],
            )
            select_blue = np.logical_and(
                star_telluric1._wave > mask_telluric[i * 2] - 20,
                star_telluric1._wave < mask_telluric[i * 2],
            )
            select_red = np.logical_and(
                star_telluric1._wave > mask_telluric[i * 2 + 1],
                star_telluric1._wave < mask_telluric[i * 2 + 1] + 20,
            )
            line_par = stats.linregress(
                [mask_telluric[i * 2] - 10, mask_telluric[i * 2 + 1] + 10],
                [
                    np.median(star_telluric1._data[select_blue]),
                    np.median(star_telluric1._data[select_red]),
                ],
            )
            star_telluric2._data[select_region] = (
                line_par[0] * star_telluric1._wave[select_region] + line_par[1]
            ).astype("float32")
        telluric_spec = (star_telluric1 / star_telluric2) ** (1.0 / airmass)
        telluric_spec.writeFitsData("telluric_spec.fits")
    good_pix = np.logical_not(throughput._mask)
    if median_filt > 0:
        throughput.smoothSpec(median_filt, method="median")
    if verbose == 1:
        plt.plot(
            throughput._wave[good_pix][10:-10], throughput._data[good_pix][10:-10], "-k"
        )
    if split == "":
        mask = throughput._mask
        throughput_s = 1.0 / Spectrum1D(
            wave=throughput._wave, data=throughput._data, mask=mask
        )
        throughput_s.smoothPoly(smooth_poly)
        mask = np.logical_or(throughput_s._mask, throughput_s._data <= 0)
        throughput_s = 1.0 / throughput_s
        throughput_s._mask = mask
        if verbose == 1:
            plt.plot(throughput_s._wave, throughput_s._data, "-r")
            plt.plot(throughput_s._wave, throughput._data / throughput_s._data, "-g")
            # sens_test_out = open('test_sens.txt', 'w')
            # for i in range(throughput_s._dim):
            #     sens_test_out.write('%i %.2f %e %e %e\n'%(i, throughput_s._wave[i], throughput._data[i], throughput_s._data[i], throughput._data[i]/throughput_s._data[i]))
            # sens_test_out.close()
    else:
        split = float(split)
        overlap = float(overlap)
        select = throughput._wave > split
        mask = throughput._mask[select]
        mask[-10:] = True
        throughput_s2 = Spectrum1D(
            wave=throughput._wave[select], data=throughput._data[select], mask=mask
        )
        throughput_s2.smoothPoly(smooth_poly)

        select = throughput._wave < split + overlap
        mask = throughput._mask[select]
        mask[-10:] = True
        throughput_s1 = Spectrum1D(
            wave=throughput._wave[select], data=throughput._data[select], mask=mask
        )
        throughput_s1.smoothPoly(smooth_poly)

        if verbose == 1:
            plt.plot(throughput_s1._wave, throughput_s1._data, "-r")
            plt.plot(throughput_s2._wave, throughput_s2._data, "-r")
    if verbose == 1:
        plt.show()

    throughput_s.writeFitsData(out_throughput)


def createSensFunction2_drp(
    in_rss,
    out_sens,
    ref_spec,
    airmass,
    exptime,
    smooth_bspline="0.3",
    smooth_ref="6.0",
    smooth_ref2="6.0",
    median_filt="0",
    coadd="1",
    extinct_v="0.0",
    extinct_curve="mean",
    aper_correct="1.0",
    ref_units="1e-16",
    target_units="1e-16",
    column_wave="0",
    column_flux="1",
    delimiter="",
    header="1",
    mask_wave="",
    out_star="",
    verbose="0",
):
    smooth_bspline = float(smooth_bspline)
    smooth_ref = float(smooth_ref)
    smooth_ref2 = float(smooth_ref2)
    median_filt = int(median_filt)
    coadd = int(coadd)
    ref_units = float(ref_units)
    target_units = float(target_units)
    aper_correct = float(aper_correct)
    column_wave = int(column_wave)
    column_flux = int(column_flux)
    header = int(header)
    if mask_wave != "":
        mask_wave = np.array(mask_wave.split(",")).astype("float32")
    else:
        mask_wave = None
    verbose = int(verbose)

    rss = RSS()
    if coadd > 0:
        rss.loadFitsData(in_rss)
        select = rss.selectSpec(min=0, max=coadd, method="median")
        star_rss = rss.subRSS(select)
        star_spec = star_rss.create1DSpec(method="sum") / aper_correct
    else:
        star_spec = Spectrum1D()
        if ".fits" in in_rss:
            star_spec.loadFitsData(in_rss)
        elif ".txt" in in_rss:
            star_spec.loadTxtData(in_rss)

    try:
        extinct_v = rss.getHdrValue(extinct_v)
    except:  # KeyError or TypeError:
        extinct_v = float(extinct_v)

    try:
        airmass = rss.getHdrValue(airmass)
    except:  # KeyError or TypeError:
        airmass = float(airmass)

    try:
        exptime = rss.getHdrValue(exptime)
    except:  # KeyError or TypeError:
        exptime = float(exptime)

    if (
        extinct_curve == "mean"
        or extinct_curve == "summer"
        or extinct_curve == "winter"
    ):
        extinct = 10 ** (
            ancillary_func.extinctCAHA(star_spec._wave, extinct_v, type=extinct_curve)
            * airmass
            * -0.4
        )
    elif extinct_curve == "Paranal":
        extinct = 10 ** (
            ancillary_func.extinctParanal(star_spec._wave) * airmass * -0.4
        )
    else:
        extinct = Spectrum1D()
        extinct.loadTxtData(extinct_curve)
        extinct = 10 ** (extinct * airmass * -0.4)
        extinct = extinct.resampleSpec(star_spec._wave)

    ref_star_spec = Spectrum1D()
    ref_star_spec.loadSTDref(
        ref_spec,
        column_wave=column_wave,
        column_flux=column_flux,
        delimiter=delimiter,
        header=header,
    )
    ref_star_resamp = ref_star_spec.resampleSpec(star_spec._wave, method="linear")

    ref_star_resamp.smoothSpec(
        smooth_ref / 2.354 / (star_spec._wave[1] - star_spec._wave[0])
    )
    if out_star != "":
        star_out = open(out_star, "w")
        for i in range(star_spec._dim):
            star_out.write("%i %.3f %e\n" % (i, star_spec._wave[i], star_spec._data[i]))
        star_out.close()

    star_spec.smoothSpec(smooth_ref)
    star_corr = star_spec / extinct / exptime

    throughput = ref_star_resamp / star_corr
    if mask_wave is not None:
        regions = len(mask_wave) / 2
        for i in range(regions):
            select_region = np.logical_and(
                throughput._wave > mask_wave[i * 2],
                throughput._wave < mask_wave[i * 2 + 1],
            )
            select_blue = np.logical_and(
                throughput._wave > mask_wave[i * 2] - 20,
                throughput._wave < mask_wave[i * 2],
            )
            select_red = np.logical_and(
                throughput._wave > mask_wave[i * 2 + 1],
                throughput._wave < mask_wave[i * 2 + 1] + 20,
            )
            line_par = stats.linregress(
                [mask_wave[i * 2] - 10, mask_wave[i * 2 + 1] + 10],
                [
                    np.median(throughput._data[select_blue]),
                    np.median(throughput._data[select_red]),
                ],
            )

            throughput._data[select_region] = (
                line_par[0] * throughput._wave[select_region] + line_par[1]
            ).astype("float32")

    good_pix = np.logical_not(throughput._mask)
    if median_filt > 0:
        throughput.smoothSpec(median_filt, method="median")
    if verbose == 1:
        plt.plot(
            throughput._wave[good_pix][10:-10],
            1.0 / throughput._data[good_pix][10:-10],
            "-k",
        )

    mask = throughput._mask
    # mask[:10]=True
    # mask[-10:]=True
    throughput_s = Spectrum1D(
        wave=throughput._wave, data=1.0 / throughput._data, mask=mask
    )
    throughput_s.smoothSpec(smooth_bspline, method="BSpline")
    if verbose == 1:
        plt.plot(throughput_s._wave, throughput_s._data, "-r")
        plt.plot(
            throughput_s._wave, (1.0 / throughput._data) / throughput_s._data, "-g"
        )
        sens_test_out = open("test_sens.txt", "w")
        for i in range(throughput_s._dim):
            sens_test_out.write(
                "%i %.2f %e %e %e\n"
                % (
                    i,
                    throughput_s._wave[i],
                    throughput._data[i],
                    throughput_s._data[i],
                    throughput._data[i] / throughput_s._data[i],
                )
            )
        sens_test_out.close()
        plt.show()
    throughput_s = 1.0 / throughput_s

    # need to replace with XML output
    out = open(out_sens, "w")
    for i in range(throughput._dim):
        out.write("%i %.3f %e\n" % (i, throughput_s._wave[i], throughput_s._data[i]))
    out.close()


def quickFluxCalibration_drp(
    in_rss,
    out_rss,
    in_throughput,
    airmass,
    exptime,
    extinct_v="0.0",
    extinct_curve="mean",
    ref_units="1e-16",
    target_units="1e-16",
    norm_sb_fib="",
):
    ref_units = float(ref_units)
    target_units = float(target_units)
    rss = RSS()
    rss.loadFitsData(in_rss)
    if norm_sb_fib == "":
        norm_sb_fib = 1.0
    else:
        norm_sb_fib = np.pi * float(norm_sb_fib) ** 2
    try:
        airmass = rss.getHdrValue(airmass)
    except KeyError:
        airmass = float(airmass)

    try:
        exptime = rss.getHdrValue(exptime)
    except KeyError:
        exptime = float(exptime)

    try:
        extinct_v = rss.getHdrValue(extinct_v)
    except KeyError:
        extinct_v = float(extinct_v)

    troughput_file = open(in_throughput, "r")
    lines = troughput_file.readlines()
    wave_sens = np.zeros(len(lines), dtype=np.float32)
    sens_dat = np.zeros(len(lines), dtype=np.float32)
    for i in range(len(lines)):
        line = lines[i].split()
        if len(line) == 3:
            wave_sens[i] = float(line[1])
            sens_dat[i] = float(line[2])
        elif len(line) == 2:
            wave_sens[i] = float(line[0])
            sens_dat[i] = float(line[1])
    throughput = Spectrum1D(wave=wave_sens, data=sens_dat)
    if len(rss._wave.shape) == 1:
        if (
            extinct_curve == "mean"
            or extinct_curve == "summer"
            or extinct_curve == "winter"
        ):
            extinct = 10 ** (
                ancillary_func.extinctCAHA(rss._wave, extinct_v, type=extinct_curve)
                * airmass
                * -0.4
            )
        elif extinct_curve == "Paranal":
            extinct = 10 ** (ancillary_func.extinctParanal(rss._wave) * airmass * -0.4)
        else:
            extinct = Spectrum1D()
            extinct.loadTxtData(extinct_curve)
            extinct = 10 ** (extinct * airmass * -0.4)
            extinct = extinct.resampleSpec(rss._wave, method="spline")
        throughput_resamp = throughput.resampleSpec(rss._wave, method="spline")

        for j in range(rss._fibers):
            rss[j] = (
                (rss[j] / extinct / exptime / norm_sb_fib)
                * throughput_resamp
                * (ref_units / target_units)
            )
    #        print exptime
    rss.writeFitsData(out_rss)


def correctTelluric_drp(in_rss, out_rss, telluric_spectrum, airmass="AIRMASS"):
    """
    Corrects the wavelength calibrated RSS for the effect of telluric absoroption using
    a transmission spectrum generated from a star.

    Parameters
    --------------
    in_rss : string
            Input RSS FITS file
    out_rss : string
            Output RSS FITS file with the corrected spectra
    telluric_spectrum : string
            FITS file of the telluric transmission spectrum
    airmass : string or string of float, optional with default: 'AIRMASS'
            Airmass for the target observation.
            Either a corresponding header keyword or a float value may be used.

    Examples
    ----------------
    user:> lvmdrp rss correctTelluric in_rss.fits out_rss.fits TELL_SPEC.fits
    user:> lvmdrp rss correctTelluric in_rss.fits out_rss.fits TELL_SPEC.fits  1.4
    """
    rss = loadRSS(in_rss)
    telluric = Spectrum1D()
    telluric.loadFitsData(telluric_spectrum)
    telluric._mask = None
    telluric._error = None

    try:
        airmass = rss.getHdrValue(airmass)
    except KeyError:
        airmass = float(airmass)
    if len(rss._wave.shape) == 1:
        telluric_resamp = telluric.resampleSpec(rss._wave)
        rss_corr = rss * (1.0 / (telluric_resamp ** (airmass)))

    elif len(rss._wave.shape) == 2:
        rss_corr = rss
        for i in range(len(rss._fibers)):
            spec = rss[i]
            telluric_resamp = telluric.resampleSpec(spec._wave)
            rss_corr[i] = spec * (1.0 / (telluric_resamp ** (airmass)))
    rss_corr.writeFitsData(out_rss)


# -------------------------------------------------------------------------------------------------<|MERGE_RESOLUTION|>--- conflicted
+++ resolved
@@ -311,11 +311,7 @@
             stdT = c.transform_to(AltAz(obstime=obstime,location=lco))  
             secz = stdT.secz.value
             #print(gid, fib, et, secz)
-<<<<<<< HEAD
-        stddata.append((i+1, fiber, gaia_id, exptime, secz))
-=======
-            stddata.append((fiber, gaia_id, exptime, secz))
->>>>>>> 28032448
+            stddata.append((i+1, fiber, gaia_id, exptime, secz))
     return stddata
 
 def mean_absolute_deviation(vals):
