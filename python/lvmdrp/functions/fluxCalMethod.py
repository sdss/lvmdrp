--- conflicted
+++ resolved
@@ -953,13 +953,9 @@
 
         # resample model to the same step
         model_flux_resampled = np.interp(std_wave_all, model_wave, model_flux)
-<<<<<<< HEAD
         good_model_to_std_lsf = np.sqrt(lsf_all ** 2 - 0.3 ** 2) # to degrade good resolution model to std lsf for plots
+        # if wave vector provided, it converts LSF from wavelengths to pixels
         model_convolved_spec_lsf = fluxcal.lsf_convolve_fast(model_flux_resampled, good_model_to_std_lsf, std_wave_all)
-=======
-        good_model_to_std_lsf = np.sqrt(lsf_all ** 2 - 0.3 ** 2)/0.5 # to degrade good resolution model to std lsf for plots
-        model_convolved_spec_lsf = fluxcal.lsf_convolve(model_flux_resampled, good_model_to_std_lsf, std_wave_all)
->>>>>>> 67686a5c
         best_continuum = ndimage.filters.median_filter(model_convolved_spec_lsf, int(160/0.5), mode="nearest")
         model_norm_convolved_spec_lsf = model_convolved_spec_lsf / best_continuum
         log_std_wave_all_tmp, log_model_norm_convolved_spec_lsf = linear_to_logscale(std_wave_all, model_norm_convolved_spec_lsf)
@@ -1015,11 +1011,10 @@
         if np.isnan(teff):
             continue
 
-<<<<<<< HEAD
         # Keep Eugenia's implementation for a reference after a minor bug fix
         # (missing GAIA LSF conversion to pixels).
         # gaia_lsf_pix = gaia_lsf / np.diff(fluxcal.edges_from_centers(std_wave_all))
-        # model_convolved_to_gaia = fluxcal.lsf_convolve(model_flux_resampled, gaia_lsf_pix, gw)
+        # model_convolved_to_gaia = fluxcal.lsf_convolve(model_flux_resampled, gaia_lsf/0.5_pix, gw)
         # model_to_gaia = stdflux / model_convolved_to_gaia
         # model_to_gaia_median.append(np.median(model_to_gaia))
 
@@ -1045,12 +1040,6 @@
         model2gaia_factor = np.median(gf / model_flux_gaia_convolved)
         model_to_gaia_median.append(model2gaia_factor)
 
-=======
-        # convolve model to gaia lsf
-        model_convolved_to_gaia = fluxcal.lsf_convolve(model_flux_resampled, gaia_lsf/0.5, std_wave_all)
-        model_to_gaia = stdflux/model_convolved_to_gaia
-        model_to_gaia_median.append(np.median(model_to_gaia))
->>>>>>> 67686a5c
 
         # prepare dictionaries to plot QA plots for model matching
         fig_path = in_rss[0]
@@ -1523,7 +1512,7 @@
 
     #resample model to the same step
     model_flux_resampled = np.interp(wl, model_wave, flux_model_shifted)
-    spec_lsf = np.sqrt(spec_lsf**2 - 0.3**2)/0.5  # as model spectra were already convolved with lsf=0.3, we need to account for this
+    spec_lsf = np.sqrt(spec_lsf**2 - 0.3**2) # as model spectra were already convolved with lsf=0.3, we need to account for this
 
     # convolve model to spec lsf after vel. shift
     model_convolved_spec_lsf = fluxcal.lsf_convolve_fast(model_flux_resampled, spec_lsf, wl)
