--- conflicted
+++ resolved
@@ -1575,11 +1575,7 @@
     return rss
 
 
-<<<<<<< HEAD
-def quick_sky_refinement(in_fframe, out_sframe, band=np.array((7238,7242,7074,7084,7194,7265))):
-=======
-def quick_sky_subtraction(in_cframe, band=np.array((7238,7242,7074,7084,7194,7265)), skip_subtraction=False):
->>>>>>> 3d46c408
+def quick_sky_subtraction(in_fframe, out_sframe, band=np.array((7238,7242,7074,7084,7194,7265)), skip_subtraction=False):
     """Quick sky refinement using the model in the final CFrame
     
     Parameters
@@ -1621,15 +1617,7 @@
         data_c = flux
         error_c = error
 
-<<<<<<< HEAD
     fframe["FLUX"].data = data_c
     fframe["ERROR"].data = error_c
     fframe["SKY"].data = sky_c
-    fframe.writeto(out_sframe, overwrite=True)
-=======
-    cframe["PRIMARY"].header["SKYSUB"] = (not skip_subtraction, "sky subtracted?")
-    cframe["FLUX"].data = data_c
-    cframe["ERROR"].data = error_c
-    cframe["SKY"].data = sky_c
-    cframe.writeto(in_cframe, overwrite=True)
->>>>>>> 3d46c408
+    fframe.writeto(out_sframe, overwrite=True)