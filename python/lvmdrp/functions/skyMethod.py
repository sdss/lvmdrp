# encoding: utf-8
#
# @Author: The LVM Sky Team
# @Date: Dec 7, 2022
# @Filename: skyMethod
# @License: BSD 3-Clause
# @Copyright: SDSS-V LVM

import itertools as it
import os
import re
import subprocess
from datetime import datetime
from multiprocessing import Pool, cpu_count
from copy import deepcopy as copy
from typing import Tuple

import numpy as np
import bottleneck as bn
import yaml
from astropy.io import fits
from astropy.time import Time
from scipy import optimize

from lvmdrp.core.constants import (
    LVM_UNAM_URL,
    SKYCORR_CONFIG_PATH,
    SKYMODEL_CONFIG_PATH,
    SKYMODEL_INST_PATH,
)
from lvmdrp.core.plot import plt, create_subplots, save_fig
from lvmdrp.core.header import Header
from lvmdrp.core.passband import PassBand
from lvmdrp.core.rss import RSS
from lvmdrp.core.sky import (
    ang_distance,
    select_sky_fibers,
    fit_supersky,
    optimize_sky,
    run_skycorr,
    run_skymodel,
    skymodel_pars_from_header,
    get_telescope_shadowheight
)
from lvmdrp.core.spectrum1d import Spectrum1D
from lvmdrp import log
from lvmdrp.utils.examples import fetch_example_data


description = "Provides methods for sky subtraction"

__all__ = [
    "configureSkyModel_drp",
    "createMasterSky_drp",
    "sepContinuumLine_drp",
    "evalESOSky_drp",
    "subtractGeocoronal_drp",
    "corrSkyLine_drp",
    "corrSkyContinuum_drp",
    "coaddContinuumLine_drp",
    "subtractSky_drp",
    "refineContinuum_drp",
    "subtractPCAResiduals_drp",
]


def get_sky_mask_uves(wave, width=3, threshold=2):
    """
    Generate a mask for the bright sky lines.
    mask every line at +-width, where width in same units as wave (Angstroms)
    Only lines with a flux larger than threshold (in 10E-16 ergs/cm^2/s/A) are masked
    The line list is from https://www.eso.org/observing/dfo/quality/UVES/pipeline/sky_spectrum.html

    Returns a bool np.array the same size as wave with sky line wavelengths marked as True
    """
    p = os.path.join(os.getenv('LVMCORE_DIR'), 'etc', 'UVES_sky_lines.txt')
    txt = np.genfromtxt(p)
    skyw, skyf = txt[:,1], txt[:,4]
    #plt.plot(skyw, skyw*0, 'k.')
    #plt.plot(skyw, skyf, 'k.')
    select = (skyf>threshold)
    lines = skyw[select]
    # do NOT mask Ha if it is present in the sky table
    ha = (lines>6562) & (lines<6564)
    lines = lines[~ha]
    mask = np.zeros_like(wave, dtype=bool)
    if width > 0.0:
        for line in lines :
            if (line<=wave[0]) or (line>=wave[-1]):
                continue
            ii=np.where((wave>=line-width)&(wave<=line+width))[0]
            mask[ii]=True

    return mask


def get_z_continuum_mask(w):
    '''
    Some clean regions at the red edge of the NIR channel (hand picked)
    '''
    good = [[9230,9280], [9408,9415], [9464,9472], [9608,9512], [9575,9590], [9593,9603], [9640,9650], [9760,9775]]
    mask = np.zeros_like(w, dtype=bool)
    for r in good :
        if (r[0]<=w[0]) or (r[1]>=w[-1]):
            continue
        ii=np.where((w>=r[0])&(w<=r[1]))[0]
        mask[ii]=True

    # do not mask before first region
    mask[np.where(w<=good[0][0])] = True
    return mask


def configureSkyModel_drp(
    skymodel_config_path=SKYMODEL_CONFIG_PATH,
    skymodel_path=SKYMODEL_INST_PATH,
    method="run",
    run_library="0",
    run_multiscat="0",
    source="",
    parallel="auto",
):
    """
    Runs/downloads the configuration files of the sky module

    If method='run' mode, the following ESO configuration files will be written:
        - lblrtm_setup
        - libstruct.dat
        - sm_filenames.dat
        - instrument_etc.par
        - skymodel_etc.par

    Then, if run_library=True, this function will execute the following ESO routines:
        > create_spec <airmass> <time> <seasson> <output_path> <spectra_resolution> <pwv>
        > preplinetrans

    Additionally, the ESO routine for updating the multiple scattering corrections component
    will be executed if run_multiscat=True
        > estmultiscat

    If method='download', this function will download the neccessary files to run the
    ESO sky models. Additionally you can specify the source from which these files should
    be downloaded. NOTE: this method is not implemented yet.

    Parameters
    ----------
    skymodel_config_path : string
        path to master ESO sky model configuration file. Defaults to {SKYMODEL_CONFIG_PATH}
    skymodel_inst_path : string
        path to ESO sky model installation path. Defaults to {SKYMODEL_INST_PATH}
    method : string
        which method to use for the ESO sky model configuration:
            - 'run' : will write the configuration files and (optionally) pre-build a library
            - 'download' : will download all configuration files and corresponding library files
    run_library : boolean
        whether to run or not the ESO routines to build a spectral library using the specified
        configuration files
    run_multiscat : boolean
        whether to run or not the ESO 'estmultiscat' routine for the multiple scattering
        corrections
    parallel : string or int
        whether to run the library generation in parallel or not. Valid values are 'auto' (default)
        and integers representing the number of threads to use

    Examples
    --------

    user:> drp sky configureSkyModel # to write the configuration files only
    user:> drp sky configureSkyModel method=run run_library=True run_multiscat=False

    """

    run_library = bool(int(run_library))
    run_multiscat = bool(int(run_multiscat))

    print(run_library, run_library, method)

    ori_path = os.path.abspath(os.curdir)

    log.info(
        f"writing configuration files using '{skymodel_config_path}' as source"
    )
    # read master configuration file
    skymodel_master_config = yaml.load(
        open(skymodel_config_path, "r"), Loader=yaml.Loader
    )

    # write default parameters for the ESO skymodel
    config_names = list(skymodel_master_config.keys())
    with open(
        os.path.join(skymodel_path, "sm-01_mod1", "config", config_names[0]), "w"
    ) as cf:
        for key, val in skymodel_master_config[config_names[0]].items():
            cf.write(f"{key} = {val}\n")
    with open(
        os.path.join(skymodel_path, "sm-01_mod2", "data", config_names[1]), "w"
    ) as cf:
        for par in skymodel_master_config[config_names[1]]:
            cf.write(f"{par}\n")
    with open(
        os.path.join(skymodel_path, "sm-01_mod2", "data", config_names[2]), "w"
    ) as cf:
        for key, val in skymodel_master_config[config_names[2]].items():
            cf.write(f"{key} = {val}\n")
    with open(
        os.path.join(skymodel_path, "sm-01_mod2", "config", config_names[3]), "w"
    ) as cf:
        for key, val in skymodel_master_config[config_names[3]].items():
            cf.write(f"{key} = {val}\n")
    with open(
        os.path.join(skymodel_path, "sm-01_mod2", "config", config_names[4]), "w"
    ) as cf:
        for key, val in skymodel_master_config[config_names[4]].items():
            cf.write(f"{key} = {val}\n")
    log.info("successfully written config files")

    # parse library path
    lib_path = os.path.abspath(
        os.path.join(
            skymodel_path,
            "sm-01_mod2",
            "data",
            skymodel_master_config["sm_filenames.dat"]["libpath"],
        )
    )

    if method == "run":
        # create sky library
        if run_library:
            cur_path = os.path.join(skymodel_path, "sm-01_mod1")
            # set hard-coded pwv (no scaling)
            pwv = -1
            # parse create_spec parameters
            spec_name = skymodel_master_config["libstruct.dat"][0]
            fact, pars = {}, {}
            ipar = {}
            for conv, values in zip(
                skymodel_master_config["libstruct.dat"][1::2],
                skymodel_master_config["libstruct.dat"][2::2],
            ):
                pos, name, exp = conv.split()
                pars[name] = values.split()
                fact[name] = 10 ** eval(exp)
                ipar[name] = pos
                spec_name = re.sub(f"{pos}+", f"{{{name}}}", spec_name)

            spec_nams, spec_pars = [], []
            filt_nams = list(
                filter(lambda name: name not in ["rtcode", "spectype"], pars.keys())
            )
            for i, values in enumerate(
                it.product(*tuple(v for k, v in pars.items() if k in filt_nams))
            ):
                # create output spectra names
                cur_values = {name: value for name, value in zip(filt_nams, values)}
                cur_values["rtcode"] = pars["rtcode"][0]
                cur_values_r, cur_values_t = cur_values.copy(), cur_values.copy()
                cur_values_r["spectype"], cur_values_t["spectype"] = "R", "T"
                spec_nams.append(
                    (
                        os.path.join(lib_path, spec_name.format(**cur_values_r)),
                        os.path.join(lib_path, spec_name.format(**cur_values_t)),
                    )
                )

                # parse parameters
                airmass, time, season, res = values
                spec_pars.append(
                    (
                        np.round(fact["airmass"] * int(airmass), 1),
                        fact["time"] * int(time),
                        fact["season"] * int(season),
                        fact["resol"] * int(res),
                    )
                )

            nlib = len(spec_pars)

            # run create_spec across all parameter grid
            os.chdir(cur_path)
            if parallel == "auto":
                cpus = cpu_count()
            else:
                cpus = int(parallel)
            if cpus > 1:
                log.info(
                    f"going to generate an airglow lines library of {nlib} spectra with {cpus} concurrent workers"
                )
                pool = Pool(cpus)
                result = []
                for i, (airmass, time, season, res) in enumerate(spec_pars):
                    # TODO: build output file names
                    if all(map(os.path.isfile, spec_nams[i])):
                        result.append(None)
                        continue
                    # add task to worker
                    result.append(
                        pool.apply_async(
                            subprocess.run,
                            args=(
                                f"{os.path.join('bin', 'create_spec')} {airmass} {time} {season} {cur_path} {res} {pwv}".split(),
                            ),
                            kwds={"capture_output": True},
                        )
                    )
                pool.close()
                pool.join()
            else:
                log.info(
                    f"going to generate an airglow lines library of {nlib} spectra"
                )

            for i, (airmass, time, season, res) in enumerate(spec_pars):
                if all(map(os.path.isfile, spec_nams[i])):
                    log.info(
                        f"skipping parameters {airmass = }, {time = }, {season = }, {res = }, {pwv = }, files {spec_nams[i]} already exist"
                    )
                    continue
                if cpus > 1:
                    log.info(
                        f"[{i+1:04d}/{nlib:04d}] retrieving airglow lines with parameters: {airmass = }, {time = }, {season = }, {res = }, {pwv = }"
                    )
                    out = result[i].get()
                else:
                    log.info(
                        f"[{i+1:04d}/{nlib:04d}] creating airglow lines with parameters: {airmass = }, {time = }, {season = }, {res = }, {pwv = }"
                    )
                    out = subprocess.run(
                        f"{os.path.join('bin', 'create_spec')} {airmass} {time} {season} {cur_path} {res} {pwv}".split(),
                        capture_output=True,
                    )
                if out.returncode == 0:
                    log.info("successfully finished airglow lines calculations")
                else:
                    log.error("failed while running airglow lines calculations")
                    log.error(out.stderr.decode("utf-8"))

            # copy airglow library to intended destination
            out = subprocess.run(
                f"mv output/*.fits {lib_path}/.".split(), capture_output=True
            )
            if out.returncode == 0:
                log.info("successfully copied airglow library")
            else:
                log.error("failed while copying airglow library")
                log.error(out.stderr.decode("utf-8"))

            # run prelinetrans
            log.info("calculating effective atmospheric transmission")
            os.chdir(os.path.join(skymodel_path, "sm-01_mod2"))
            out = subprocess.run(
                os.path.join("bin", "preplinetrans").split(), capture_output=True
            )
            if out.returncode == 0:
                log.info(
                    "successfully finished effective atmospheric transmission calculations"
                )
            else:
                log.error(
                    "failed while running effective atmospheric transmission calculations"
                )
                log.error(out.stderr.decode("utf-8"))

            if run_multiscat:
                out = subprocess.run(
                    os.path.join("bin", "estmultiscat").split(), capture_output=True
                )
                if out.returncode == 0:
                    log.info("successfully finished 'estmultiscat'")
                else:
                    log.error("failed while running 'estmultiscat'")
                    log.error(out.stderr.decode("utf-8"))
        # return to original path
        os.chdir(ori_path)
    elif method == "download":
        fetch_example_data(
            url=LVM_UNAM_URL,
            name="skymodel_lib",
            dest_path=lib_path,
            ext="zip",
        )
    else:
        raise ValueError(
            f"unknown method '{method}'. Valid values are: 'run' and 'download'"
        )


def createMasterSky_drp(
    in_rss, out_sky, clip_sigma="3.0", nsky="0", filter="", non_neg="1", plot="0"
):
    """
    Creates a mean (sky) spectrum from the RSS, which stored either as a FITS or an ASCII file.
    Spectra may be rejected from the median computation. Bad pixel in the RSS are not included
    in the median computation.

    TODO: implement fiber rejection for science pointings which should make other considerations

    Parameters
    --------------
    in_rss : string
        Input RSS FITS file with a pixel table for the spectral resolution
    out_sky : string
        Output Sky spectrum. Either in FITS format (if *.fits) or in ASCII format (if *.txt)
    clip_sigma : string of float, optional with default: '3.0'
        Sigma value used to reject outlier sky spectra identified in the collapsed median value
        along the dispersion axis. Only used if the nsky value is set to 0 and clip_sigma>0
    nsky : string of integer (>0), optional with default: '0'
        Selects the number of brightest sky spectra to be used for creating the median sky spec.
    filter : string of tuple, optional with default: ''
        Path to file containing the response function of a filter, and the wavelength and
        transmission columns
    plot : string of integer (0 or 1)
        If set to 1, the sky spectrum will be display on screen.

    Examples
    ----------------
    user:> drp sky constructSkySpec IN_RSS.fits OUT_SKY.fits 3.0
    user:> drp sky constructSkySpec IN_RSS.fits OUT_SKY.txt
    """
    log.info(f"preparing to create master 'sky' from '{in_rss}'")

    clip_sigma = float(clip_sigma)
    nsky = int(nsky)
    non_neg = int(non_neg)
    plot = int(plot)
    filter = filter.split(",")

    rss = RSS.from_file(in_rss)

    log.info("calculating median value for each fiber")
    median = np.zeros(len(rss), dtype=np.float32)
    for i in range(len(rss)):
        spec = rss[i]

        if spec._mask is not None:
            good_pixels = np.logical_not(spec._mask)
            if np.sum(good_pixels) != 0:
                median[i] = np.median(spec._data[good_pixels])
            else:
                median[i] = 0
        else:
            median[i] = np.median(spec._data)
    # mask for fibers with valid sky spectra
    select_good = median != 0

    # sigma clipping around the median sky spectrum
    if clip_sigma > 0.0 and nsky == 0:
        log.info(
            f"calculating sigma clipping with sigma = {clip_sigma} within {select_good.sum()} fibers"
        )
        select = np.logical_and(
            np.logical_and(
                median
                < np.median(median[select_good])
                + clip_sigma * np.std(median[select_good]) / 2.0,
                median
                > np.median(median[select_good])
                - clip_sigma * np.std(median[select_good]) / 2.0,
            ),
            select_good,
        )
        sky_fib = np.sum(select)
    # select fibers that are below the maximum median spectrum within the top nsky fibers
    elif nsky > 0:
        idx = np.argsort(median[select_good])
        max_value = np.max(median[select_good][idx[:nsky]])
        if non_neg == 1:
            log.info(f"selecting non-negative (maximum) {nsky} fibers")
            select = (median <= max_value) & (median > 0.0)
        else:
            log.info(
                f"selecting (maximum) {nsky} fibers with median below {max_value = }"
            )
            select = median <= max_value
        sky_fib = np.sum(select)
    rss.setHdrValue("HIERARCH PIPE NSKY FIB", sky_fib, "Number of averaged sky fibers")

    # selection of sky fibers to build master sky
    subRSS = rss.subRSS(select)

    # calculates the sky magnitude within a given filter response function
    if filter[0] != "":
        log.info(
            f"calculating 'sky' magnitude in Vega system using filter in {filter[0]}"
        )
        passband = PassBand()
        passband.loadTxtFile(
            filter[0], wave_col=int(filter[1]), trans_col=int(filter[2])
        )
        (flux_rss, error_rss, min_rss, max_rss, std_rss) = passband.getFluxRSS(subRSS)
        mag_flux = np.zeros(len(flux_rss))
        for m in range(len(flux_rss)):
            if flux_rss[m] > 0.0:
                mag_flux[m] = passband.fluxToMag(flux_rss[m], system="Vega")

        mag_mean = np.mean(mag_flux[mag_flux > 0.0])
        mag_min = np.min(mag_flux[mag_flux > 0.0])
        mag_max = np.max(mag_flux[mag_flux > 0.0])
        mag_std = np.std(mag_flux[mag_flux > 0.0])
        rss.setHdrValue(
            "HIERARCH PIPE SKY MEAN",
            float("%.2f" % mag_mean),
            "Mean sky brightness of sky fibers",
        )
        rss.setHdrValue(
            "HIERARCH PIPE SKY MIN",
            float("%.2f" % mag_min),
            "Minimum sky brightness of sky fibers",
        )
        rss.setHdrValue(
            "HIERARCH PIPE SKY MAX",
            float("%.2f" % mag_max),
            "Maximum sky brightness of sky fibers",
        )
        rss.setHdrValue(
            "HIERARCH PIPE SKY RMS",
            float("%.2f" % mag_std),
            "RMS sky brightness of sky fibers",
        )
        log.info(f"{mag_mean = }, {mag_min = }, {mag_max = }, {mag_std = }")

    # create master sky spectrum by computing the average spectrum across selected fibers
    log.info(f"creating master (averaged) sky out of {subRSS._fibers}")
    skySpec = subRSS.create1DSpec()

    if plot == 1:
        plt.figure(figsize=(20, 5))
        plt.step(skySpec._wave, skySpec._data, color="k")
        plt.show()

    log.info(f"storing master sky in '{out_sky}'")
    skySpec.writeFitsData(out_sky)


def sepContinuumLine_drp(
    sky_ref,
    out_cont_line,
    method="skycorr",
    sky_sci="",
    skycorr_config=SKYCORR_CONFIG_PATH,
    is_science=False,
):
    """

    Separates the continuum from the sky line contribution using the specified method. The
    output spectra (continuum and line) is stored in a RSS format, with the continuum in the
    first row.

    If method='skycorr' (default), this function will use the ESO skycorr routine to fit for
    the line and continuum contribution of the given spectrum in 'sky_ref'. To be able to run
    this method, 'sky_sci' should be given and contain a 1D version of the science spectrum.
    Optionally a YAML file containing skycorr parameter definitions could also be given.

    If method='model', this function will use the ESO sky model to calculate a sky spectrum
    matching the 'sky_ref' observing conditions (ephemeris, airmass, etc.). The continuum
    contribution from the target sky spectrum is set to be the continuum component of the
    calculated model.

    If method='fit', this function will run a tradicional spectral fitting method to
    dissentangle the continuum and line contributions using a set of pre-built continuum/line
    templates.

    NOTE: by using the 'skycorr' method, we get for free a first fitting of the line
    contribution for the 'sky_ref' spectrum. By using the 'model' method, we get all calculated
    components for the target sky spectrum. This information could be use later

    Parameters
    ----------
    sky_ref : string
        path to the 1D target sky spectrum. It should be readable as a
        lvmdrp.core.spectrum1d.Spectrum1D
    out_cont_line : string
        path where the output RSS file will be stored. It will be saved using the methods in
        lvmdrp.core.rss.RSS
     method : string of 'skycorr' (default), 'model' or 'fit'
        the method to be used for the continuum line separation.
    sky_sci : string, optional
        path to the 1D science sky spectrum in the same format as 'sky_ref'. This parameter is
        only requiered if method='skycorr'
    skycorr_config : string, optional with default {SKYCORR_CONFIG_PATH}
        path to a file containing the skycorr parameter definitions in YAML format


    Examples
    ----------------
    user:> drp sky sepContinumLine SKY_REF.fits OUT_CONT_LINE.fits method='model'
    user:> drp sky sepContinumLine SKY_REF.fits OUT_CONT_LINE.fits sky_sci='SKY_SCI.fits'

    """
    # TODO: if science, then remove/mask out science lines from a predefined list
    # TODO: if science, then select wavelength ranges dominated by sky
    if is_science:
        pass

    # read sky spectrum
    sky_spec = Spectrum1D()
    sky_spec.loadFitsData(sky_ref, extension_hdr=0)

    # run skycorr
    if method == "skycorr":
        prefix = "SC"
        if sky_sci != "":
            sci_spec = Spectrum1D()
            sci_spec.loadFitsData(sky_sci, extension_hdr=0)
        else:
            raise ValueError(
                "You need to provide a science spectrum to perform the continuum/line separation using skycorr."
            )
        if np.any(sky_spec._wave != sci_spec._wave):
            sky_spec = sky_spec.resampleSpec(ref_wave=sci_spec._wave, method="linear")
        if np.any(sky_spec._lsf != sci_spec._lsf):
            sky_spec = sky_spec.matchFWHM(target_FWHM=sci_spec._lsf)

        output_path = os.path.abspath(os.path.dirname(out_cont_line))
        pars_out, skycorr_fit = run_skycorr(
            skycorr_config_path=skycorr_config,
            sci_spec=sci_spec,
            sky_spec=sky_spec,
            specs_dir=output_path,
            out_dir=output_path,
            spec_label=os.path.basename(out_cont_line).replace(".fits", ""),
            MJD=sky_spec._header["MJD"],
            TIME=(
                Time(sky_spec._header["MJD"], format="mjd").to_datetime()
                - datetime.fromisoformat("1970-01-01 00:00:00")
            ).days
            * 24
            * 3600,
            TELALT=sky_spec._header["ALT"],
            WLG_TO_MICRON=1e-4,
            FWHM=sky_spec._lsf.max() / np.diff(sky_spec._wave).min(),
        )

        wavelength = skycorr_fit["lambda"]
        sky_cont = Spectrum1D(
            wave=wavelength,
            data=skycorr_fit["mcflux"],
            error=None,
            mask=None,
            lsf=sky_spec._lsf,
        )
        sky_line = Spectrum1D(
            wave=wavelength,
            data=skycorr_fit["mlflux"],
            error=None,
            mask=None,
            lsf=sky_spec._lsf,
        )
        # TODO: implement skycorr method output

    # run model
    elif method == "model":
        prefix = "SM"
        # TODO: use the master sky parameters (datetime, observing conditions: lunation, moon distance, etc.) evaluate a sky model
        # TODO: use the resulting model continuum as physical representation of the target sky continuum
        # TODO: remove continuum contribution from original sky spectrum
        resample_step, resolving_power = np.diff(sky_spec._wave).min(), int(
            np.ceil((sky_spec._wave / np.diff(sky_spec._wave).min()).max())
        )
        # BUG: implement missing parameters in this call of run_skymodel
        skymodel_pars = skymodel_pars_from_header(sky_spec._header)
        inst_pars, model_pars, sky_model = run_skymodel(
            limlam=[sky_spec._wave.min() / 1e4, sky_spec._wave.max() / 1e4],
            dlam=resample_step / 1e4,
            **skymodel_pars,
        )
        pars_out = {}
        pars_out.update(inst_pars)
        pars_out.update(model_pars)
        # TODO: the predicted continuum would be the full radiative component - airglow line
        # TODO: scale the predicted continuum with the sky_ref
        sky_cont = Spectrum1D(
            wave=sky_model["lam"].value,
            data=sky_model["flux"].value - sky_model["flux_ael"].value,
            error=(sky_model["dflux2"] - sky_model["dflux1"]).value / 2,
            lsf=sky_model["lam"].value / resolving_power,
        )
        sky_cont._mask = np.isnan(sky_cont._data)
        # resample and match in spectral resolution sky model as needed
        if np.any(sky_cont._wave != sky_spec._wave):
            sky_cont = sky_cont.resampleSpec(ref_wave=sky_spec._wave, method="linear")
        if np.any(sky_cont._lsf != sky_spec._lsf):
            sky_cont = sky_cont.smoothGaussVariable(
                diff_fwhm=np.sqrt(sky_spec._lsf**2 - sky_cont._lsf**2)
            )

        # calculate the line component
        sky_line = sky_spec - sky_cont
    # run fit
    elif method == "fit":
        # TODO: build a sky model library with continuum and line separated (ESO skycalc)
        # TODO: use this library as templates to fit master skies
        # TODO: check if we can recover observing condition parameters from this fit
        raise NotImplementedError(
            "This method of continuum/line separation is not implemented yet."
        )
    else:
        raise ValueError(
            f"Unknown method '{method}'. Valid mehods are: 'skycorr' (default), 'model' and 'fit'."
        )

    # TODO: explore the MaNGA way: sigma-clipping the lines and then smooth high-frequency features so that we get a continuum estimate
    # pack outputs in FITS file
    rss_cont_line = RSS.from_spectra1d((sky_cont, sky_line))

    header = sky_spec._header
    for key, val in pars_out.items():
        if isinstance(val, (list, tuple)):
            val = ",".join(map(str, val))
        elif isinstance(val, str) and (os.path.isfile(val) or os.path.isdir(val)):
            val = os.path.basename(val)
        header.append((f"HIERARCH {prefix} {key.upper()}", val))

    rss_cont_line.setHeader(header, origin=sky_ref)
    rss_cont_line.writeFitsData(out_cont_line)


def evalESOSky_drp(
    sky_ref,
    out_rss,
    resample_step="optimal",
    resample_method="linear",
    err_sim="500",
    replace_error="1e10",
    parallel="auto",
):
    """

    Evaluates the ESO sky model following the observing conditions in the given sky reference.
    The output contains the calculated components of the sky in a RSS format. In addition a
    'fibermap' table is stored in the second HDU, to keep track of the meaning of each row.

    The wavelength sampling and resolution of the returned model components will always match
    that of the input 'sky_ref'. However, the sampling and resolution of the original sky model
    can be controlled by the user. It is always desirable that the sampling and resolution of
    this original model exceeds those of the reference spectrum, so there is no loss of
    information when matching the wavelength vector to the reference. The user can control the
    wavelength sampling of the sky model components by specifying the 'sampling_step'. By
    setting sampling_step='optimal' (default), sampling will be defined using the input
    'sky_ref' spectrum in two possible ways. If the input spectrum contains the LSF, the
    optimal sampling will be computed to be 1/3 of the maximum resolution following the
    criteria in the sampling theorem. Otherwise, the optimal sampling will be computed to be
    the smallest sampling step in the reference spectrum. For a more seasoned users, the
    sampling_step can also take a floating point value, which is going to be used to produce a
    model for the sky spectra components.

    The original model resolution will be either the best resolution from the reference spectrum
    (if the LSF is present), or max( wavelength_ref / sampling_step ). Again, this ensures there
    is a minimum loss of information when matching the original model wavelength vector to the
    reference.

    When resampling the original model components, the user can specify if this is done linearly
    (resample_method='linear') or using a spline (='spline'). To accurately propagate the errors
    during the resampling process, a Monte Carlo method is addopted and the user can specify the
    number of realisations using 'err_sim'. Missing values in the error can be replaced with the
    'replace_error' parameter.

    Parameters
    ----------
    sky_ref : string
        path to the reference spectrum from which observing conditions and ephemeris can be
        inferred to evaluate a ESO model spectrum
    out_rss : string
        path where the output RSS file will be saved
    resample_step : string, optional with default 'optimal'
        the resample step or method to use when interpolating the model in the sky reference
        wavelength
    resample_method : string of 'linear' (default) or 'spline'
        interpolation method to use
    err_sim : float, optional with default 500
        number of MC to propagate the error in the spectrum when interpolating
    replace_error : float, optional with default 1e10
        value to replace missing error values
    parallel : string or integer with default 'auto'
        whether to run the interpolation in parallel in a given number of threads or
        in a serial way (parallel=1)

    Examples
    --------

    user:> drp sky evalESOSky SKY_REF.fits out_rss.fits
    """
    err_sim = int(err_sim)
    replace_error = float(replace_error)

    # read sky spectrum
    sky_spec = Spectrum1D()
    sky_spec.loadFitsData(sky_ref, extension_hdr=0)

    eval_failed = False
    if resample_step != "optimal":
        try:
            resample_step = eval(resample_step)
        except ValueError:
            eval_failed = True
            log.error(
                f"resample_step should be either 'optimal' or a floating point. '{resample_step}' is none of those."
            )
            log.warning("falling back to resample_step='optimal'")
    if eval_failed or resample_step == "optimal":
        # determine sampling based on wavelength resolution
        # if not present LSF in reference spectrum, use the reference sampling step
        if sky_spec._lsf is not None:
            resample_step = np.min(sky_spec._lsf) / 3
        else:
            resample_step = np.min(np.diff(sky_spec._wave))

    new_wave = np.arange(
        sky_spec._wave.min(), sky_spec._wave.max() + resample_step, resample_step
    )

    # get skymodel parameters from header
    skymodel_pars = skymodel_pars_from_header(header=sky_spec._header)

    # TODO: move unit and data type conversions to within the run_skymodel routine
    inst_pars, model_pars, sky_model = run_skymodel(
        skymodel_path=SKYMODEL_INST_PATH,
        # instrument parameters
        limlam=[new_wave.min() / 1e4, new_wave.max() / 1e4],
        dlam=resample_step / 1e4,
        # sky model parameters
        **skymodel_pars,
    )
    pars_out = {}
    pars_out.update(inst_pars)
    pars_out.update(model_pars)

    # create RSS
    wav_comp = sky_model["lam"].value
    lsf_comp = sky_model["lam"].value / pars_out["resol"]
    sky_model.remove_column("lam")

    err_radi = (sky_model["dflux2"] - sky_model["dflux1"]) / 2
    err_tran = (sky_model["dtrans2"] - sky_model["dtrans2"]) / 2
    sky_model.remove_columns(["dflux1", "dflux2", "dtrans1", "dtrans2"])
    sed_comp = np.asarray(sky_model.as_array().tolist()).T
    msk_comp = np.isnan(sed_comp)

    nradi = len(list(filter(lambda c: c.startswith("flux"), sky_model.columns)))
    ntran = len(list(filter(lambda c: c.startswith("trans"), sky_model.columns)))
    err_comp = np.row_stack(
        (np.tile(err_radi, (nradi, 1)), np.tile(err_tran, (ntran, 1)))
    )
    # create initial RSS containing the sky model components
    spectra_list = [
        Spectrum1D(wave=wav_comp, data=sed, error=err, mask=msk, lsf=lsf_comp)
        for sed, err, msk in zip(sed_comp, err_comp, msk_comp)
    ]

    if parallel == "auto":
        cpus = cpu_count()
    else:
        cpus = int(parallel)

    # resample RSS to reference wavelength sampling
    if cpus > 1:
        pool = Pool(cpus)
        threads = []
        for i in range(len(spectra_list)):
            threads.append(
                pool.apply_async(
                    spectra_list[i].resampleSpec,
                    (sky_spec._wave, resample_method, err_sim, replace_error),
                )
            )

        for i in range(len(spectra_list)):
            spectra_list[i] = threads[i].get()
        pool.close()
        pool.join()
    else:
        for i in range(len(spectra_list)):
            spectra_list[i] = spectra_list[i].resampleSpec(
                sky_spec._wave, resample_method, err_sim, replace_error
            )

    # convolve RSS to reference LSF
    diff_fwhm = np.sqrt(sky_spec._lsf**2 - spectra_list[0]._lsf ** 2)
    if cpus > 1:
        pool = Pool(cpus)
        threads = []
        for i in range(len(spectra_list)):
            threads.append(
                pool.apply_async(spectra_list[i].smoothGaussVariable, (diff_fwhm,))
            )

        for i in range(len(spectra_list)):
            spectra_list[i] = threads[i].get()
        pool.close()
        pool.join()
    else:
        for i in range(len(spectra_list)):
            spectra_list[i] = spectra_list[i].smoothGaussVariable(diff_fwhm)

    # build RSS
    rss = RSS.from_spectra1d(spectra_list=spectra_list)
    header = sky_spec._header
    for key, val in pars_out.items():
        if isinstance(val, (list, tuple)):
            val = ",".join(map(str, val))
        elif isinstance(val, str) and (os.path.isfile(val) or os.path.isdir(val)):
            val = os.path.basename(val)
        header.append((f"HIERARCH SM {key.upper()}", val))

    rss.setHeader(header, origin=sky_ref)
    # dump RSS file containing the
    rss.writeFitsData(filename=out_rss)


def subtractGeocoronal_drp():
    pass


def corrSkyLine_drp(
    sky1_line_in,
    sky2_line_in,
    sci_line_in,
    line_corr_out,
    method="distance",
    sky_models_in="",
    sci_model_in="",
    skycorr_config=SKYCORR_CONFIG_PATH,
):
    """

    Combines the two master sky line components a as weighted average, where the weights are
    determined depending on the given method. Then it runs the ESO skycorr routine to return
    the final version of the sky line component for the science pointing.

    If method='distance', this function will calculate the spherical distance between the sky
    pointings and the science pointing and define the weights as the inverse of those
    distances.

    If method='model', this method will use the given sky models in paths 'sky_models_in' and
    'sci_model_in' to calculate the weights as a scaling factor between the models of each sky
    pointing and the science pointing.

    The extrapolated sky line component will be calculated as a weighted average:

        sky_line = w_1 * sky1_line + w_2 * sky2_line

    Then 'sky_line' will be passed to the ESO skycorr routine to produce the final sky line
    component for the science pointing

    Parameters
    ----------
    sky1_line_in, sky2_line_in, sci_line_in : string
        paths to the sky line components for the sky and the science pointings, respectively
    line_corr_out : string
        path to file where the output line component will be stored
    method : string of 'distance' (default) or 'model'
        method used to calculate the weights
    sky_models_in, sci_model_in : strings
        needed to calculate the weights if method='model'
    skycorr_config : string, optional with default {SKYCORR_CONFIG_PATH}
        path to skycorr configuration file

    Examples
    --------
    user:> drp sky corrSkyLine SKY1_LINE.fits SKY2_LINE.fits SCI_LINE.fits LINE_OUT.fits

    """
    # BUG: skycorr should be run on each sky pointing and then we have to figure out how to combine them to produce the final sky_line_corr

    # read sky spectra
    sky1_line = Spectrum1D()
    sky1_line.loadFitsData(sky1_line_in)
    sky1_head = Header()
    sky1_head.loadFitsHeader(sky1_line_in)

    sky2_line = Spectrum1D()
    sky2_line.loadFitsData(sky2_line_in)
    sky2_head = Header()
    sky2_head.loadFitsHeader(sky2_line_in)

    # read science spectra
    sci_line = Spectrum1D()
    sci_line.loadFitsData(sci_line_in)
    sci_head = Header()
    sci_head.loadFitsHeader(sci_line_in)

    # sky1 position
    if method == "distance":
        ra_1, dec_1 = sky1_head["RA"], sky1_head["DEC"]
        # sky2 position
        ra_2, dec_2 = sky2_head["RA"], sky2_head["DEC"]
        # sci position
        ra_s, dec_s = sci_head["RA"], sci_head["DEC"]

        w_1 = 1 / ang_distance(ra_1, dec_1, ra_s, dec_s)
        w_2 = 1 / ang_distance(ra_2, dec_2, ra_s, dec_s)
        w_norm = w_1 + w_2
        w_1, w_2 = w_1 / w_norm, w_2 / w_norm
    elif method == "model":
        if sky_models_in != "":
            sky_models_in = sky_models_in.split(",")
            if len(sky_models_in) == 1:
                sky_models_in = 2 * sky_models_in

            # BUG: I cannot index xxx_model.loadFitsData(...) because that is an in-place operation
            sky1_model = RSS.from_file(sky_models_in[0])[1]
            sky2_model = RSS.from_file(sky_models_in[1])[1]
        else:
            # TODO: fall back to closest sky model if not given filenames
            pass

        if sci_model_in != "":
            sci_model = RSS.from_file(sci_model_in)[1]
        else:
            # TODO: fall back to closest sky model to science target
            pass

        w_1 = sci_model / sky1_model
        w_2 = sci_model / sky2_model
    elif method == "interpolate":
        raise NotImplementedError(f"method '{method}' is not implemented yet")
    else:
        raise ValueError(
            f"Unknown method '{method}'. Valid mehods are: 'distance' (default), 'model' and 'interpolate'."
        )

    # TODO: make sure all these spectra are in the same wavelength sampling
    wl_master_sky = sci_line._wave

    # compute a weighted average using as weights the inverse distance to science
    sky_line = w_1 * sky1_line + w_2 * sky2_line

    # run skycorr on averaged line spectrum
    pars_out, line_fit = run_skycorr(
        skycorr_config=skycorr_config,
        wl=wl_master_sky,
        sci_spec=sci_line,
        sky_spec=sky_line,
    )

    # create RSS
    wav_fit = line_fit["lambda"].value
    lsf_fit = line_fit["lambda"].value / pars_out["wres"].value
    sed_fit = np.asarray(line_fit.as_array().tolist())[:, 1].T
    hdr_fit = fits.Header(pars_out)
    rss = RSS(data=sed_fit, wave=wav_fit, lsf=lsf_fit, header=hdr_fit)

    # dump RSS file containing the model sky line spectrum
    rss.writeFitsData(filename=line_corr_out)


def corrSkyContinuum_drp(
    sky1_cont_in,
    sky2_cont_in,
    sci_cont_in,
    cont_corr_out,
    method="model",
    sky_models_in="",
    sci_model_in="",
    model_fiber=1,
):
    """

    Combines the sky continuum components from the sky pointings into a final model for the science pointing.

    Given the sky models for the sky and the science pointings, this function will extrapolate the sky continuum components
    in the science pointing as a weighted average, where the weights are a scaling factor between the sky pointings and the
    science pointing:

        w_1 = sci_model / sky1_model
        w_2 = sci_model / sky2_model

    So that the final continuum model for the science pointing is:

        sky_cont = 0.5 * (w_1 * sky1_cont + w_2 * sky2_cont)

    Parameters
    ----------
    sky1_cont_in, sky2_cont_in, sky1_model_in : strings
        path to the sky continuum component for the sky and the science pointings, respectively
    sky1_model_in, sky2_model_in, sci_odel_in : strings
        path to the sky model for the sky and the science pointings, respectively
    cont_corr_out : string
        path to output file where to store the extrapolated sky continuum component
    model_fiber : integer, with default 1
        fiber that represents the model sky spectrum in the given files

    Examples
    --------
    user:> drp sky corrSkyContinuum SKY1_CONT.fits SKY2_CONT.fits SKY1_MODEL.fits SKY2_MODEL.fits SCI_MODEL.fits CONT_OUT.fits

    """

    # read sky continuum from both sky telescopes
    sky1_cont = Spectrum1D()
    sky1_cont.loadFitsData(sky1_cont_in)
    sky1_head = Header()
    sky1_head.loadFitsHeader(sky1_cont_in)

    sky2_cont = Spectrum1D()
    sky2_cont.loadFitsData(sky2_cont_in)
    sky2_head = Header()
    sky2_head.loadFitsHeader(sky2_cont_in)

    # read sky continuum from science telescope
    sci_cont = Spectrum1D()
    sci_cont.loadFitsData(sci_cont_in)
    sci_head = Header()
    sci_head.loadFitsHeader(sci_cont_in)

    # read sky models for all pointings
    if method == "model":
        if sky_models_in != "":
            sky_models_in = sky_models_in.split(",")
            if len(sky_models_in) == 1:
                sky_models_in = 2 * sky_models_in

            sky1_model = RSS.from_file(sky_models_in[0])
            sky2_model = RSS.from_file(sky_models_in[1])
        else:
            # TODO: fall back to closest sky model if not given filenames
            pass

        if sci_model_in != "":
            sci_model = RSS.from_file(sci_model_in)
        else:
            # TODO: fall back to closest sky model to science target
            pass

        sky1_model = sky1_model.getSpec(model_fiber)
        sky2_model = sky2_model.getSpec(model_fiber)
        sci_model = sci_model.getSpec(model_fiber)

        # match wavelength resolution and wavelenth across telescopes using science pointing as reference
        if np.any(sky1_model._wave != sci_model._wave):
            sky1_model = sky1_model.resampleSpec(sci_model._wave)
        if np.any(sky2_model._wave != sci_model._wave):
            sky2_model = sky2_model.resampleSpec(sci_model._wave)

        if np.any(sky1_model._lsf != sci_model._lsf):
            sky1_model.matchFWHM(sci_model._lsf)
        if np.any(sky2_model._lsf != sci_model._lsf):
            sky2_model.matchFWHM(sci_model._lsf)

        # TODO: weight the continuum components of each sky telescope depending on the sky quality (darker, airmass)
        # extrapolate sky pointings into science pointing
        w_1 = sci_model / sky1_model
        w_2 = sci_model / sky2_model
        # TODO: smooth high frequency features in weights

    # TODO: implement sky coordinates interpolation
    elif method == "distance":
        ra_1, dec_1 = sky1_head["RA"], sky1_head["DEC"]
        # sky2 position
        ra_2, dec_2 = sky2_head["RA"], sky2_head["DEC"]
        # sci position
        ra_s, dec_s = sci_head["RA"], sci_head["DEC"]

        w_1 = 1 / ang_distance(ra_1, dec_1, ra_s, dec_s)
        w_2 = 1 / ang_distance(ra_2, dec_2, ra_s, dec_s)
        w_norm = w_1 + w_2
        w_1, w_2 = w_1 / w_norm, w_2 / w_norm

    # TODO: implement interpolation in the parameter space
    elif method == "interpolate":
        raise NotImplementedError(f"method '{method}' is not implemented yet")
    else:
        raise ValueError(
            f"Unknown method '{method}'. Valid mehods are: 'distance', 'model' (default) and 'interpolate'."
        )

    # TODO: propagate error in continuum correction
    # TODO: propagate mask
    # TODO: propagate LSF
    cont_fit = 0.5 * (w_1 * sky1_cont + w_2 * sky2_cont)
    cont_fit.writeFitsData(cont_corr_out)


def coaddContinuumLine_drp(
    sky_cont_corr_in, sky_line_corr_in, sky_corr_out, line_fiber=9
):
    """

    Coadds the corrected line and continuum components into the joint sky spectrum:

        sky_corr = sky_cont_corr + sky_line_corr

    Parameters
    ----------
    sky_cont_corr_in, sky_line_corr_in : strings
        paths to the corrected sky continuum and line components
    sky_corr_out : string
        path to output file where to store the joint sky spectrum
    line_fiber : integer with default 9
        row in the sky line RSS file that represents the model line component

    Examples
    --------
    user:> drp sky coadContinuumLine SKY_CONT_CORR.fits SKY_LINE_CORR.fits SKY_CORR_OUT.fits

    """

    # read RSS sky line contribution
    sky_cont_corr = Spectrum1D()
    sky_cont_corr.loadFitsData(sky_cont_corr_in)
    # read RSS continuum contribution
    sky_line_corr = RSS.from_file(sky_line_corr_in)
    sky_line_corr = sky_line_corr[line_fiber]
    # coadd to build joint sky model

    sky_corr = sky_cont_corr + sky_line_corr
    # dump final sky model
    sky_corr.writeFitsData(sky_corr_out)


def subtractSky_drp(
    in_rss,
    out_rss,
    sky_ref,
    out_sky,
    factor="1",
    scale_region="",
    scale_ind=False,
    parallel="auto",
):
    """

    Subtracts a (sky) spectrum, which was stored as a FITS file, from the whole RSS.
    The error will be propagated if the spectrum AND the RSS contain error information.

    Parameters
    --------------
    in_rss : string
        input RSS FITS file
    out_rss : string
        output RSS FITS file with spectrum subtracted
    sky_ref : string
        input sky spectrum in FITS format.
    out_sky : string
        output file to store the RSS sky spectra.
    factor : string of float, optional with default: '1'
        the default value for the flux scale factor in case the fitting fails
    scale_region : string of tuple of floats, optional with default: ''
        the wavelength range within which the 'factor' will be fit
    scale_ind : boolean, optional with deafult: False
        whether apply factors individually or apply the median of good factors
    parallel : either string of integer (>0) or  'auto', optional with default: 'auto'
        number of CPU cores used in parallel for the computation. If set to 'auto', the maximum
        number of CPUs for the given system is used

    Examples
    ----------------
    user:> drp sky subtractSkySpec in_rss.fits out_rss.fits SKY_SPEC.fits

    """

    factor = np.array(factor).astype(np.float32)
    scale_ind = bool(scale_ind)
    if scale_region != "":
        region = scale_region.split(",")
        wave_region = [float(region[0]), float(region[1])]
    rss = RSS.from_file(in_rss)

    sky_spec = Spectrum1D()
    sky_spec.loadFitsData(sky_ref)

    sky_head = Header()
    sky_head.loadFitsHeader(sky_ref)

    sky_rss = RSS(
        data=np.zeros_like(rss._data),
        wave=np.zeros_like(rss._wave),
        lsf=np.zeros_like(rss._lsf),
        error=np.zeros_like(rss._error),
        mask=np.zeros_like(rss._mask, dtype=bool),
        header=sky_head,
    )

    if np.all(rss._wave == sky_spec._wave) and scale_region != "":
        factors = np.zeros(len(rss), dtype=np.float32)
        for i in range(len(rss)):
            try:
                optimum = optimize.fmin(
                    optimize_sky,
                    [1.0],
                    args=(rss[i], sky_spec, wave_region[0], wave_region[1]),
                    disp=0,
                )
                factors[i] = optimum[0]
            except RuntimeError:
                factors[i] = 1.0
                rss._mask[i, :] = True
        select_good = factors > 0.0
        scale_factor = np.median(factors[select_good])
        for i in range(len(rss)):
            if scale_ind:
                sky_rss[i] = sky_spec * factors[i]
                rss[i] = rss[i] - sky_rss[i]
            else:
                if factors[i] > 0:
                    sky_rss[i] = sky_spec * np.median(factors[select_good])
                    rss[i] = rss[i] - sky_rss[i]
    elif np.all(rss._wave == sky_spec._wave) and scale_region == "":
        for i in range(len(rss)):
            sky_rss[i] = sky_spec * factor
            rss[i] = rss[i] - sky_rss[i]
        scale_factor = factor

    if len(rss._wave) == 2:
        if parallel == "auto":
            pool = Pool(cpu_count())
        else:
            pool = Pool(int(parallel))
        threads = []
        for i in range(len(rss)):
            threads.append(pool.apply_async(sky_spec.binSpec, args=([rss[i]._wave])))
        pool.close()
        pool.join()

        for i in range(len(rss)):
            if scale_ind:
                sky_rss[i] = threads[i].get() * factors[i]
                rss[i] = rss[i] - sky_rss[i]
            else:
                sky_rss[i] = threads[i].get() * np.median(factors[select_good])
                if factors[i] > 0:
                    rss[i] = rss[i] - sky_rss[i]

    if scale_region != "":
        rss.setHdrValue(
            "HIERARCH PIPE SKY SCALE",
            float("%.3f" % scale_factor),
            "sky spectrum scale factor",
        )
    rss.writeFitsData(out_rss)
    sky_rss.writeFitsData(out_sky)


def refineContinuum_drp():
    """
    optionally apply an extra residual continuum subtraction using the faintest (i.e. with no stellar light detection) spaxels in the science IFU

    This relies in the availability of dark enough spaxels in the science pointing.
    """
    pass


def subtractPCAResiduals_drp():
    """PCA residual subtraction"""
    pass


def interpolate_sky(in_rss: str, out_skye: str, out_skyw: str, out_rss: str = None, display_plots: bool = False) -> RSS:
    """Interpolate sky fibers in a given RSS file

    Parameters
    ----------
    in_rss : str
        input RSS file
    out_skye : str
        output SkyE RSS file
    out_skyw : str
        output SkyW RSS file
    out_rss : str, optional
        output sky-subtracted RSS file, by default None
    display_plots : bool, optional
        whether to display plots or not, by default False

    Returns
    -------
    RSS
        interpolated sky RSS object

    Raises
    ------
    ValueError
        if subtract is True and out_rss is None or if which is not one of {"both", "east", "e", "skye", "west", "w", "skyw"}
    """

    # load input RSS
    log.info(f"loading input RSS file '{os.path.basename(in_rss)}'")
    rss = RSS.from_file(in_rss)

    # extract fibermap for current spectrograph
    specid = int(rss._header["CCD"][1])
    fibermap = rss._slitmap[rss._slitmap["spectrographid"] == specid]

    supersky, supererror, supersky_rss, swave, ssky, svars, smask = {}, {}, {}, {}, {}, {}, {}
    out_sky = dict(east=out_skye, west=out_skyw)
    for telescope in ("east", "west"):
        sky_wave, sky_data, sky_vars, sky_mask, sci_wave, sci_data = select_sky_fibers(rss, fibermap=fibermap, telescope=telescope)

        fig, axs = plt.subplots(2, 1, figsize=(20,5), sharex=True)
        axs = axs.flatten()
        axs[0].plot(sky_wave[0], sky_data[0], "k", lw=1, label="sky")
        axs[0].plot(sci_wave[10], sci_data[10], "0.5", lw=1, label="sci")
        axs[0].legend(loc=2)

        axs[0].plot(sky_wave[0], sky_data[0], "r", lw=1, label="flatfielded sky")
        axs[0].plot(sci_wave[10], sci_data[10], "b", lw=1, label="flatfielded sci")
        axs[0].legend(loc=2)
        # divide by the wavelength sampling step at each pixel
        dlambda = np.diff(sky_wave, axis=1)
        dlambda = np.column_stack((dlambda, dlambda[:, -1]))
        sky_data = sky_data / dlambda
        sky_vars = sky_vars / dlambda

        axs[1].plot(sky_wave[0], sky_data[0], "b", lw=1, label="densities")
        axs[1].legend(loc=2)
        save_fig(
            fig,
            product_path=out_sky[telescope],
            to_display=display_plots,
            figure_path="qa",
            label="diag",
        )

        # calculate supersky and fit splines
        s_ssky, s_error, s_mask, sw, ss, sv, sm = fit_supersky(sky_wave, sky_data, sky_vars, sky_mask, sci_wave, sci_data)

        fig, axs = create_subplots(to_display=display_plots, figsize=(20,10), nrows=2, ncols=1, sharex=True)
        axs[0].scatter(sw, ss, s=1, color="tab:blue", label="super sky")
        axs[0].plot(sw[~sm], s_ssky(sw[~sm]).astype("float32"), lw=1, color="k", label="spline")

        # plot residuals
        residuals = (s_ssky(sky_wave).astype("float32") - sky_data)
        axs[1].scatter(sky_wave.flatten(), residuals.flatten())
        axs[1].axhline(ls="--", lw=1, color="k")
        axs[1].set_label("lambda (Angstrom)")
        fig.supylabel("counts (e/s)")

        save_fig(
            fig,
            product_path=out_sky[telescope],
            to_display=display_plots,
            figure_path="qa",
            label="super_sky",
        )

        # interpolated sky
        dlambda = np.diff(rss._wave, axis=1)
        dlambda = np.column_stack((dlambda, dlambda[:, -1]))
        new_sky = s_ssky(rss._wave).astype("float32") * dlambda
        new_error = np.sqrt(s_error(rss._wave).astype("float32")) * dlambda
        new_mask = s_mask(rss._wave).astype(bool)
        # update mask with new bad pixels
        # new_mask |= rss._mask
        new_mask = (new_sky<0) | np.isnan(new_sky)
        new_mask |= (new_error<0) | np.isnan(new_error)

        fig, axs = plt.subplots(1, 1, figsize=(20,5), sharex=True)
        axs.plot(rss._wave[0], new_sky[0], "k", lw=1, label="sky")
        # axs.plot(sky_wave[10], sci_data[10], "0.5", lw=1, label="sci")
        save_fig(
            fig,
            product_path=out_sky[telescope],
            to_display=display_plots,
            figure_path="qa",
            label="sky_comp",
        )

        # define sky RSS
        sky_rss = copy(rss)
        sky_rss.setData(data=new_sky, error=new_error, mask=new_mask)

        s_pars = (sky_rss._wave,) + s_ssky.tck + (int(sky_rss._header["CCD"][1]), telescope)
        sky_rss.set_supersky(s_pars)
        s_error_pars = (sky_rss._wave,) + s_error.tck + (int(sky_rss._header["CCD"][1]), telescope)
        sky_rss.set_supersky_error(s_error_pars)

        # update header metadata
        sky_rss._header["IMAGETYP"] = "sky"
        sky_rss._header.update(skymodel_pars_from_header(sky_rss._header, telescope="SKYW"))
        sky_rss._header.update(skymodel_pars_from_header(sky_rss._header, telescope="SKYE"))
        sky_rss._header.update(skymodel_pars_from_header(sky_rss._header, telescope="SCI"))
        # TODO: add MSOLFLUX to headers. Pull data from here:
        # https://spaceweather.gc.ca/forecast-prevision/solar-solaire/solarflux/sx-5-en.php
        # TODO: add same parameters for std *fibers*
        # sky_rss._header.update(skymodel_pars_from_header(sky_rss._header, telescope="SPEC"))
        sky_rss._header["HIERARCH GEOCORONAL SKYW SHADOW_HEIGHT"] = get_telescope_shadowheight(sky_rss._header, telescope="SKYW")
        sky_rss._header["HIERARCH GEOCORONAL SKYE SHADOW_HEIGHT"] = get_telescope_shadowheight(sky_rss._header, telescope="SKYE")
        sky_rss._header["HIERARCH GEOCORONAL SCI SHADOW_HEIGHT"] = get_telescope_shadowheight(sky_rss._header, telescope="SCI")

        # extract standard star metadata if exists
        std_acq = np.asarray(list(rss._header["STD*ACQ"].values()))
        if std_acq.size == 0:
            log.warning("no standard star metadata found, skipping sky reescaling")
        else:
            # filter by acquired
            std_ids = np.asarray(list(rss._header["STD*FIB"].values()))[std_acq]
            std_exp = np.asarray(list(rss._header["STD*EXP"].values()))[std_acq]
            # select only standard star in current exposure
            std_idx = np.where(np.isin(fibermap["orig_ifulabel"], std_ids))
            log.info(f"calculating correction factors for standard star: {fibermap[std_idx]['orig_ifulabel'].value}")
            # calculate scaling factors for standard star
            std_fac = ((stdid, stdexp / rss._header["EXPTIME"]) for stdid, stdexp in zip(std_ids, std_exp) if stdid in fibermap["orig_ifulabel"])
            std_fac = {stdid: np.round(factor,4) for stdid, factor in sorted(std_fac, key=lambda item: int(item[0].split("-")[1]))}
            log.info(f"correction factors for standard star: {std_fac}")
            # apply factors to standard star sky
            sky_rss._data[std_idx] *= np.asarray(list(std_fac.values()))[:, None]
            sky_rss._error[std_idx] *= np.asarray(list(std_fac.values()))[:, None]

        # write output sky RSS
        log.info(f"writing output sky RSS file '{os.path.basename(out_sky[telescope])}'")
        sky_rss.writeFitsData(out_sky[telescope])

        # store outputs
        supersky[telescope] = s_ssky
        supererror[telescope] = s_error
        supersky_rss[telescope] = sky_rss
        swave[telescope], ssky[telescope], svars[telescope], smask[telescope] = sw, ss, sv, sm

    return supersky, supererror, sky_rss, swave, ssky, svars, smask


def combine_skies(in_rss: str, out_rss, in_skye: str, in_skyw: str, sky_weights: Tuple[float, float] = None) -> RSS:
    """Combines the extrapolated sky fibers from both telescopes into a single master sky RSS

    Parameters
    ----------
    in_rss : str
        input RSS file
    out_rss : str
        output sky-subtracted RSS file
    in_skye : str
        input SkyE RSS file
    in_skyw : str
        input SkyW RSS file
    sky_weights : Tuple[float, float]
        weights for each telescope when master_sky = 'combine', by default None

    Returns
    -------
    RSS
        sky-subtracted RSS object

    """
    # load input RSS
    log.info(f"loading input RSS file '{os.path.basename(in_rss)}'")
    rss = RSS.from_file(in_rss)

    # load sky RSS
    log.info(f"loading input SkyE RSS file '{os.path.basename(in_skye)}'")
    sky_e = RSS.from_file(in_skye)
    log.info(f"loading input SkyW RSS file '{os.path.basename(in_skyw)}'")
    sky_w = RSS.from_file(in_skyw)

    # linearly interpolate in sky coordinates
    log.info("interpolating sky fibers for both telescopes")
    ra_e = rss._header.get("TESKYERA", rss._header.get("SKYERA"))
    dec_e = rss._header.get("TESKYEDE", rss._header.get("SKYEDEC"))
    ra_w = rss._header.get("TESKYWRA", rss._header.get("SKYWRA"))
    dec_w = rss._header.get("TESKYWDE", rss._header.get("SKYWDEC"))
    ra_s = rss._header.get("TESCIRA", rss._header.get("SCIRA"))
    dec_s = rss._header.get("TESCIDE", rss._header.get("SCIDEC"))

    log.info("interpolating sky telescopes pointings "
        f"(SKYERA, SKYEDEC: {ra_e:.2f}, {dec_e:.2f}; SKYWRA, SKYWDEC: {ra_w:.2f}, {dec_w:.2f}) "
        f"in science telescope pointing (SCIRA, SCIDEC: {ra_s:.2f}, {dec_s:.2f})")

    if sky_weights is None:
        ad = ang_distance(ra_e, dec_e, ra_s, dec_s)
        w_e = 1 / (ad if ad>0 else 1)
        ad = ang_distance(ra_w, dec_w, ra_s, dec_s)
        w_w = 1 / (ad if ad>0 else 1)
        w_norm = w_e + w_w
        w_e, w_w = w_e / w_norm, w_w / w_norm
        log.info(f"calculated weights SkyE: {w_e:.3f}, SkyW: {w_w:.3f}")
    elif len(sky_weights) == 2:
        w_e, w_w = sky_weights
        w_norm = w_e + w_w
        if w_norm != 1:
            w_e, w_w = w_e / w_norm, w_w / w_norm
        log.info(f"assuming user-provided weights SkyE: {w_e:.3f}, SkyW: {w_w:.3f}")
    else:
        raise ValueError(f"invalid value for 'sky_weights' parameter: '{sky_weights}'")

    # define master sky
    sky = sky_e * w_e + sky_w * w_w

    # write output sky-subtracted RSS
    log.info(f"writing output RSS file '{os.path.basename(out_rss)}'")
    rss.setHdrValue("SKYEW", w_e, "SkyE weight")
    rss.setHdrValue("SKYWW", w_w, "SkyW weight")
    rss.set_sky(rss_sky=sky)

    new_supersky = rss.stack_supersky([sky_e._supersky, sky_w._supersky])
    new_supersky_error = rss.stack_supersky([sky_e._supersky_error, sky_w._supersky_error])
    rss.set_supersky(new_supersky)
    rss.set_supersky_error(new_supersky_error)
    rss.writeFitsData(out_rss)

    return rss


def quick_sky_subtraction(in_fframe, out_sframe, band=np.array((7238,7242,7074,7084,7194,7265)), skip_subtraction=False):
    """Quick sky refinement using the model in the final CFrame

    Parameters
    ----------
    in_fframe : str
        input CFrame file
    out_sframe : str
        output SFrame file
    band : np.array, optional
        wavelength range to use for sky refinement, by default np.array((7238,7242,7074,7084,7194,7265))
    """

    fframe = fits.open(in_fframe)
    wave = fframe["WAVE"].data
    flux = fframe["FLUX"].data
    error = fframe["ERROR"].data
    sky = fframe["SKY"].data

    crval = wave[0]
    cdelt = wave[1] - wave[0]
    i_band = ((band - crval) / cdelt).astype(int)

    map_b = bn.nanmean(flux[:, i_band[0]:i_band[1]], axis=1)
    map_0 = bn.nanmean(flux[:, i_band[2]:i_band[3]], axis=1)
    map_1 = bn.nanmean(flux[:, i_band[4]:i_band[5]], axis=1)
    map_c = map_b - 0.5 * (map_0 + map_1)

    smap_b = bn.nanmean(sky[:, i_band[0]:i_band[1]], axis=1)
    smap_0 = bn.nanmean(sky[:, i_band[2]:i_band[3]], axis=1)
    smap_1 = bn.nanmean(sky[:, i_band[4]:i_band[5]], axis=1)
    smap_c = smap_b - 0.5 * (smap_0 + smap_1)

    scale = map_c / smap_c
    sky_c = np.nan_to_num(sky * scale[:, None])
    if not skip_subtraction:
        data_c = np.nan_to_num(flux - sky_c)
        error_c = np.nan_to_num(error - sky_c)
    else:
        data_c = flux
        error_c = error

<<<<<<< HEAD
    fframe["FLUX"].data = data_c
    fframe["ERROR"].data = error_c
    fframe["SKY"].data = sky_c
    fframe.writeto(out_sframe, overwrite=True)
=======
    cframe["PRIMARY"].header["SKYSUB"] = (not skip_subtraction, "sky subtracted?")
    cframe["FLUX"].data = data_c
    cframe["ERROR"].data = error_c
    cframe["SKY"].data = sky_c
    cframe.writeto(in_cframe, overwrite=True)
    # TODO: check on expnum=7632 for halpha emission in sky fibers
>>>>>>> f027679f
<|MERGE_RESOLUTION|>--- conflicted
+++ resolved
@@ -1630,16 +1630,9 @@
         data_c = flux
         error_c = error
 
-<<<<<<< HEAD
+    fframe["PRIMARY"].header["SKYSUB"] = (not skip_subtraction, "sky subtracted?")
     fframe["FLUX"].data = data_c
     fframe["ERROR"].data = error_c
     fframe["SKY"].data = sky_c
     fframe.writeto(out_sframe, overwrite=True)
-=======
-    cframe["PRIMARY"].header["SKYSUB"] = (not skip_subtraction, "sky subtracted?")
-    cframe["FLUX"].data = data_c
-    cframe["ERROR"].data = error_c
-    cframe["SKY"].data = sky_c
-    cframe.writeto(in_cframe, overwrite=True)
-    # TODO: check on expnum=7632 for halpha emission in sky fibers
->>>>>>> f027679f
+    # TODO: check on expnum=7632 for halpha emission in sky fibers