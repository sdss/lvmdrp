# encoding: utf-8
#
# @Author: The LVM Sky Team
# @Date: Dec 7, 2022
# @Filename: skyMethod
# @License: BSD 3-Clause
# @Copyright: SDSS-V LVM

import itertools as it
import os
import re
import subprocess
from datetime import datetime
from multiprocessing import Pool, cpu_count
from typing import Tuple, Dict, Callable

import numpy as np
import bottleneck as bn
import yaml
from astropy.coordinates import SkyCoord
from astropy.io import fits
from astropy.stats import biweight_location, mad_std, sigma_clip
from astropy.table import Table, Column
from astropy.time import Time
from scipy import optimize

from lvmdrp.core.constants import (
    LVM_UNAM_URL,
    SKYCORR_CONFIG_PATH,
    SKYMODEL_CONFIG_PATH,
    SKYMODEL_INST_PATH,
)
from lvmdrp.core.plot import plt, create_subplots, save_fig
from lvmdrp.core.header import Header
from lvmdrp.core.passband import PassBand
from lvmdrp.core.rss import RSS, lvmFrame, lvmCFrame, lvmSFrame
from lvmdrp.core.sky import (
    ang_distance,
    select_sky_fibers,
    fit_supersky,
    optimize_sky,
    run_skycorr,
    run_skymodel,
    skymodel_pars_from_header,
    get_telescope_shadowheight,
)
from lvmdrp.core.spectrum1d import Spectrum1D
from lvmdrp import log, path, __version__ as drpver
from lvmdrp.utils.examples import fetch_example_data


description = "Provides methods for sky subtraction"

__all__ = [
    "configureSkyModel_drp",
    "createMasterSky_drp",
    "sepContinuumLine_drp",
    "evalESOSky_drp",
    "subtractGeocoronal_drp",
    "corrSkyLine_drp",
    "corrSkyContinuum_drp",
    "coaddContinuumLine_drp",
    "subtractSky_drp",
    "refineContinuum_drp",
    "subtractPCAResiduals_drp",
]


def configureSkyModel_drp(
    skymodel_config_path=SKYMODEL_CONFIG_PATH,
    skymodel_path=SKYMODEL_INST_PATH,
    method="run",
    run_library="0",
    run_multiscat="0",
    source="",
    parallel="auto",
):
    """
    Runs/downloads the configuration files of the sky module

    If method='run' mode, the following ESO configuration files will be written:
        - lblrtm_setup
        - libstruct.dat
        - sm_filenames.dat
        - instrument_etc.par
        - skymodel_etc.par

    Then, if run_library=True, this function will execute the following ESO routines:
        > create_spec <airmass> <time> <seasson> <output_path> <spectra_resolution> <pwv>
        > preplinetrans

    Additionally, the ESO routine for updating the multiple scattering corrections component
    will be executed if run_multiscat=True
        > estmultiscat

    If method='download', this function will download the neccessary files to run the
    ESO sky models. Additionally you can specify the source from which these files should
    be downloaded. NOTE: this method is not implemented yet.

    Parameters
    ----------
    skymodel_config_path : string
        path to master ESO sky model configuration file. Defaults to {SKYMODEL_CONFIG_PATH}
    skymodel_inst_path : string
        path to ESO sky model installation path. Defaults to {SKYMODEL_INST_PATH}
    method : string
        which method to use for the ESO sky model configuration:
            - 'run' : will write the configuration files and (optionally) pre-build a library
            - 'download' : will download all configuration files and corresponding library files
    run_library : boolean
        whether to run or not the ESO routines to build a spectral library using the specified
        configuration files
    run_multiscat : boolean
        whether to run or not the ESO 'estmultiscat' routine for the multiple scattering
        corrections
    parallel : string or int
        whether to run the library generation in parallel or not. Valid values are 'auto' (default)
        and integers representing the number of threads to use

    Examples
    --------

    user:> drp sky configureSkyModel # to write the configuration files only
    user:> drp sky configureSkyModel method=run run_library=True run_multiscat=False

    """

    run_library = bool(int(run_library))
    run_multiscat = bool(int(run_multiscat))

    print(run_library, run_library, method)

    ori_path = os.path.abspath(os.curdir)

    log.info(f"writing configuration files using '{skymodel_config_path}' as source")
    # read master configuration file
    skymodel_master_config = yaml.load(
        open(skymodel_config_path, "r"), Loader=yaml.Loader
    )

    # write default parameters for the ESO skymodel
    config_names = list(skymodel_master_config.keys())
    with open(
        os.path.join(skymodel_path, "sm-01_mod1", "config", config_names[0]), "w"
    ) as cf:
        for key, val in skymodel_master_config[config_names[0]].items():
            cf.write(f"{key} = {val}\n")
    with open(
        os.path.join(skymodel_path, "sm-01_mod2", "data", config_names[1]), "w"
    ) as cf:
        for par in skymodel_master_config[config_names[1]]:
            cf.write(f"{par}\n")
    with open(
        os.path.join(skymodel_path, "sm-01_mod2", "data", config_names[2]), "w"
    ) as cf:
        for key, val in skymodel_master_config[config_names[2]].items():
            cf.write(f"{key} = {val}\n")
    with open(
        os.path.join(skymodel_path, "sm-01_mod2", "config", config_names[3]), "w"
    ) as cf:
        for key, val in skymodel_master_config[config_names[3]].items():
            cf.write(f"{key} = {val}\n")
    with open(
        os.path.join(skymodel_path, "sm-01_mod2", "config", config_names[4]), "w"
    ) as cf:
        for key, val in skymodel_master_config[config_names[4]].items():
            cf.write(f"{key} = {val}\n")
    log.info("successfully written config files")

    # parse library path
    lib_path = os.path.abspath(
        os.path.join(
            skymodel_path,
            "sm-01_mod2",
            "data",
            skymodel_master_config["sm_filenames.dat"]["libpath"],
        )
    )

    if method == "run":
        # create sky library
        if run_library:
            cur_path = os.path.join(skymodel_path, "sm-01_mod1")
            # set hard-coded pwv (no scaling)
            pwv = -1
            # parse create_spec parameters
            spec_name = skymodel_master_config["libstruct.dat"][0]
            fact, pars = {}, {}
            ipar = {}
            for conv, values in zip(
                skymodel_master_config["libstruct.dat"][1::2],
                skymodel_master_config["libstruct.dat"][2::2],
            ):
                pos, name, exp = conv.split()
                pars[name] = values.split()
                fact[name] = 10 ** eval(exp)
                ipar[name] = pos
                spec_name = re.sub(f"{pos}+", f"{{{name}}}", spec_name)

            spec_nams, spec_pars = [], []
            filt_nams = list(
                filter(lambda name: name not in ["rtcode", "spectype"], pars.keys())
            )
            for i, values in enumerate(
                it.product(*tuple(v for k, v in pars.items() if k in filt_nams))
            ):
                # create output spectra names
                cur_values = {name: value for name, value in zip(filt_nams, values)}
                cur_values["rtcode"] = pars["rtcode"][0]
                cur_values_r, cur_values_t = cur_values.copy(), cur_values.copy()
                cur_values_r["spectype"], cur_values_t["spectype"] = "R", "T"
                spec_nams.append(
                    (
                        os.path.join(lib_path, spec_name.format(**cur_values_r)),
                        os.path.join(lib_path, spec_name.format(**cur_values_t)),
                    )
                )

                # parse parameters
                airmass, time, season, res = values
                spec_pars.append(
                    (
                        np.round(fact["airmass"] * int(airmass), 1),
                        fact["time"] * int(time),
                        fact["season"] * int(season),
                        fact["resol"] * int(res),
                    )
                )

            nlib = len(spec_pars)

            # run create_spec across all parameter grid
            os.chdir(cur_path)
            if parallel == "auto":
                cpus = cpu_count()
            else:
                cpus = int(parallel)
            if cpus > 1:
                log.info(
                    f"going to generate an airglow lines library of {nlib} spectra with {cpus} concurrent workers"
                )
                pool = Pool(cpus)
                result = []
                for i, (airmass, time, season, res) in enumerate(spec_pars):
                    # TODO: build output file names
                    if all(map(os.path.isfile, spec_nams[i])):
                        result.append(None)
                        continue
                    # add task to worker
                    result.append(
                        pool.apply_async(
                            subprocess.run,
                            args=(
                                f"{os.path.join('bin', 'create_spec')} {airmass} {time} {season} {cur_path} {res} {pwv}".split(),
                            ),
                            kwds={"capture_output": True},
                        )
                    )
                pool.close()
                pool.join()
            else:
                log.info(
                    f"going to generate an airglow lines library of {nlib} spectra"
                )

            for i, (airmass, time, season, res) in enumerate(spec_pars):
                if all(map(os.path.isfile, spec_nams[i])):
                    log.info(
                        f"skipping parameters {airmass = }, {time = }, {season = }, {res = }, {pwv = }, files {spec_nams[i]} already exist"
                    )
                    continue
                if cpus > 1:
                    log.info(
                        f"[{i+1:04d}/{nlib:04d}] retrieving airglow lines with parameters: {airmass = }, {time = }, {season = }, {res = }, {pwv = }"
                    )
                    out = result[i].get()
                else:
                    log.info(
                        f"[{i+1:04d}/{nlib:04d}] creating airglow lines with parameters: {airmass = }, {time = }, {season = }, {res = }, {pwv = }"
                    )
                    out = subprocess.run(
                        f"{os.path.join('bin', 'create_spec')} {airmass} {time} {season} {cur_path} {res} {pwv}".split(),
                        capture_output=True,
                    )
                if out.returncode == 0:
                    log.info("successfully finished airglow lines calculations")
                else:
                    log.error("failed while running airglow lines calculations")
                    log.error(out.stderr.decode("utf-8"))

            # copy airglow library to intended destination
            out = subprocess.run(
                f"mv output/*.fits {lib_path}/.".split(), capture_output=True
            )
            if out.returncode == 0:
                log.info("successfully copied airglow library")
            else:
                log.error("failed while copying airglow library")
                log.error(out.stderr.decode("utf-8"))

            # run prelinetrans
            log.info("calculating effective atmospheric transmission")
            os.chdir(os.path.join(skymodel_path, "sm-01_mod2"))
            out = subprocess.run(
                os.path.join("bin", "preplinetrans").split(), capture_output=True
            )
            if out.returncode == 0:
                log.info(
                    "successfully finished effective atmospheric transmission calculations"
                )
            else:
                log.error(
                    "failed while running effective atmospheric transmission calculations"
                )
                log.error(out.stderr.decode("utf-8"))

            if run_multiscat:
                out = subprocess.run(
                    os.path.join("bin", "estmultiscat").split(), capture_output=True
                )
                if out.returncode == 0:
                    log.info("successfully finished 'estmultiscat'")
                else:
                    log.error("failed while running 'estmultiscat'")
                    log.error(out.stderr.decode("utf-8"))
        # return to original path
        os.chdir(ori_path)
    elif method == "download":
        fetch_example_data(
            url=LVM_UNAM_URL,
            name="skymodel_lib",
            dest_path=lib_path,
            ext="zip",
        )
    else:
        raise ValueError(
            f"unknown method '{method}'. Valid values are: 'run' and 'download'"
        )


def createMasterSky_drp(
    in_rss, out_sky, clip_sigma="3.0", nsky="0", filter="", non_neg="1", plot="0"
):
    """
    Creates a mean (sky) spectrum from the RSS, which stored either as a FITS or an ASCII file.
    Spectra may be rejected from the median computation. Bad pixel in the RSS are not included
    in the median computation.

    TODO: implement fiber rejection for science pointings which should make other considerations

    Parameters
    --------------
    in_rss : string
        Input RSS FITS file with a pixel table for the spectral resolution
    out_sky : string
        Output Sky spectrum. Either in FITS format (if *.fits) or in ASCII format (if *.txt)
    clip_sigma : string of float, optional with default: '3.0'
        Sigma value used to reject outlier sky spectra identified in the collapsed median value
        along the dispersion axis. Only used if the nsky value is set to 0 and clip_sigma>0
    nsky : string of integer (>0), optional with default: '0'
        Selects the number of brightest sky spectra to be used for creating the median sky spec.
    filter : string of tuple, optional with default: ''
        Path to file containing the response function of a filter, and the wavelength and
        transmission columns
    plot : string of integer (0 or 1)
        If set to 1, the sky spectrum will be display on screen.

    Examples
    ----------------
    user:> drp sky constructSkySpec IN_RSS.fits OUT_SKY.fits 3.0
    user:> drp sky constructSkySpec IN_RSS.fits OUT_SKY.txt
    """
    log.info(f"preparing to create master 'sky' from '{in_rss}'")

    clip_sigma = float(clip_sigma)
    nsky = int(nsky)
    non_neg = int(non_neg)
    plot = int(plot)
    filter = filter.split(",")

    rss = RSS.from_file(in_rss)

    log.info("calculating median value for each fiber")
    median = np.zeros(len(rss), dtype=np.float32)
    for i in range(len(rss)):
        spec = rss[i]

        if spec._mask is not None:
            good_pixels = np.logical_not(spec._mask)
            if np.sum(good_pixels) != 0:
                median[i] = np.median(spec._data[good_pixels])
            else:
                median[i] = 0
        else:
            median[i] = np.median(spec._data)
    # mask for fibers with valid sky spectra
    select_good = median != 0

    # sigma clipping around the median sky spectrum
    if clip_sigma > 0.0 and nsky == 0:
        log.info(
            f"calculating sigma clipping with sigma = {clip_sigma} within {select_good.sum()} fibers"
        )
        select = np.logical_and(
            np.logical_and(
                median
                < np.median(median[select_good])
                + clip_sigma * np.std(median[select_good]) / 2.0,
                median
                > np.median(median[select_good])
                - clip_sigma * np.std(median[select_good]) / 2.0,
            ),
            select_good,
        )
        sky_fib = np.sum(select)
    # select fibers that are below the maximum median spectrum within the top nsky fibers
    elif nsky > 0:
        idx = np.argsort(median[select_good])
        max_value = np.max(median[select_good][idx[:nsky]])
        if non_neg == 1:
            log.info(f"selecting non-negative (maximum) {nsky} fibers")
            select = (median <= max_value) & (median > 0.0)
        else:
            log.info(
                f"selecting (maximum) {nsky} fibers with median below {max_value = }"
            )
            select = median <= max_value
        sky_fib = np.sum(select)
    rss.setHdrValue("HIERARCH PIPE NSKY FIB", sky_fib, "Number of averaged sky fibers")

    # selection of sky fibers to build master sky
    subRSS = rss.subRSS(select)

    # calculates the sky magnitude within a given filter response function
    if filter[0] != "":
        log.info(
            f"calculating 'sky' magnitude in Vega system using filter in {filter[0]}"
        )
        passband = PassBand()
        passband.loadTxtFile(
            filter[0], wave_col=int(filter[1]), trans_col=int(filter[2])
        )
        (flux_rss, error_rss, min_rss, max_rss, std_rss) = passband.getFluxRSS(subRSS)
        mag_flux = np.zeros(len(flux_rss))
        for m in range(len(flux_rss)):
            if flux_rss[m] > 0.0:
                mag_flux[m] = passband.fluxToMag(flux_rss[m], system="Vega")

        mag_mean = np.mean(mag_flux[mag_flux > 0.0])
        mag_min = np.min(mag_flux[mag_flux > 0.0])
        mag_max = np.max(mag_flux[mag_flux > 0.0])
        mag_std = np.std(mag_flux[mag_flux > 0.0])
        rss.setHdrValue(
            "HIERARCH PIPE SKY MEAN",
            float("%.2f" % mag_mean),
            "Mean sky brightness of sky fibers",
        )
        rss.setHdrValue(
            "HIERARCH PIPE SKY MIN",
            float("%.2f" % mag_min),
            "Minimum sky brightness of sky fibers",
        )
        rss.setHdrValue(
            "HIERARCH PIPE SKY MAX",
            float("%.2f" % mag_max),
            "Maximum sky brightness of sky fibers",
        )
        rss.setHdrValue(
            "HIERARCH PIPE SKY RMS",
            float("%.2f" % mag_std),
            "RMS sky brightness of sky fibers",
        )
        log.info(f"{mag_mean = }, {mag_min = }, {mag_max = }, {mag_std = }")

    # create master sky spectrum by computing the average spectrum across selected fibers
    log.info(f"creating master (averaged) sky out of {subRSS._fibers}")
    skySpec = subRSS.create1DSpec()

    if plot == 1:
        plt.figure(figsize=(20, 5))
        plt.step(skySpec._wave, skySpec._data, color="k")
        plt.show()

    log.info(f"storing master sky in '{out_sky}'")
    skySpec.writeFitsData(out_sky)


def sepContinuumLine_drp(
    sky_ref,
    out_cont_line,
    method="skycorr",
    sky_sci="",
    skycorr_config=SKYCORR_CONFIG_PATH,
    is_science=False,
):
    """

    Separates the continuum from the sky line contribution using the specified method. The
    output spectra (continuum and line) is stored in a RSS format, with the continuum in the
    first row.

    If method='skycorr' (default), this function will use the ESO skycorr routine to fit for
    the line and continuum contribution of the given spectrum in 'sky_ref'. To be able to run
    this method, 'sky_sci' should be given and contain a 1D version of the science spectrum.
    Optionally a YAML file containing skycorr parameter definitions could also be given.

    If method='model', this function will use the ESO sky model to calculate a sky spectrum
    matching the 'sky_ref' observing conditions (ephemeris, airmass, etc.). The continuum
    contribution from the target sky spectrum is set to be the continuum component of the
    calculated model.

    If method='fit', this function will run a tradicional spectral fitting method to
    dissentangle the continuum and line contributions using a set of pre-built continuum/line
    templates.

    NOTE: by using the 'skycorr' method, we get for free a first fitting of the line
    contribution for the 'sky_ref' spectrum. By using the 'model' method, we get all calculated
    components for the target sky spectrum. This information could be use later

    Parameters
    ----------
    sky_ref : string
        path to the 1D target sky spectrum. It should be readable as a
        lvmdrp.core.spectrum1d.Spectrum1D
    out_cont_line : string
        path where the output RSS file will be stored. It will be saved using the methods in
        lvmdrp.core.rss.RSS
     method : string of 'skycorr' (default), 'model' or 'fit'
        the method to be used for the continuum line separation.
    sky_sci : string, optional
        path to the 1D science sky spectrum in the same format as 'sky_ref'. This parameter is
        only requiered if method='skycorr'
    skycorr_config : string, optional with default {SKYCORR_CONFIG_PATH}
        path to a file containing the skycorr parameter definitions in YAML format


    Examples
    ----------------
    user:> drp sky sepContinumLine SKY_REF.fits OUT_CONT_LINE.fits method='model'
    user:> drp sky sepContinumLine SKY_REF.fits OUT_CONT_LINE.fits sky_sci='SKY_SCI.fits'

    """
    # TODO: if science, then remove/mask out science lines from a predefined list
    # TODO: if science, then select wavelength ranges dominated by sky
    if is_science:
        pass

    # read sky spectrum
    sky_spec = Spectrum1D()
    sky_spec.loadFitsData(sky_ref, extension_hdr=0)

    # run skycorr
    if method == "skycorr":
        prefix = "SC"
        if sky_sci != "":
            sci_spec = Spectrum1D()
            sci_spec.loadFitsData(sky_sci, extension_hdr=0)
        else:
            raise ValueError(
                "You need to provide a science spectrum to perform the continuum/line separation using skycorr."
            )
        if np.any(sky_spec._wave != sci_spec._wave):
            sky_spec = sky_spec.resampleSpec(ref_wave=sci_spec._wave, method="linear")
        if np.any(sky_spec._lsf != sci_spec._lsf):
            sky_spec = sky_spec.matchFWHM(target_FWHM=sci_spec._lsf)

        output_path = os.path.abspath(os.path.dirname(out_cont_line))
        pars_out, skycorr_fit = run_skycorr(
            skycorr_config_path=skycorr_config,
            sci_spec=sci_spec,
            sky_spec=sky_spec,
            specs_dir=output_path,
            out_dir=output_path,
            spec_label=os.path.basename(out_cont_line).replace(".fits", ""),
            MJD=sky_spec._header["MJD"],
            TIME=(
                Time(sky_spec._header["MJD"], format="mjd").to_datetime()
                - datetime.fromisoformat("1970-01-01 00:00:00")
            ).days
            * 24
            * 3600,
            TELALT=sky_spec._header["ALT"],
            WLG_TO_MICRON=1e-4,
            FWHM=sky_spec._lsf.max() / np.diff(sky_spec._wave).min(),
        )

        wavelength = skycorr_fit["lambda"]
        sky_cont = Spectrum1D(
            wave=wavelength,
            data=skycorr_fit["mcflux"],
            error=None,
            mask=None,
            lsf=sky_spec._lsf,
        )
        sky_line = Spectrum1D(
            wave=wavelength,
            data=skycorr_fit["mlflux"],
            error=None,
            mask=None,
            lsf=sky_spec._lsf,
        )
        # TODO: implement skycorr method output

    # run model
    elif method == "model":
        prefix = "SM"
        # TODO: use the master sky parameters (datetime, observing conditions: lunation, moon distance, etc.) evaluate a sky model
        # TODO: use the resulting model continuum as physical representation of the target sky continuum
        # TODO: remove continuum contribution from original sky spectrum
        resample_step, resolving_power = (
            np.diff(sky_spec._wave).min(),
            int(np.ceil((sky_spec._wave / np.diff(sky_spec._wave).min()).max())),
        )
        # BUG: implement missing parameters in this call of run_skymodel
        skymodel_pars = skymodel_pars_from_header(sky_spec._header)
        inst_pars, model_pars, sky_model = run_skymodel(
            limlam=[sky_spec._wave.min() / 1e4, sky_spec._wave.max() / 1e4],
            dlam=resample_step / 1e4,
            **skymodel_pars,
        )
        pars_out = {}
        pars_out.update(inst_pars)
        pars_out.update(model_pars)
        # TODO: the predicted continuum would be the full radiative component - airglow line
        # TODO: scale the predicted continuum with the sky_ref
        sky_cont = Spectrum1D(
            wave=sky_model["lam"].value,
            data=sky_model["flux"].value - sky_model["flux_ael"].value,
            error=(sky_model["dflux2"] - sky_model["dflux1"]).value / 2,
            lsf=sky_model["lam"].value / resolving_power,
        )
        sky_cont._mask = np.isnan(sky_cont._data)
        # resample and match in spectral resolution sky model as needed
        if np.any(sky_cont._wave != sky_spec._wave):
            sky_cont = sky_cont.resampleSpec(ref_wave=sky_spec._wave, method="linear")
        if np.any(sky_cont._lsf != sky_spec._lsf):
            sky_cont = sky_cont.smoothGaussVariable(
                diff_fwhm=np.sqrt(sky_spec._lsf**2 - sky_cont._lsf**2)
            )

        # calculate the line component
        sky_line = sky_spec - sky_cont
    # run fit
    elif method == "fit":
        # TODO: build a sky model library with continuum and line separated (ESO skycalc)
        # TODO: use this library as templates to fit master skies
        # TODO: check if we can recover observing condition parameters from this fit
        raise NotImplementedError(
            "This method of continuum/line separation is not implemented yet."
        )
    else:
        raise ValueError(
            f"Unknown method '{method}'. Valid mehods are: 'skycorr' (default), 'model' and 'fit'."
        )

    # TODO: explore the MaNGA way: sigma-clipping the lines and then smooth high-frequency features so that we get a continuum estimate
    # pack outputs in FITS file
    rss_cont_line = RSS.from_spectra1d((sky_cont, sky_line))

    header = sky_spec._header
    for key, val in pars_out.items():
        if isinstance(val, (list, tuple)):
            val = ",".join(map(str, val))
        elif isinstance(val, str) and (os.path.isfile(val) or os.path.isdir(val)):
            val = os.path.basename(val)
        header.append((f"HIERARCH {prefix} {key.upper()}", val))

    rss_cont_line.setHeader(header, origin=sky_ref)
    rss_cont_line.writeFitsData(out_cont_line)


def evalESOSky_drp(
    sky_ref,
    out_rss,
    resample_step="optimal",
    resample_method="linear",
    err_sim="500",
    replace_error="1e10",
    parallel="auto",
):
    """

    Evaluates the ESO sky model following the observing conditions in the given sky reference.
    The output contains the calculated components of the sky in a RSS format. In addition a
    'fibermap' table is stored in the second HDU, to keep track of the meaning of each row.

    The wavelength sampling and resolution of the returned model components will always match
    that of the input 'sky_ref'. However, the sampling and resolution of the original sky model
    can be controlled by the user. It is always desirable that the sampling and resolution of
    this original model exceeds those of the reference spectrum, so there is no loss of
    information when matching the wavelength vector to the reference. The user can control the
    wavelength sampling of the sky model components by specifying the 'sampling_step'. By
    setting sampling_step='optimal' (default), sampling will be defined using the input
    'sky_ref' spectrum in two possible ways. If the input spectrum contains the LSF, the
    optimal sampling will be computed to be 1/3 of the maximum resolution following the
    criteria in the sampling theorem. Otherwise, the optimal sampling will be computed to be
    the smallest sampling step in the reference spectrum. For a more seasoned users, the
    sampling_step can also take a floating point value, which is going to be used to produce a
    model for the sky spectra components.

    The original model resolution will be either the best resolution from the reference spectrum
    (if the LSF is present), or max( wavelength_ref / sampling_step ). Again, this ensures there
    is a minimum loss of information when matching the original model wavelength vector to the
    reference.

    When resampling the original model components, the user can specify if this is done linearly
    (resample_method='linear') or using a spline (='spline'). To accurately propagate the errors
    during the resampling process, a Monte Carlo method is addopted and the user can specify the
    number of realisations using 'err_sim'. Missing values in the error can be replaced with the
    'replace_error' parameter.

    Parameters
    ----------
    sky_ref : string
        path to the reference spectrum from which observing conditions and ephemeris can be
        inferred to evaluate a ESO model spectrum
    out_rss : string
        path where the output RSS file will be saved
    resample_step : string, optional with default 'optimal'
        the resample step or method to use when interpolating the model in the sky reference
        wavelength
    resample_method : string of 'linear' (default) or 'spline'
        interpolation method to use
    err_sim : float, optional with default 500
        number of MC to propagate the error in the spectrum when interpolating
    replace_error : float, optional with default 1e10
        value to replace missing error values
    parallel : string or integer with default 'auto'
        whether to run the interpolation in parallel in a given number of threads or
        in a serial way (parallel=1)

    Examples
    --------

    user:> drp sky evalESOSky SKY_REF.fits out_rss.fits
    """
    err_sim = int(err_sim)
    replace_error = float(replace_error)

    # read sky spectrum
    sky_spec = Spectrum1D()
    sky_spec.loadFitsData(sky_ref, extension_hdr=0)

    eval_failed = False
    if resample_step != "optimal":
        try:
            resample_step = eval(resample_step)
        except ValueError:
            eval_failed = True
            log.error(
                f"resample_step should be either 'optimal' or a floating point. '{resample_step}' is none of those."
            )
            log.warning("falling back to resample_step='optimal'")
    if eval_failed or resample_step == "optimal":
        # determine sampling based on wavelength resolution
        # if not present LSF in reference spectrum, use the reference sampling step
        if sky_spec._lsf is not None:
            resample_step = np.min(sky_spec._lsf) / 3
        else:
            resample_step = np.min(np.diff(sky_spec._wave))

    new_wave = np.arange(
        sky_spec._wave.min(), sky_spec._wave.max() + resample_step, resample_step
    )

    # get skymodel parameters from header
    skymodel_pars = skymodel_pars_from_header(header=sky_spec._header)

    # TODO: move unit and data type conversions to within the run_skymodel routine
    inst_pars, model_pars, sky_model = run_skymodel(
        skymodel_path=SKYMODEL_INST_PATH,
        # instrument parameters
        limlam=[new_wave.min() / 1e4, new_wave.max() / 1e4],
        dlam=resample_step / 1e4,
        # sky model parameters
        **skymodel_pars,
    )
    pars_out = {}
    pars_out.update(inst_pars)
    pars_out.update(model_pars)

    # create RSS
    wav_comp = sky_model["lam"].value
    lsf_comp = sky_model["lam"].value / pars_out["resol"]
    sky_model.remove_column("lam")

    err_radi = (sky_model["dflux2"] - sky_model["dflux1"]) / 2
    err_tran = (sky_model["dtrans2"] - sky_model["dtrans2"]) / 2
    sky_model.remove_columns(["dflux1", "dflux2", "dtrans1", "dtrans2"])
    sed_comp = np.asarray(sky_model.as_array().tolist()).T
    msk_comp = np.isnan(sed_comp)

    nradi = len(list(filter(lambda c: c.startswith("flux"), sky_model.columns)))
    ntran = len(list(filter(lambda c: c.startswith("trans"), sky_model.columns)))
    err_comp = np.row_stack(
        (np.tile(err_radi, (nradi, 1)), np.tile(err_tran, (ntran, 1)))
    )
    # create initial RSS containing the sky model components
    spectra_list = [
        Spectrum1D(wave=wav_comp, data=sed, error=err, mask=msk, lsf=lsf_comp)
        for sed, err, msk in zip(sed_comp, err_comp, msk_comp)
    ]

    if parallel == "auto":
        cpus = cpu_count()
    else:
        cpus = int(parallel)

    # resample RSS to reference wavelength sampling
    if cpus > 1:
        pool = Pool(cpus)
        threads = []
        for i in range(len(spectra_list)):
            threads.append(
                pool.apply_async(
                    spectra_list[i].resampleSpec,
                    (sky_spec._wave, resample_method, err_sim, replace_error),
                )
            )

        for i in range(len(spectra_list)):
            spectra_list[i] = threads[i].get()
        pool.close()
        pool.join()
    else:
        for i in range(len(spectra_list)):
            spectra_list[i] = spectra_list[i].resampleSpec(
                sky_spec._wave, resample_method, err_sim, replace_error
            )

    # convolve RSS to reference LSF
    diff_fwhm = np.sqrt(sky_spec._lsf**2 - spectra_list[0]._lsf ** 2)
    if cpus > 1:
        pool = Pool(cpus)
        threads = []
        for i in range(len(spectra_list)):
            threads.append(
                pool.apply_async(spectra_list[i].smoothGaussVariable, (diff_fwhm,))
            )

        for i in range(len(spectra_list)):
            spectra_list[i] = threads[i].get()
        pool.close()
        pool.join()
    else:
        for i in range(len(spectra_list)):
            spectra_list[i] = spectra_list[i].smoothGaussVariable(diff_fwhm)

    # build RSS
    rss = RSS.from_spectra1d(spectra_list=spectra_list)
    header = sky_spec._header
    for key, val in pars_out.items():
        if isinstance(val, (list, tuple)):
            val = ",".join(map(str, val))
        elif isinstance(val, str) and (os.path.isfile(val) or os.path.isdir(val)):
            val = os.path.basename(val)
        header.append((f"HIERARCH SM {key.upper()}", val))

    rss.setHeader(header, origin=sky_ref)
    # dump RSS file containing the
    rss.writeFitsData(filename=out_rss)


def subtractGeocoronal_drp():
    pass


def corrSkyLine_drp(
    sky1_line_in,
    sky2_line_in,
    sci_line_in,
    line_corr_out,
    method="distance",
    sky_models_in="",
    sci_model_in="",
    skycorr_config=SKYCORR_CONFIG_PATH,
):
    """

    Combines the two master sky line components a as weighted average, where the weights are
    determined depending on the given method. Then it runs the ESO skycorr routine to return
    the final version of the sky line component for the science pointing.

    If method='distance', this function will calculate the spherical distance between the sky
    pointings and the science pointing and define the weights as the inverse of those
    distances.

    If method='model', this method will use the given sky models in paths 'sky_models_in' and
    'sci_model_in' to calculate the weights as a scaling factor between the models of each sky
    pointing and the science pointing.

    The extrapolated sky line component will be calculated as a weighted average:

        sky_line = w_1 * sky1_line + w_2 * sky2_line

    Then 'sky_line' will be passed to the ESO skycorr routine to produce the final sky line
    component for the science pointing

    Parameters
    ----------
    sky1_line_in, sky2_line_in, sci_line_in : string
        paths to the sky line components for the sky and the science pointings, respectively
    line_corr_out : string
        path to file where the output line component will be stored
    method : string of 'distance' (default) or 'model'
        method used to calculate the weights
    sky_models_in, sci_model_in : strings
        needed to calculate the weights if method='model'
    skycorr_config : string, optional with default {SKYCORR_CONFIG_PATH}
        path to skycorr configuration file

    Examples
    --------
    user:> drp sky corrSkyLine SKY1_LINE.fits SKY2_LINE.fits SCI_LINE.fits LINE_OUT.fits

    """
    # BUG: skycorr should be run on each sky pointing and then we have to figure out how to combine them to produce the final sky_line_corr

    # read sky spectra
    sky1_line = Spectrum1D()
    sky1_line.loadFitsData(sky1_line_in)
    sky1_head = Header()
    sky1_head.loadFitsHeader(sky1_line_in)

    sky2_line = Spectrum1D()
    sky2_line.loadFitsData(sky2_line_in)
    sky2_head = Header()
    sky2_head.loadFitsHeader(sky2_line_in)

    # read science spectra
    sci_line = Spectrum1D()
    sci_line.loadFitsData(sci_line_in)
    sci_head = Header()
    sci_head.loadFitsHeader(sci_line_in)

    # sky1 position
    if method == "distance":
        ra_1, dec_1 = sky1_head["RA"], sky1_head["DEC"]
        # sky2 position
        ra_2, dec_2 = sky2_head["RA"], sky2_head["DEC"]
        # sci position
        ra_s, dec_s = sci_head["RA"], sci_head["DEC"]

        w_1 = 1 / ang_distance(ra_1, dec_1, ra_s, dec_s)
        w_2 = 1 / ang_distance(ra_2, dec_2, ra_s, dec_s)
        w_norm = w_1 + w_2
        w_1, w_2 = w_1 / w_norm, w_2 / w_norm
    elif method == "model":
        if sky_models_in != "":
            sky_models_in = sky_models_in.split(",")
            if len(sky_models_in) == 1:
                sky_models_in = 2 * sky_models_in

            # BUG: I cannot index xxx_model.loadFitsData(...) because that is an in-place operation
            sky1_model = RSS.from_file(sky_models_in[0])[1]
            sky2_model = RSS.from_file(sky_models_in[1])[1]
        else:
            # TODO: fall back to closest sky model if not given filenames
            pass

        if sci_model_in != "":
            sci_model = RSS.from_file(sci_model_in)[1]
        else:
            # TODO: fall back to closest sky model to science target
            pass

        w_1 = sci_model / sky1_model
        w_2 = sci_model / sky2_model
    elif method == "interpolate":
        raise NotImplementedError(f"method '{method}' is not implemented yet")
    else:
        raise ValueError(
            f"Unknown method '{method}'. Valid mehods are: 'distance' (default), 'model' and 'interpolate'."
        )

    # TODO: make sure all these spectra are in the same wavelength sampling
    wl_master_sky = sci_line._wave

    # compute a weighted average using as weights the inverse distance to science
    sky_line = w_1 * sky1_line + w_2 * sky2_line

    # run skycorr on averaged line spectrum
    pars_out, line_fit = run_skycorr(
        skycorr_config=skycorr_config,
        wl=wl_master_sky,
        sci_spec=sci_line,
        sky_spec=sky_line,
    )

    # create RSS
    wav_fit = line_fit["lambda"].value
    lsf_fit = line_fit["lambda"].value / pars_out["wres"].value
    sed_fit = np.asarray(line_fit.as_array().tolist())[:, 1].T
    hdr_fit = fits.Header(pars_out)
    rss = RSS(data=sed_fit, wave=wav_fit, lsf=lsf_fit, header=hdr_fit)

    # dump RSS file containing the model sky line spectrum
    rss.writeFitsData(filename=line_corr_out)


def corrSkyContinuum_drp(
    sky1_cont_in,
    sky2_cont_in,
    sci_cont_in,
    cont_corr_out,
    method="model",
    sky_models_in="",
    sci_model_in="",
    model_fiber=1,
):
    """

    Combines the sky continuum components from the sky pointings into a final model for the science pointing.

    Given the sky models for the sky and the science pointings, this function will extrapolate the sky continuum components
    in the science pointing as a weighted average, where the weights are a scaling factor between the sky pointings and the
    science pointing:

        w_1 = sci_model / sky1_model
        w_2 = sci_model / sky2_model

    So that the final continuum model for the science pointing is:

        sky_cont = 0.5 * (w_1 * sky1_cont + w_2 * sky2_cont)

    Parameters
    ----------
    sky1_cont_in, sky2_cont_in, sky1_model_in : strings
        path to the sky continuum component for the sky and the science pointings, respectively
    sky1_model_in, sky2_model_in, sci_odel_in : strings
        path to the sky model for the sky and the science pointings, respectively
    cont_corr_out : string
        path to output file where to store the extrapolated sky continuum component
    model_fiber : integer, with default 1
        fiber that represents the model sky spectrum in the given files

    Examples
    --------
    user:> drp sky corrSkyContinuum SKY1_CONT.fits SKY2_CONT.fits SKY1_MODEL.fits SKY2_MODEL.fits SCI_MODEL.fits CONT_OUT.fits

    """

    # read sky continuum from both sky telescopes
    sky1_cont = Spectrum1D()
    sky1_cont.loadFitsData(sky1_cont_in)
    sky1_head = Header()
    sky1_head.loadFitsHeader(sky1_cont_in)

    sky2_cont = Spectrum1D()
    sky2_cont.loadFitsData(sky2_cont_in)
    sky2_head = Header()
    sky2_head.loadFitsHeader(sky2_cont_in)

    # read sky continuum from science telescope
    sci_cont = Spectrum1D()
    sci_cont.loadFitsData(sci_cont_in)
    sci_head = Header()
    sci_head.loadFitsHeader(sci_cont_in)

    # read sky models for all pointings
    if method == "model":
        if sky_models_in != "":
            sky_models_in = sky_models_in.split(",")
            if len(sky_models_in) == 1:
                sky_models_in = 2 * sky_models_in

            sky1_model = RSS.from_file(sky_models_in[0])
            sky2_model = RSS.from_file(sky_models_in[1])
        else:
            # TODO: fall back to closest sky model if not given filenames
            pass

        if sci_model_in != "":
            sci_model = RSS.from_file(sci_model_in)
        else:
            # TODO: fall back to closest sky model to science target
            pass

        sky1_model = sky1_model.getSpec(model_fiber)
        sky2_model = sky2_model.getSpec(model_fiber)
        sci_model = sci_model.getSpec(model_fiber)

        # match wavelength resolution and wavelenth across telescopes using science pointing as reference
        if np.any(sky1_model._wave != sci_model._wave):
            sky1_model = sky1_model.resampleSpec(sci_model._wave)
        if np.any(sky2_model._wave != sci_model._wave):
            sky2_model = sky2_model.resampleSpec(sci_model._wave)

        if np.any(sky1_model._lsf != sci_model._lsf):
            sky1_model.matchFWHM(sci_model._lsf)
        if np.any(sky2_model._lsf != sci_model._lsf):
            sky2_model.matchFWHM(sci_model._lsf)

        # TODO: weight the continuum components of each sky telescope depending on the sky quality (darker, airmass)
        # extrapolate sky pointings into science pointing
        w_1 = sci_model / sky1_model
        w_2 = sci_model / sky2_model
        # TODO: smooth high frequency features in weights

    # TODO: implement sky coordinates interpolation
    elif method == "distance":
        ra_1, dec_1 = sky1_head["RA"], sky1_head["DEC"]
        # sky2 position
        ra_2, dec_2 = sky2_head["RA"], sky2_head["DEC"]
        # sci position
        ra_s, dec_s = sci_head["RA"], sci_head["DEC"]

        w_1 = 1 / ang_distance(ra_1, dec_1, ra_s, dec_s)
        w_2 = 1 / ang_distance(ra_2, dec_2, ra_s, dec_s)
        w_norm = w_1 + w_2
        w_1, w_2 = w_1 / w_norm, w_2 / w_norm

    # TODO: implement interpolation in the parameter space
    elif method == "interpolate":
        raise NotImplementedError(f"method '{method}' is not implemented yet")
    else:
        raise ValueError(
            f"Unknown method '{method}'. Valid mehods are: 'distance', 'model' (default) and 'interpolate'."
        )

    # TODO: propagate error in continuum correction
    # TODO: propagate mask
    # TODO: propagate LSF
    cont_fit = 0.5 * (w_1 * sky1_cont + w_2 * sky2_cont)
    cont_fit.writeFitsData(cont_corr_out)


def coaddContinuumLine_drp(
    sky_cont_corr_in, sky_line_corr_in, sky_corr_out, line_fiber=9
):
    """

    Coadds the corrected line and continuum components into the joint sky spectrum:

        sky_corr = sky_cont_corr + sky_line_corr

    Parameters
    ----------
    sky_cont_corr_in, sky_line_corr_in : strings
        paths to the corrected sky continuum and line components
    sky_corr_out : string
        path to output file where to store the joint sky spectrum
    line_fiber : integer with default 9
        row in the sky line RSS file that represents the model line component

    Examples
    --------
    user:> drp sky coadContinuumLine SKY_CONT_CORR.fits SKY_LINE_CORR.fits SKY_CORR_OUT.fits

    """

    # read RSS sky line contribution
    sky_cont_corr = Spectrum1D()
    sky_cont_corr.loadFitsData(sky_cont_corr_in)
    # read RSS continuum contribution
    sky_line_corr = RSS.from_file(sky_line_corr_in)
    sky_line_corr = sky_line_corr[line_fiber]
    # coadd to build joint sky model

    sky_corr = sky_cont_corr + sky_line_corr
    # dump final sky model
    sky_corr.writeFitsData(sky_corr_out)


def subtractSky_drp(
    in_rss,
    out_rss,
    sky_ref,
    out_sky,
    factor="1",
    scale_region="",
    scale_ind=False,
    parallel="auto",
):
    """

    Subtracts a (sky) spectrum, which was stored as a FITS file, from the whole RSS.
    The error will be propagated if the spectrum AND the RSS contain error information.

    Parameters
    --------------
    in_rss : string
        input RSS FITS file
    out_rss : string
        output RSS FITS file with spectrum subtracted
    sky_ref : string
        input sky spectrum in FITS format.
    out_sky : string
        output file to store the RSS sky spectra.
    factor : string of float, optional with default: '1'
        the default value for the flux scale factor in case the fitting fails
    scale_region : string of tuple of floats, optional with default: ''
        the wavelength range within which the 'factor' will be fit
    scale_ind : boolean, optional with deafult: False
        whether apply factors individually or apply the median of good factors
    parallel : either string of integer (>0) or  'auto', optional with default: 'auto'
        number of CPU cores used in parallel for the computation. If set to 'auto', the maximum
        number of CPUs for the given system is used

    Examples
    ----------------
    user:> drp sky subtractSkySpec in_rss.fits out_rss.fits SKY_SPEC.fits

    """

    factor = np.array(factor).astype(np.float32)
    scale_ind = bool(scale_ind)
    if scale_region != "":
        region = scale_region.split(",")
        wave_region = [float(region[0]), float(region[1])]
    rss = RSS.from_file(in_rss)

    sky_spec = Spectrum1D()
    sky_spec.loadFitsData(sky_ref)

    sky_head = Header()
    sky_head.loadFitsHeader(sky_ref)

    sky_rss = RSS(
        data=np.zeros_like(rss._data),
        wave=np.zeros_like(rss._wave),
        lsf=np.zeros_like(rss._lsf),
        error=np.zeros_like(rss._error),
        mask=np.zeros_like(rss._mask, dtype=bool),
        header=sky_head,
    )

    if np.all(rss._wave == sky_spec._wave) and scale_region != "":
        factors = np.zeros(len(rss), dtype=np.float32)
        for i in range(len(rss)):
            try:
                optimum = optimize.fmin(
                    optimize_sky,
                    [1.0],
                    args=(rss[i], sky_spec, wave_region[0], wave_region[1]),
                    disp=0,
                )
                factors[i] = optimum[0]
            except RuntimeError:
                factors[i] = 1.0
                rss._mask[i, :] = True
        select_good = factors > 0.0
        scale_factor = np.median(factors[select_good])
        for i in range(len(rss)):
            if scale_ind:
                sky_rss[i] = sky_spec * factors[i]
                rss[i] = rss[i] - sky_rss[i]
            else:
                if factors[i] > 0:
                    sky_rss[i] = sky_spec * np.median(factors[select_good])
                    rss[i] = rss[i] - sky_rss[i]
    elif np.all(rss._wave == sky_spec._wave) and scale_region == "":
        for i in range(len(rss)):
            sky_rss[i] = sky_spec * factor
            rss[i] = rss[i] - sky_rss[i]
        scale_factor = factor

    if len(rss._wave) == 2:
        if parallel == "auto":
            pool = Pool(cpu_count())
        else:
            pool = Pool(int(parallel))
        threads = []
        for i in range(len(rss)):
            threads.append(pool.apply_async(sky_spec.binSpec, args=([rss[i]._wave])))
        pool.close()
        pool.join()

        for i in range(len(rss)):
            if scale_ind:
                sky_rss[i] = threads[i].get() * factors[i]
                rss[i] = rss[i] - sky_rss[i]
            else:
                sky_rss[i] = threads[i].get() * np.median(factors[select_good])
                if factors[i] > 0:
                    rss[i] = rss[i] - sky_rss[i]

    if scale_region != "":
        rss.setHdrValue(
            "HIERARCH PIPE SKY SCALE",
            float("%.3f" % scale_factor),
            "sky spectrum scale factor",
        )
    rss.writeFitsData(out_rss)
    sky_rss.writeFitsData(out_sky)


def refineContinuum_drp():
    """
    optionally apply an extra residual continuum subtraction using the faintest (i.e. with no stellar light detection) spaxels in the science IFU

    This relies in the availability of dark enough spaxels in the science pointing.
    """
    pass


def subtractPCAResiduals_drp():
    """PCA residual subtraction"""
    pass


def interpolate_sky( in_frame: str, out_rss: str = None, display_plots: bool = False
) -> Tuple[
    RSS,
    Dict[str, np.ndarray],
    Dict[str, np.ndarray],
    Dict[str, np.ndarray],
    Dict[str, np.ndarray],
    Dict[str, np.ndarray],
    Dict[str, np.ndarray],
]:
    """Interpolate sky fibers in a given RSS file

    Parameters
    ----------
    in_frame : str
        input lvmFrame file
    out_rss : str
        output RSS file
    display_plots : bool, optional
        whether to display plots or not, by default False

    Returns
    -------
    lvmFrame : lvmdrp.core.rss.RSS
        lvmFrame with super sky extensions and metadata
    supersky : dict
        dictionary with the super sky splines
    supererror : dict
        dictionary with the super sky error splines
    swave : dict
        dictionary with the super sky wavelengths
    ssky : dict
        dictionary with the super sky fluxes
    svars : dict
        dictionary with the super sky variances
    smask : dict
        dictionary with the super sky masks
    """

    # load input lvmFrame
    log.info(f"loading input RSS file '{os.path.basename(in_frame)}'")
    frame = lvmFrame.from_file(in_frame)
    unit = frame._header["BUNIT"]

    # extract fibermap for current spectrograph
    fibermap = frame._slitmap

    supersky, supererror, swave, ssky, svars, smask = {}, {}, {}, {}, {}, {}
    for telescope in ("east", "west"):
        log.info(f"interpolating sky fibers for sky {telescope = } telescope(s)")
        sky_wave, sky_data, sky_vars, sky_mask, sci_wave, sci_data = select_sky_fibers(
            frame, fibermap=fibermap, telescope=telescope
        )

        fig, axs = create_subplots(
            to_display=display_plots, figsize=(20, 10), nrows=2, ncols=1, sharex=True
        )
        axs[0].scatter(
            sky_wave.ravel(), sky_data.ravel(), s=5, color="tab:blue", lw=0, label="sky"
        )
        axs[0].scatter(
            sci_wave.ravel(), sci_data.ravel(), s=3, color="0.7", lw=0, label="sci"
        )
        axs[0].set_ylabel(f"Counts ({unit})")
        axs[0].legend(loc=2)

        # divide by the wavelength sampling step at each pixel
        dlambda = np.diff(sky_wave, axis=1)
        dlambda = np.column_stack((dlambda, dlambda[:, -1]))
        sky_data = sky_data / dlambda
        sky_vars = sky_vars / dlambda

        axs[1].scatter(
            sky_wave.ravel(), sky_data.ravel(), s=5, color="tab:red", lw=0, label="sky"
        )
        axs[1].set_xlabel("Lambda (Angstrom)")
        axs[1].set_ylabel(f"Counts ({unit}/Angstrom)")
        axs[1].legend(loc=2)
        save_fig(
            fig,
            product_path=out_rss,
            to_display=display_plots,
            figure_path="qa",
            label=f"sky_sci_fibers_{telescope}",
        )

        # calculate supersky and fit splines
        s_ssky, s_error, s_mask, sw, ss, sv, sm = fit_supersky(
            sky_wave, sky_data, sky_vars, sky_mask, sci_wave, sci_data
        )

        fig, axs = create_subplots(
            to_display=display_plots, figsize=(20, 5), nrows=2, ncols=1, sharex=True
        )
        axs[0].scatter(sw, ss, s=1, color="tab:blue", label="super sky")
        axs[0].plot(
            sw[~sm], s_ssky(sw[~sm]).astype("float32"), lw=1, color="k", label="spline"
        )

        # plot residuals
        residuals = s_ssky(sky_wave).astype("float32") - sky_data
        axs[1].scatter(sky_wave.ravel(), residuals.ravel())
        axs[1].axhline(ls="--", lw=1, color="0.2")
        axs[1].set_label("Lambda (Angstrom)")
        fig.supylabel(f"Counts ({unit}/Angstrom)")

        save_fig(
            fig,
            product_path=out_rss,
            to_display=display_plots,
            figure_path="qa",
            label=f"super_sky_{telescope}",
        )

        # interpolated sky
        dlambda = np.diff(frame._wave, axis=1)
        dlambda = np.column_stack((dlambda, dlambda[:, -1]))
        new_sky = s_ssky(frame._wave).astype("float32") * dlambda
        new_error = np.sqrt(s_error(frame._wave).astype("float32")) * dlambda
        new_mask = s_mask(frame._wave).astype(bool)
        # update mask with new bad pixels
        new_mask = (new_sky < 0) | np.isnan(new_sky)
        new_mask |= (new_error < 0) | np.isnan(new_error)

        fig, axs = plt.subplots(1, 1, figsize=(20, 5), sharex=True)
        axs.plot(frame._wave[0], new_sky[0], "k", lw=1, label="sky")
        save_fig(
            fig,
            product_path=out_rss,
            to_display=display_plots,
            figure_path="qa",
            label=f"sky_comp_{telescope}",
        )

        # store outputs
        supersky[telescope] = s_ssky
        supererror[telescope] = s_error
        swave[telescope], ssky[telescope], svars[telescope], smask[telescope] = (
            sw,
            ss,
            sv,
            sm,
        )

    # set supersky and supersky error splines
    new_rss = RSS(
        data=frame._data,
        error=frame._error,
        mask=frame._mask,
        wave_trace=frame._wave_trace,
        lsf_trace=frame._lsf_trace,
        slitmap=frame._slitmap,
        header=frame._header,
    )
    superskies = new_rss.stack_supersky(
        [
            (frame._wave, *supersky["east"].tck, "east"),
            (frame._wave, *supersky["west"].tck, "west"),
        ]
    )
    supererrors = new_rss.stack_supersky(
        [
            (frame._wave, *supererror["east"].tck, "east"),
            (frame._wave, *supererror["west"].tck, "west"),
        ]
    )
    new_rss.set_supersky(superskies)
    new_rss.set_supersky_error(supererrors)

    # update header metadata
    new_rss._header.update(skymodel_pars_from_header(new_rss._header, telescope="SKYW"))
    new_rss._header.update(skymodel_pars_from_header(new_rss._header, telescope="SKYE"))
    new_rss._header.update(skymodel_pars_from_header(new_rss._header, telescope="SCI"))
    # TODO: add MSOLFLUX to headers. Pull data from here:
    # https://spaceweather.gc.ca/forecast-prevision/solar-solaire/solarflux/sx-5-en.php
    # TODO: add same parameters for std *fibers*
    # new_rss._header.update(skymodel_pars_from_header(new_rss._header, telescope="SPEC"))
    new_rss._header["HIERARCH GEOCORONAL SKYW SHADOW_HEIGHT"] = (
        get_telescope_shadowheight(new_rss._header, telescope="SKYW")
    )
    new_rss._header["HIERARCH GEOCORONAL SKYE SHADOW_HEIGHT"] = (
        get_telescope_shadowheight(new_rss._header, telescope="SKYE")
    )
    new_rss._header["HIERARCH GEOCORONAL SCI SHADOW_HEIGHT"] = (
        get_telescope_shadowheight(new_rss._header, telescope="SCI")
    )

    # write output RSS
    log.info(f"writing output RSS file '{os.path.basename(out_rss)}'")
    new_rss.writeFitsData(out_rss)

    return new_rss, supersky, supererror, swave, ssky, svars, smask


def combine_skies(in_rss: str, out_rss, sky_weights: Tuple[float, float] = None) -> Tuple[RSS, RSS]:
    """Combines the extrapolated sky fibers from both telescopes into a single master sky RSS

    Parameters
    ----------
    in_rss : str
        input RSS file
    out_rss : str
        output sky-subtracted RSS file
    in_skye : str
        input SkyE RSS file
    in_skyw : str
        input SkyW RSS file
    sky_weights : Tuple[float, float]
        weights for each telescope when master_sky = 'combine', by default None

    Returns
    -------
    RSS : lvmdrp.core.rss.RSS
        new RSS object with telescope-combined sky and sky error
    RSS : lvmdrp.core.rss.RSS
        combined sky RSS
    """
    # load input RSS
    log.info(f"loading input RSS file '{os.path.basename(in_rss)}'")
    rss = RSS.from_file(in_rss)

    # linearly interpolate in sky coordinates
    log.info("interpolating sky fibers for both telescopes")
    ra_e = rss._header.get("TESKYERA", rss._header.get("SKYERA"))
    dec_e = rss._header.get("TESKYEDE", rss._header.get("SKYEDEC"))
    ra_w = rss._header.get("TESKYWRA", rss._header.get("SKYWRA"))
    dec_w = rss._header.get("TESKYWDE", rss._header.get("SKYWDEC"))
    ra_s = rss._header.get("TESCIRA", rss._header.get("SCIRA"))
    dec_s = rss._header.get("TESCIDE", rss._header.get("SCIDEC"))

    log.info(
        "interpolating sky telescopes pointings "
        f"(SKYERA, SKYEDEC: {ra_e:.2f}, {dec_e:.2f}; SKYWRA, SKYWDEC: {ra_w:.2f}, {dec_w:.2f}) "
        f"in science telescope pointing (SCIRA, SCIDEC: {ra_s:.2f}, {dec_s:.2f})"
    )

    if sky_weights is None:
        ad = ang_distance(ra_e, dec_e, ra_s, dec_s)
        w_e = 1 / (ad if ad > 0 else 1)
        ad = ang_distance(ra_w, dec_w, ra_s, dec_s)
        w_w = 1 / (ad if ad > 0 else 1)
        w_norm = w_e + w_w
        w_e, w_w = w_e / w_norm, w_w / w_norm
        log.info(f"calculated weights SkyE: {w_e:.3f}, SkyW: {w_w:.3f}")
    elif len(sky_weights) == 2:
        w_e, w_w = sky_weights
        w_norm = w_e + w_w
        if w_norm != 1:
            w_e, w_w = w_e / w_norm, w_w / w_norm
        log.info(f"assuming user-provided weights SkyE: {w_e:.3f}, SkyW: {w_w:.3f}")
    else:
        raise ValueError(f"invalid value for 'sky_weights' parameter: '{sky_weights}'")

    # evaluate sky spectra
    _, supersky, supersky_error = rss.eval_supersky()
    sky_e = RSS(
        wave_trace=rss._wave_trace,
        lsf_trace=rss._lsf_trace,
        data=supersky["east"],
        error=supersky_error["east"],
        header=rss._header,
    )
    sky_w = RSS(
        wave_trace=rss._wave_trace,
        lsf_trace=rss._lsf_trace,
        data=supersky["west"],
        error=supersky_error["west"],
        header=rss._header,
    )

    # define master sky
    sky = sky_e * w_e + sky_w * w_w

    # write output sky-subtracted RSS
    log.info(f"writing output RSS file '{os.path.basename(out_rss)}'")
    rss.appendHeader(sky_e._header["SKYMODEL*"])
    rss.appendHeader(sky_e._header["GEOCORONAL*"])
    rss.setHdrValue("SKYEW", w_e, "SkyE weight for STD star sky subtraction")
    rss.setHdrValue("SKYWW", w_w, "SkyW weight for STD star sky subtraction")
    rss.set_sky(sky_east=sky_e._data, sky_east_error=sky_e._error,
                sky_west=sky_w._data, sky_west_error=sky_w._error)
    rss._supersky = None
    rss._supersky_error = None

    # extract standard star metadata if exists
    std_acq = np.asarray(list(rss._header["STD*ACQ"].values()))
    if std_acq.size == 0:
        log.warning("no standard star metadata found, skipping sky reescaling")
    else:
        # filter by acquired
        std_ids = np.asarray(list(rss._header["STD*FIB"].values()))[std_acq]
        std_exp = np.asarray(list(rss._header["STD*EXP"].values()))[std_acq]
        # select only standard star in current exposure
        std_idx = np.where(np.isin(rss._slitmap["orig_ifulabel"], std_ids))
        log.info(
            f"calculating correction factors for standard star: {rss._slitmap[std_idx]['orig_ifulabel'].value}"
        )
        # calculate scaling factors for standard star
        std_fac = (
            (stdid, stdexp / rss._header["EXPTIME"])
            for stdid, stdexp in zip(std_ids, std_exp)
            if stdid in rss._slitmap["orig_ifulabel"]
        )
        std_fac = {
            stdid: np.round(factor, 4)
            for stdid, factor in sorted(
                std_fac, key=lambda item: int(item[0].split("-")[1])
            )
        }
        log.info(f"correction factors for standard star: {std_fac}")
        # apply factors to standard star sky
        exptime_factors = np.asarray(list(std_fac.values()))[:, None]
        rss._sky_east[std_idx] *= exptime_factors
        rss._sky_east_error[std_idx] *= exptime_factors
        rss._sky_west[std_idx] *= exptime_factors
        rss._sky_west_error[std_idx] *= exptime_factors

    rss.writeFitsData(out_rss)

    return rss, sky


def quick_sky_subtraction(in_cframe, out_sframe, band=np.array((7238, 7242, 7074, 7084, 7194, 7265)),
                          skip_subtraction=False, skymethod: str = 'cont'):
    """ Quick sky refinement using the model in the final CFrame

    Parameters
    ----------
    in_cframe : str
        input CFrame file
    out_sframe : str
        output SFrame file
    band : np.array, optional
        wavelength range to use for sky refinement, by default np.array((7238,7242,7074,7084,7194,7265))
    skymethod : str, optional
        method of computing sky continuum, by default "cont"

    """

    cframe = lvmCFrame.from_file(in_cframe)
<<<<<<< HEAD
    # wave = cframe._wave
    # flux = cframe._data
    # error = cframe._error
    # sky = cframe._sky
    # sky_error = cframe._sky_error

    # crval = wave[0]
    # cdelt = wave[1] - wave[0]
    # i_band = ((band - crval) / cdelt).astype(int)

    # map_b = bn.nanmean(flux[:, i_band[0]:i_band[1]], axis=1)
    # map_0 = bn.nanmean(flux[:, i_band[2]:i_band[3]], axis=1)
    # map_1 = bn.nanmean(flux[:, i_band[4]:i_band[5]], axis=1)
    # map_c = map_b - 0.5 * (map_0 + map_1)

    # smap_b = bn.nanmean(sky[:, i_band[0]:i_band[1]], axis=1)
    # smap_0 = bn.nanmean(sky[:, i_band[2]:i_band[3]], axis=1)
    # smap_1 = bn.nanmean(sky[:, i_band[4]:i_band[5]], axis=1)
    # smap_c = smap_b - 0.5 * (smap_0 + smap_1)

    # scale = map_c / smap_c
    # sky_c = np.nan_to_num(sky * scale[:, None])
    # if not skip_subtraction:
    #     data_c = np.nan_to_num(flux - sky_c)
    #     error_c = np.nan_to_num(np.sqrt(error**2 + sky_error**2))
    # else:
    #     data_c = flux
    #     error_c = error

    # read sky table hdu
    sky_hdu = prep_input_simplesky_mean(in_cframe)

    # choose which sky data to use
    sci = SkyCoord(sky_hdu["SCI"].header["RA"], sky_hdu["SCI"].header["DEC"], unit="deg")
    skyw = SkyCoord(sky_hdu["SKYW"].header["RA"], sky_hdu["SKYW"].header["DEC"], unit="deg")
    skye = SkyCoord(sky_hdu["SKYE"].header["RA"], sky_hdu["SKYE"].header["DEC"], unit="deg")
    wsep = sci.separation(skyw)
    esep = sci.separation(skye)
    sky_input = "SKYW" if wsep < esep else 'SKYE'

    # create spectrum for sky subtraction
    scisub = create_skysub_spectrum(sky_hdu, sci_input="SCI", sky_input=sky_input, method=skymethod)
    skyesub = create_skysub_spectrum(sky_hdu, sci_input="SKYE", sky_input="SKYE", method=skymethod)
    skywsub = create_skysub_spectrum(sky_hdu, sci_input="SKYW", sky_input="SKYW", method=skymethod)

    # select correct fibers
    data = cframe._data
    slitmap = Table(cframe._slitmap)
    scifibers = slitmap[slitmap["telescope"] == "Sci"]["fiberid"] - 1
    skyefibers = slitmap[slitmap["telescope"] == "SkyE"]["fiberid"] - 1
    skywfibers = slitmap[slitmap["telescope"] == "SkyW"]["fiberid"] - 1

    # sky subtract each spectrum
    skydata = data.copy()
    skydata[scifibers] = data[scifibers] - scisub
    skydata[skyefibers] = data[skyefibers] - skyesub
    skydata[skywfibers] = data[skywfibers] - skywsub

    # write out sky table to ancillary file
    mjd = cframe._header['MJD']
    expnum = cframe._header['EXPOSURE']
    tileid = cframe._header['TILE_ID']
    skytable = path.full('lvm_anc', mjd=mjd, tileid=tileid, drpver=drpver,
                         kind='sky', camera='brz', imagetype='table', expnum=expnum)
    sky_hdu.writeto(skytable, overwrite=True)

    # TODO - deal with error in sky-subtracted data ; replaced "error_c"
    error_c = cframe._error

    # propagate cframe extensions
    sky_c = cframe._sky
    sky_error = cframe._sky_error
=======
    wave = cframe._wave
    flux = cframe._data
    error = cframe._error

    master_sky = cframe.eval_master_sky()
    sky = master_sky._data
    sky_error = master_sky._error
>>>>>>> 13584497

    sframe = lvmSFrame(data=skydata, error=error_c, mask=cframe._mask, sky=sky_c, sky_error=sky_error,
                       wave=cframe._wave, lsf=cframe._lsf, header=cframe._header, slitmap=cframe._slitmap)
    sframe.writeFitsData(out_sframe)
    # TODO: check on expnum=7632 for halpha emission in sky fibers


def prep_input_simplesky_mean(filename: str = None) -> fits.HDUList:
    """ Prepare the input to the simplesky routine

    Prepare the input fits.HDUList from the lvmCFrame file. Create
    mean spectra for the science, skyE and skyW fibers
    in a calibrated data frame and write results to a
    fits file that can be used by sky subtraction.

    Parameters
    ----------
    filename : str, optional
        the input lvmCFrame file, by default None

    Returns
    -------
    fits.HDUList
        the output fits
    """

    # extract info from lvmCFrame file
    with fits.open(filename) as x:

        # determine which telescope we are discussing
        slitmap = Table(x["SLITMAP"].data)

        good_fibers = slitmap[slitmap["fibstatus"] == 0]

        # TODO - maybe make this an input for choice or all in one table
        # this gets all 4 sci/sky/skyw/skye
        sci = good_fibers[good_fibers["telescope"] == "Sci"]
        sky_e = good_fibers[good_fibers["telescope"] == "SkyE"]
        sky_w = good_fibers[good_fibers["telescope"] == "SkyW"]

        xsci = x["FLUX"].data[sci["fiberid"] - 1]
        esci = x["IVAR"].data[sci["fiberid"] - 1]

        xsky = x["SKY"].data[sci["fiberid"] - 1]
        esky = x["SKY_IVAR"].data[sci["fiberid"] - 1]

        xsky_e = x["FLUX"].data[sky_e["fiberid"] - 1]
        esky_e = x["IVAR"].data[sky_e["fiberid"] - 1]

        xsky_w = x["FLUX"].data[sky_w["fiberid"] - 1]
        esky_w = x["IVAR"].data[sky_w["fiberid"] - 1]

        sci_flux = biweight_location(xsci, axis=0, ignore_nan=True)
        sci_err = mad_std(xsci, axis=0, ignore_nan=True)

        sky = biweight_location(xsky, axis=0, ignore_nan=True)
        sky_e = biweight_location(xsky, axis=0, ignore_nan=True)

        sky_e_flux = biweight_location(xsky_e, axis=0, ignore_nan=True)
        sky_e_err = mad_std(xsky_e, axis=0, ignore_nan=True)

        sky_w_flux = biweight_location(xsky_w, axis=0, ignore_nan=True)
        sky_w_err = mad_std(xsky_w, axis=0, ignore_nan=True)

        wave = x["WAVE"].data

        # Now create the 3 sets of data
        xtime = x["PRIMARY"].header["OBSTIME"]
        word = xtime.split("T")
        word = word[-1].split(":")
        utc = int(word[0]) + int(word[1]) / 60.0 + eval(word[2]) / 3600

        # First do the science data

        ra = x["PRIMARY"].header["TESCIRA"]
        dec = x["PRIMARY"].header["TESCIDE"]
        airmass = x["PRIMARY"].header["TESCIAM"]
        xtel = "Sci"
        alt = 90 - np.arccos(1.0 / airmass) * 57.29578

        # create science table

        xtab = Table([wave, sci_flux, sci_err], names=["WAVE", "FLUX", "ERROR"])
        sci_table_hdu = fits.BinTableHDU(xtab, name="SCI")
        new_primary_hdu = fits.PrimaryHDU(header=x[0].header)
        sci_table_hdu.header["UTC"] = utc
        sci_table_hdu.header["RA"] = ra
        sci_table_hdu.header["DEC"] = dec
        sci_table_hdu.header["ALT"] = alt
        sci_table_hdu.header["TELE"] = xtel


        # now write a median super sky; header to this file is the same
        # so the rest should be easy

        # create full sky table
        xtab["FLUX"] = sky
        xtab["ERROR"] = sky_e
        sky_table_hdu = fits.BinTableHDU(xtab, name="SKY")
        sky_table_hdu.header["UTC"] = utc
        sky_table_hdu.header["RA"] = ra
        sky_table_hdu.header["DEC"] = dec
        sky_table_hdu.header["ALT"] = alt
        sky_table_hdu.header["TELE"] = xtel


        # creating table for Sky E
        ra = x["PRIMARY"].header["TESKYERA"]
        dec = x["PRIMARY"].header["TESKYEDE"]
        airmass = x["PRIMARY"].header["TESKYEAM"]
        xtel = "SkyE"
        alt = 90 - np.arccos(1.0 / airmass) * 57.29578

        xtab_sky_e = Table([wave, sky_e_flux, sky_e_err], names=["WAVE", "FLUX", "ERROR"])
        skye_table_hdu = fits.BinTableHDU(xtab_sky_e, name="SKYE")
        skye_table_hdu.header["UTC"] = utc
        skye_table_hdu.header["RA"] = ra
        skye_table_hdu.header["DEC"] = dec
        skye_table_hdu.header["ALT"] = alt
        skye_table_hdu.header["TELE"] = xtel

        # creating table for Sky W
        ra = x["PRIMARY"].header["TESKYWRA"]
        dec = x["PRIMARY"].header["TESKYWDE"]
        airmass = x["PRIMARY"].header["TESKYWAM"]
        xtel = "SkyE"
        alt = 90 - np.arccos(1.0 / airmass) * 57.29578

        xtab_sky_w = Table([wave, sky_w_flux, sky_w_err], names=["WAVE", "FLUX", "ERROR"])
        skyw_table_hdu = fits.BinTableHDU(xtab_sky_w, name="SKYW")
        skyw_table_hdu.header["UTC"] = utc
        skyw_table_hdu.header["RA"] = ra
        skyw_table_hdu.header["DEC"] = dec
        skyw_table_hdu.header["ALT"] = alt
        skyw_table_hdu.header["TELE"] = xtel

        new = fits.HDUList(
            [new_primary_hdu, sci_table_hdu, sky_table_hdu, skye_table_hdu, skyw_table_hdu]
        )

        return new


def polynomial_fit_with_outliers(spectrum_table, degree=3, sigma_lower=3, sigma_upper=3, grow=0, max_iter=10):
    """ Perform a polynomial fit to the total spectrum while iteratively removing outliers.

    Parameters:
        spectrum_table (astropy.table.Table): Table containing columns for wavelength, total flux, line flux, and continuum flux.
        degree (int): Degree of the polynomial fit.
        sigma_lower (float): Lower sigma value for sigma-clipping to identify outliers.
        sigma_upper (float): Upper sigma value for sigma-clipping to identify outliers.
        grow (int): Number of pixels to grow the mask of clipped values.
        max_iter (int): Maximum number of iterations for outlier removal.

    Returns:
        astropy.table.Table: Table containing columns for wavelength, total flux, line flux, continuum flux, fitted spectrum, and mask.
    """
    # Copy input spectrum table
    output_table = spectrum_table.copy()

    # Initial fit
    coefficients = np.polyfit(spectrum_table['WAVE'], spectrum_table['FLUX'], degree)
    fitted_flux = np.polyval(coefficients, spectrum_table['WAVE'])

    # Iterate until convergence or max_iter
    for _ in range(max_iter):
        # Compute residuals
        residuals = spectrum_table['FLUX'] - fitted_flux

        # Perform sigma clipping
        mask = sigma_clip(residuals, sigma_lower=sigma_lower, sigma_upper=sigma_upper, grow=grow).mask

        # Update masked spectrum table
        masked_spectrum = spectrum_table[~mask]

        # Perform polynomial fit
        coefficients = np.polyfit(masked_spectrum['WAVE'], masked_spectrum['FLUX'], degree)

        # Evaluate polynomial fit on the wavelength grid
        fitted_flux = np.polyval(coefficients, spectrum_table['WAVE'])

    # Add fitted spectrum and mask columns to output table
    output_table['CONT'] = fitted_flux
    output_table['MASK'] = mask

    return output_table


def create_skysub_spectrum(hdu: fits.HDUList = None, sci_input: str = "SCI", sky_input: str = "SKY",
                           wmin: int = 3600, wmax: int = 9000, method: str = 'cont') -> np.array:
    """ Create spectrum for sky subtraction

    Parameters
    ----------
    hdu : fits.HDUList, optional
        the sky data from the lvmCFrame file, by default None
    sci_input : str, optional
        which extension to use as science, by default "SCI"
    sky_input : str, optional
        which extension to use as sky, by default "SKY"
    wmin : int, optional
        the wavelength minimum bound, by default 6200
    wmax : int, optional
        the wavelength maximum bound, by default 6450
    method : str, optional
        the method of constructing the sky continuum, by default "cont"

    Returns
    -------
    np.array
        the output spectrum for sky subtraction
    """
    # get the science and sky data, convert to tables
    sci = hdu[sci_input]
    sky = hdu[sky_input]
    sci_tab = Table(sci.data)
    sky_tab = Table(sky.data)

    if method == 'cont':
        xsci = polynomial_fit_with_outliers(sci_tab, degree=4, sigma_lower=3, sigma_upper=1, grow=5)
        xsky = polynomial_fit_with_outliers(sky_tab, degree=4, sigma_lower=3, sigma_upper=1, grow=5)
        xsci['LINES'] = xsci['FLUX'] - xsci['CONT']
        xsky['LINES'] = xsky['FLUX'] - xsky['CONT']

    # select wavelength range subset for bisection
    sci_subset = sci_tab[sci_tab["WAVE"] > wmin]
    sci_subset = sci_subset[sci_subset["WAVE"] < wmax]

    sky_subset = sky_tab[sky_tab["WAVE"] > wmin]
    sky_subset = sky_subset[sky_subset["WAVE"] < wmax]

    # set bounds
    rmin = 0.5
    rmax = 1.5

    minimum = ksl_bisection(
        fit_func, rmin, rmax, tol=0.001, maxiter=8, args=(sci_subset["FLUX"], sky_subset["FLUX"])
    )

    # create spectrum for sky subtraction using entire wavelength range
    if method == 'cont':
        skysub = xsky['CONT'] + minimum * sky_tab["FLUX"]
    else:
        skysub = minimum * sky_tab["FLUX"]

    log.info(f"Results {minimum} with wmin {wmin} and wmax {wmax}.")

    # update the main sci_input hdu extension with new columns
    # if we updated the table with cont and lines info
    if method == 'cont':
        hdu[sci_input] = fits.BinTableHDU(xsci, name=sci_input)

    # plt.figure(1,(6,6))
    # plt.figure(1,(8,6))
    # plt.subplot(4,1,1)
    # plt.plot(xsci['WAVE'],xsci['FLUX'],label='Science')
    # plt.legend()
    # plt.xlim(wmin,wmax)
    # plt.tight_layout()

    # plt.subplot(4,1,2)
    # plt.plot(xsky['WAVE'],xsky['FLUX'],label='Sky')
    # plt.legend()
    # plt.xlim(wmin,wmax)
    # plt.tight_layout()

    # plt.subplot(4,1,3)
    # plt.plot(xsci['WAVE'],skysub,label='Sky-subtracted')
    # plt.legend()
    # plt.xlim(wmin,wmax)
    # ymin,ymax=plt.ylim()
    # if ymin<-2e-14:
    #     ymin=-2e-14
    # if ymax>1e-13:
    #     ymax=1e-13
    # plt.ylim(ymin,ymax)
    # plt.tight_layout()

    # #outname = '%s_%s_all.png' % (sci_file.replace('.fits',''),sky_file.replace('.fits',''))
    # outname = 'skysub_all_plot.png'
    # plt.savefig(outname)

    return np.array(skysub)


def fit_func(r: float, sci: Column, sky: Column) -> float:
    """ Minimized function

    The function that is minimized, basically
    the absolute value of the difference in science and
    sky squared, which basically weights regions with
    the brightest sky lines the most.

    Parameters
    ----------
    r : float
        scale factor
    sci : Column
        the science array data
    sky : Column
        the sky array data

    Returns
    -------
    float
        the minimized value
    """

    delta = sci - r * sky

    xx = sci * delta
    xx = np.abs(xx)

    xresult = np.sum(xx)
    xnorm = np.dot(sky, sky)

    return xresult / xnorm


def ksl_bisection(func: Callable, a: float, b: float, tol: float = 1e-2, args: tuple = (), maxiter: int = 30) -> float:
    """ Custom implementation of bisection method to find the minimum of a function within an interval.

    Parameters
    ----------
    func : Callable
        The objective function.
    a : float
        The lower bound of the interval.
    b : float
        The upper bound of the interval.
    tol : float, optional
        The tolerance for the minimum value, by default 1e-2
    args : tuple, optional
        additional arguments, by default ()
    maxiter : int, optional
        The maximum number of iterations, by default 30

    Returns
    -------
    float
        The x-coordinate of the estimated minimum.
    """

    j = 0
    while j < maxiter:
        interval = [
            a,
            (3.0 / 4.0 * a + 1 / 4.0 * b),
            (a + b) / 2,
            1 / 4 * a + 3 / 4 * b,
            b,
        ]
        log.info(f'{interval}')
        values = [func(x, *args) for x in interval]
        log.info(f'{values}')
        min_index = values.index(min(values))
        log.info(f'{min_index}')

        if min_index == 0:
            a, b = interval[0], interval[2]
        elif min_index == 1:
            a, b = interval[0], interval[2]
        elif min_index == 2:
            a, b = interval[1], interval[3]
        elif min_index == 3:
            a, b = interval[2], interval[4]
        elif min_index == 4:
            a, b = interval[2], interval[4]
        log.info(f'{a}, {b}')
        if abs(a - b) < tol:
            log.info(f"Accuracy achieved on interation {j}")
            break
        j += 1

    # Return the midpoint after the maximum number of iterations
    return (a + b) / 2<|MERGE_RESOLUTION|>--- conflicted
+++ resolved
@@ -1639,7 +1639,6 @@
     """
 
     cframe = lvmCFrame.from_file(in_cframe)
-<<<<<<< HEAD
     # wave = cframe._wave
     # flux = cframe._data
     # error = cframe._error
@@ -1712,15 +1711,6 @@
     # propagate cframe extensions
     sky_c = cframe._sky
     sky_error = cframe._sky_error
-=======
-    wave = cframe._wave
-    flux = cframe._data
-    error = cframe._error
-
-    master_sky = cframe.eval_master_sky()
-    sky = master_sky._data
-    sky_error = master_sky._error
->>>>>>> 13584497
 
     sframe = lvmSFrame(data=skydata, error=error_c, mask=cframe._mask, sky=sky_c, sky_error=sky_error,
                        wave=cframe._wave, lsf=cframe._lsf, header=cframe._header, slitmap=cframe._slitmap)
