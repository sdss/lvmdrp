--- conflicted
+++ resolved
@@ -117,11 +117,7 @@
     masked_pixels = copy(spectrum._mask)
     good_pix = ~masked_pixels
     if good_pix.sum() == 0:
-<<<<<<< HEAD
         return np.ones_like(spectrum._wave) * np.nan, continuum_models, masked_pixels, np.array([])
-=======
-        return np.ones_like(spectrum._wave) * np.nan, [], mask, []
->>>>>>> 1c2edc1e
 
     # define main arrays
     wave = spectrum._wave[good_pix]
