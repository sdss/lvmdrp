--- conflicted
+++ resolved
@@ -78,11 +78,7 @@
     select_nrows=(10,10), use_weights=True, aperture=11,
     x_bins=60, x_bounds=("data","data"), y_bounds=(0.0,0.0),
     x_nbound=10, y_nbound=5, clip=(0.0,None),
-<<<<<<< HEAD
-    nsigma=1.0, smoothing=70, median_box=None)
-=======
     nsigma=1.0, smoothing=90, median_box=None)
->>>>>>> 8061d793
 
 
 def choose_sequence(frames, flavor, kind, truncate=True):
