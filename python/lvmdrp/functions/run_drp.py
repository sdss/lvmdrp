#!/usr/bin/env python
# encoding: utf-8

import os
import pathlib
import yaml
import shutil
import traceback
import pandas as pd
from typing import Union
from functools import lru_cache
from itertools import groupby

import numpy as np
import astropy.units as u
from astropy.io import fits
from astropy.table import Table
from astropy.time import Time
from astropy.wcs import WCS
from lvmdrp.core.rss import RSS
from lvmdrp.functions.imageMethod import (preproc_raw_frame, create_master_frame,
                                          create_pixelmask, detrend_frame,
                                          trace_peaks,
                                          extract_spectra)
from lvmdrp.functions.rssMethod import (determine_wavelength_solution, create_pixel_table,
                                        resample_wavelength, join_spec_channels, stack_spectrographs)
from lvmdrp.utils.metadata import (get_frames_metadata, get_master_metadata, extract_metadata,
                                   get_analog_groups, match_master_metadata, create_master_path)
from lvmdrp.utils.convert import tileid_grp
from lvmdrp.functions.run_quickdrp import quick_science_reduction

from lvmdrp import config, log, path, __version__ as drpver


def get_config_options(level: str, flavor: str = None) -> dict:
    """ Get the DRP config options

    Get the DRP custom configuration options for
    a given reduction step and flavor. ``level`` is
    a dotted string of the nested config levels from
    the top level down, i.e. "reduction_steps.preproc_raw_frame".
    ``flavor`` is the image type of the frame, e.g. "bias".

    Parameters
    ----------
    level : str
        A nested dotted path
    flavor : str
        The frame flavor or image type

    Returns
    -------
    dict
        any custom config options
    """
    # load custom config options

    cfg = config.copy()
    for lvl in level.split('.'):
        cfg = cfg.get(lvl, {})
    return cfg.get(flavor, cfg.get("default", {})) if flavor else cfg.get("default", cfg)


def create_masters(flavor: str, frames: pd.DataFrame):
    """ Create the master calibration frames

    Create the master calibration frames for a given flavor
    or imagetyp.  These files live in the "calib" subdirectory
    with the "lvm-m(flavor)-*" prefix.

    Parameters
    ----------
    flavor : str
        The image type of the exposure
    frames : pd.DataFrame
        The dataframe of raw frame metadata
    """

    # get flavor subset
    sub = frames[frames['imagetyp'] == flavor]

    # check for empty rows
    if len(sub) == 0:
        log.error(f'No exposures found for flavor {flavor}.  Cannot create master frame.')
        return

    mjd = sub['mjd'].iloc[0]
    tileid = sub['tileid'].iloc[0]

    # get the analog input files to create the master frame
    kwargs = get_config_options('reduction_steps.create_master_frame', flavor)
    frames, in_files, out_files = get_analog_groups(tileid, mjd, imagetyp=flavor, quality='excellent')
    for i, in_f in enumerate(in_files.values()):
        master = out_files[i]
        # create parent dir if needed
        if not pathlib.Path(master).parent.exists():
            pathlib.Path(master).parent.mkdir(parents=True, exist_ok=True)

        # create the master frame
        create_master_frame(in_images=in_f, out_image=master, **kwargs)


def find_masters(mjd: int, flavor: str, camera: str) -> dict:
    """ Find the matching master frames

    Find the matching master frames for a given flavor, camera
    and exposure time.  Returns a dict of each bias, dark, flat flavors
    and the appropriate master frame for that type.

    Parameters
    ----------
    flavor : str
        The image type
    camera : str
        The camera
    exptime : str
        The exposure time

    Returns
    -------
    dict
        The output master frame paths for each flavor
    """
    # try to match the master frames for a given flavor, camera
    matches = match_master_metadata(target_mjd=mjd, target_imagetyp=flavor, target_camera=camera)

    # construct the dict of filepaths
    files = dict.fromkeys(matches.keys())
    for key, val in matches.items():
        if val is None:
            continue
        files[key] = create_master_path(val)
    return files


def trace_fibers(in_file: str, camera: str, tileid: int, mjd: int):
    """ Perform flat fiber tracing

    Runs the fiber trace peak finder algorithm and traces the peaks to
    identify the fibers.

    Parameters
    ----------
    in_file : str
        the input preprocessed file path
    camera : str
        the name of the camera
    expnum : int
        the frame exposure number
    tileid : int
        the sky tile id
    mjd : int
        the MJD of observation
    """
    # out_peaks = path.full('lvm_master', mjd=mjd, camera=camera, kind='mpeaks', tileid=tileid,
    #                       drpver=drpver)
    out_trace = path.full('lvm_master', mjd=mjd, camera=camera, kind='mtrace', tileid=tileid,
                          drpver=drpver)

    # check for parent dir existence
    # if not pathlib.Path(out_peaks).parent.is_dir():
    #     pathlib.Path(out_peaks).parent.mkdir(parents=True, exist_ok=True)

    if os.path.exists(out_trace):
        log.info('Trace file already exists.')
        return

    # log.info('--- Running auto peak finder ---')
    # kwargs = get_config_options('reduction_steps.find_peaks_auto')
    # log.info(f'custom configuration parameters for find_peaks_auto: {repr(kwargs)}')
    # find_peaks_auto(in_image=in_file, out_peaks=out_peaks, **kwargs)
    # log.info(f'Output peak finder file: {out_peaks}')

    log.info('--- Tracing fiber peaks ---')
    kwargs = get_config_options('reduction_steps.trace_peaks')
    log.info(f'custom configuration parameters for trace_peaks: {repr(kwargs)}')
    trace_peaks(in_image=in_file, out_trace=out_trace, in_peaks=None, **kwargs)
    log.info(f'Output trace fiber peaks file: {out_trace}')

    # TODO
    # add new function to trace the width
    # output of this file goes into extract_spectra
    # trace widths only for full reductions
    if not config.get('quick'):
        pass


def find_file(kind: str, camera: str = None, mjd: int = None, tileid: int = None) -> str:
    """ Find a master file

    Finds the master trace, wave, and lsf files.  These files are output
    from the fiber tracing and wavelength calibration routines run on the mflat and marc
    files.

    Parameters
    ----------
    kind : str
        The kind of file to find
    camera : str, optional
        The camera, by default None
    mjd : int, optional
        The MJD of the observation, by default None
    tileid : int, optional
        The tile id of the observartion, by default None

    Returns
    -------
    str
        the file path
    """
    files = sorted(path.expand('lvm_master', kind=kind, drpver=drpver, mjd=mjd, tileid=tileid,
                   camera=camera))

    if not files:
        log.warning(f"No {kind} files found for {tileid}, {mjd}, {camera}.  Discontinuing reduction.")
        return

    # pick the last one in the list, sorted by exposure number
    return files[-1]


def reduce_frame(filename: str, camera: str = None, mjd: int = None,
                 expnum: int = None, tileid: int = None,
                 flavor: str = None, master: bool = None, **fkwargs):
    """ Reduce a single raw frame exposure

    Reduces a single LVM raw frame sdR exposure

    Parameters
    ----------
    filename : str
        The sdR raw frame filepath
    camera : str, optional
        the camera and spectrograph name, e.g "b1", by default None
    mjd : int, optional
        the MJD of the file, by default None
    expnum : int, optional
        the exposure number of the frame, by default None
    tileid : int, optional
        the tile id of the frame, by default None
    flavor : str, optional
        the flavor or image type, by default None
    master : bool, optional
        flag if we are reducing master flats/arcs
    """
    # start logging for this mjd
    start_logging(mjd, tileid)

    log.info(f'--- Starting reduction of raw frame: {filename}')

    # set flavor
    flavor = flavor or fkwargs.get('imagetyp')
    flavor = 'fiberflat' if flavor == 'flat' else flavor

    # check master frames
    masters = find_masters(mjd, "object", camera)
    mbias = masters.get('bias')
    mdark = masters.get('dark')
    mpixflat = masters.get('pixelflat')
    mflat = masters.get('flat')
    marc = masters.get('arc')
    mpixmask = masters.get('pixmask')

    # log the master frames
    log.info(f'Using master bias: {mbias}')
    log.info(f'Using master dark: {mdark}')
    log.info(f'Using master pixel flat: {mpixflat}')
    log.info(f'Using master flat: {mflat}')
    log.info(f'Using master arc: {marc}')
    log.info(f'Using master pixel mask: {mpixmask}')

    # only run these steps for individual exposures
    if not master:
        # preprocess the frames
        log.info('--- Preprocessing raw frame ---')
        kwargs = get_config_options('reduction_steps.preproc_raw_frame', flavor)
        log.info(f'custom configuration parameters for preproc_raw_frame: {repr(kwargs)}')
        out_pre = path.full('lvm_anc', kind='p', imagetype=flavor, mjd=mjd, camera=camera,
                            drpver=drpver, expnum=expnum, tileid=tileid)
        # create the root dir if needed
        if not pathlib.Path(out_pre).parent.exists():
            pathlib.Path(out_pre).parent.mkdir(parents=True, exist_ok=True)

        preproc_raw_frame(in_image=filename, in_mask=mpixmask, out_image=out_pre, **kwargs)

        # process the flat/arc frames
        in_cal = path.full("lvm_anc", kind='p', imagetype=flavor, mjd=mjd, drpver=drpver,
                        camera=camera, tileid=tileid, expnum=expnum)
        out_cal = path.full("lvm_anc", kind='c', imagetype=flavor, mjd=mjd, drpver=drpver,
                            camera=camera, tileid=tileid, expnum=expnum)

        log.info(f'Output preproc file: {in_cal}')
        log.info('--- Running detrend frame ---')
        kwargs = get_config_options('reduction_steps.detrend_frame', flavor)
        log.info(f'custom configuration parameters for detrend_frame: {repr(kwargs)}')
        detrend_frame(in_image=in_cal, out_image=out_cal,
                      in_bias=mbias, in_dark=mdark, in_pixelflat=mpixflat,
                      in_slitmap=Table(fibermap.data),
                      **kwargs)
        log.info(f'Output calibrated file: {out_cal}')

    # end reduction for individual bias, darks, arcs and flats
    if flavor in {'bias', 'dark', 'arc', 'fiberflat', 'flat'} and not master:
        return

    # compute the input calibration file path
    if master:
        cal_file = marc if flavor == 'arc' else mflat
    else:
        cal_file = path.full("lvm_anc", kind='c', imagetype=flavor, mjd=mjd, drpver=drpver,
                             camera=camera, tileid=tileid, expnum=expnum)

    # fiber tracing for master flat
    if master and 'flat' in flavor:
        log.info('--- Running fiber trace ---')
        trace_fibers(mflat, camera, tileid, mjd)

    # extract fiber spectra

    # get the output file path
    xout_file = create_output_path(kind='x', flavor=flavor, mjd=mjd, tileid=tileid,
                                   camera=camera, expnum=expnum, master=master)

    # find the fiber trace file
    trace_file = find_file('mtrace', mjd=mjd, tileid=tileid, camera=camera)
    if not trace_file:
        return

    # perform the fiber extraction
    log.info('--- Extracting fiber spectra ---')
    kwargs = get_config_options('reduction_steps.extract_spectra')
    log.info(f'custom configuration parameters for extract_spectra: {repr(kwargs)}')
    extract_spectra(in_image=cal_file, out_rss=xout_file, in_trace=trace_file, **kwargs)
    log.info(f'Output extracted file: {xout_file}')

    # determine the wavelength solution
    if master and flavor == 'arc':
        wave_file = path.full('lvm_master', mjd=mjd, camera=camera, kind='mwave', tileid=tileid,
                              drpver=drpver)
        lsf_file = path.full('lvm_master', mjd=mjd, camera=camera, kind='mlsf', tileid=tileid,
                             drpver=drpver)
        kwargs = get_config_options('reduction_steps.determine_wavesol')
        log.info('--- Determining wavelength solution ---')
        log.info(f'custom configuration parameters for determine_wave_solution: {repr(kwargs)}')
        determine_wavelength_solution(in_arc=xout_file, out_wave=wave_file, out_lsf=lsf_file,
                                      **kwargs)
        log.info(f'Output wave peak traceset file: {wave_file}')
        log.info(f'Output lsf traceset file: {lsf_file}')

    # perform wavelength calibration
    wave_file = find_file('mwave', mjd=mjd, tileid=tileid, camera=camera)
    lsf_file = find_file('mlsf', mjd=mjd, tileid=tileid, camera=camera)
    if not (wave_file and lsf_file):
        return
    wout_file = create_output_path(kind='w', flavor=flavor, mjd=mjd, tileid=tileid,
                                   camera=camera, expnum=expnum, master=master)
    log.info('--- Creating pixel table ---')
    create_pixel_table(in_rss=xout_file, out_rss=wout_file, arc_wave=wave_file, arc_fwhm=lsf_file)
    log.info(f'Output calibrated wavelength file: {wout_file}')

    # set wavelength resample params
    CHANNEL_WL = {"b": (3600, 5930), "r": (5660, 7720), "z": (7470, 9800)}
    wave_range = CHANNEL_WL[camera[0]]

    # resample onto a common wavelength
    hout_file = create_output_path(kind='h', flavor=flavor, mjd=mjd, tileid=tileid,
                                   camera=camera, expnum=expnum, master=master)
    kwargs = get_config_options('reduction_steps.resample_wave', flavor)
    log.info('--- Resampling wavelength grid ---')
    log.info(f'custom configuration parameters for resample_wave: {repr(kwargs)}')
    resample_wavelength(in_rss=wout_file, out_rss=hout_file, start_wave=wave_range[0],
                        end_wave=wave_range[1], **kwargs)
    log.info(f'Output resampled wave file: {hout_file}')

    # write out RSS

    # perform quality checks


def create_output_path(kind: str, flavor: str, mjd: int, tileid: int, camera: str,
                       expnum: int = None, master: bool = None) -> str:
    """ Creates the output file path

    Creates the output file path for the science frames or the master arc/flats.
    For example, the extracted fiber spectra is
    "11111/60115/ancillary/lvm-xobject-b1-00060115.fits" for science frames
    or "11111/60115/calib/lvm-xmarc-b1.fits" for the master arc frame.

    Parameters
    ----------
    kind : str
        The kind of file to write
    flavor : str
        The flavor or imagetype of the observation
    mjd : int
        The MJD of the observation
    tileid : int
        The tile id of the observation
    camera : str
        The camera name, e.g. b1
    expnum : int
        The exposure number
    master : bool
        Flag to create the master output path

    Returns
    -------
    str
        the output file path
    """

    if master:
        return path.full('lvm_master', mjd=mjd, camera=camera, kind=f'{kind}m{flavor}',
                         tileid=tileid, drpver=drpver)
    else:
        return path.full("lvm_anc", kind=kind, imagetype=flavor, mjd=mjd, drpver=drpver,
                         camera=camera, tileid=tileid, expnum=expnum)


def parse_mjds(mjd: Union[int, str, list, tuple]) -> Union[int, list]:
    """ Parse the input MJD

    Parses the input MJD into a single integer MJD or a list
    of integer MJD.  Valid inputs are a single int 60010,
    a list of specific MJDs [60010, 60040], or a string
    range of MJDs 60010-60040.

    Parameters
    ----------
    mjd : Union[int, str, list, tuple]
        the input MJD range or value to parse

    Returns
    -------
    Union[int, list]
        Either a single integer MJD or list of MJDs
    """

    if isinstance(mjd, int):
        return mjd
    elif isinstance(mjd, (tuple, list)):
        return sorted(map(int, mjd))
    elif isinstance(mjd, str) and mjd.isdigit():
        return int(mjd)
    elif isinstance(mjd, str) and '-' in mjd:
        return split_mjds(mjd)


def split_mjds(mjd: str) -> list:
    """ Split a string range of MJDs

    Splits a string range of MJDs, e.g. "60010-60040", into
    a list of all (inclusive) MJDs within the range
    specified.  A range can also be specified as
    "-60040" or "60010-" to indicate that the range
    includes all mjds prior to or following the
    given MJD.

    Parameters
    ----------
    mjd : str
        An hyphen-separated MJD range

    Returns
    -------
    list
        A list of MJDs
    """
    start_mjd, end_mjd = mjd.split('-')
    start_mjd = int(start_mjd) if start_mjd else None
    end_mjd = int(end_mjd) if end_mjd else None

    p = pathlib.Path(os.getenv('LVM_DATA_S'))
    mjds = []
    for d in p.iterdir():
        if not d.stem.isdigit():
            continue
        mm = int(d.stem)
        if start_mjd and end_mjd and (mm >= start_mjd and mm <= end_mjd):
            mjds.append(mm)
        elif start_mjd and not end_mjd and (mm >= start_mjd):
            mjds.append(mm)
        elif not start_mjd and end_mjd and (mm <= end_mjd):
            mjds.append(mm)
    return sorted(mjds)


def filter_expnum(frame: pd.DataFrame, expnum: Union[int, str, list]) -> pd.DataFrame:
    """ Filter the dataframe by exposure number

    Filters the metadata dataframe by the input exposure numbers.  expnum
    can be a single integer value, a list of individual exposure numbers,
    or a string range, i.e. "190-200".  A range can also be specified as
    "-200" or "190-" to indicate that the range includes all exposures prior to
    or following the given exposure number.  Ranges are inclusive to input
    boundaries.

    Parameters
    ----------
    frame : pd.DataFrame
        the metadata of exposure information
    expnum : Union[int, str, list]
        the input exposure number range or value to parse

    Returns
    -------
    pd.DataFrame
        The subset of frames matching the condition
    """

    if isinstance(expnum, int):
        query = f"expnum == {expnum}"
    elif isinstance(expnum, (tuple, list)):
        query = f" expnum in {sorted(map(int, expnum))}"
    elif isinstance(expnum, str) and expnum.isdigit():
        query = f"expnum == {int(expnum)}"
    elif isinstance(expnum, str) and '-' in expnum:
        start_exp, end_exp = expnum.split('-')
        start_exp = int(start_exp) if start_exp else None
        end_exp = int(end_exp) if end_exp else None
        if start_exp and end_exp:
            query = f"{start_exp} <= expnum <= {end_exp}"
        elif start_exp:
            query = f"expnum >= {start_exp}"
        elif end_exp:
            query = f"expnum <= {end_exp}"
    return frame.query(query)


def reduce_file(filename: str):
    """ Reduce a single file

    Run a single raw frame through the LVM DRP

    Parameters
    ----------
    filename : str
        The full filepath name
    """
    meta = extract_metadata([filename])
    params = meta.iloc[0].to_dict()

    reduce_frame(filename, **params)


def reduce_set(frame: pd.DataFrame, settype: str = None, flavor: str = None,
               create_pixmask: bool = False):
    """ Reduce a set of precals, cals, or science """

    if settype not in {"precals", "cals", "science"}:
        raise ValueError('settype can only be "precals", "cals", or "science".')

    # if flavor is set, only reduce those
    if flavor:
        frame = frame[frame['imagetyp'] == flavor]

    # reduce frames
    rows = frame.to_dict('records')
    for row in rows:
        # get raw frame filepath
        filepath = path.full('lvm_raw', mjd=row['mjd'], expnum=row['expnum'],
                             hemi='s', camspec=row['camera'])

        # reduce the frame, pass in entire parameter set
        reduce_frame(filepath, **row)

    # don't create masters for science frames
    if settype == 'science':
        return

    # set the master flavors
    flavors = {'bias', 'dark', 'pixelflat'} if settype == 'precals' else {'arc', 'flat'}

    # if a flavor is set, only create those masters
    if flavor:
        flavors = {flavor}

    # create master frames
    for flavor in flavors:
        create_masters(flavor, frame)

    # build the master metadata cache ; always update it
    get_master_metadata(overwrite=True)

    # run pixel mask creation when requested
    if create_pixmask:
        # loop over set of cameras in frame
        for camera in set(frame['camera']):
            masters = find_masters(frame.mjd.iloc[0], "object", camera)
            mbias = masters.get('bias')
            mdark = masters.get('dark')
            mpixflat = masters.get('pixelflat')
            # pass master filenames into new function
            mpixmask = path.full('lvm_master', kind='mpixmask', drpver=drpver,
                                 mjd=frame.mjd.iloc[0], tileid=frame.tileid.iloc[0],
                                 camera=camera)
            create_pixelmask(in_bias=mbias, in_dark=mdark, in_pixelflat=mpixflat, out_mask=mpixmask)

        # update masters metadata to include new pixel masks
        get_master_metadata(overwrite=True)


def reduce_masters(mjd: int):
    """ Reduce master arcs and flats """
    masters = get_master_metadata()
    sub = masters[(masters['mjd'] == mjd) & (masters['imagetyp'].isin({'arc', 'flat'}))]
    path = create_master_path(sub.iloc[0])

    # sort the frames to flat, arc, flat
    sub = sort_cals(sub, master=True)

    # reduce frames
    rows = sub.to_dict('records')
    for row in rows:
        # construct master path
        path = create_master_path(pd.Series(row))

        # reduce the frame, pass in entire parameter set
        reduce_frame(path, master=True, **row)


def run_drp_deprecated(mjd: Union[int, str, list], bias: bool = False, dark: bool = False,
            pixelflat: bool = False, skip_bd: bool = False, arc: bool = False, flat: bool = False,
            only_bd: bool = False, only_cal: bool = False, only_sci: bool = False, pixmask: bool = False,
            spec: int = None, camera: str = None, expnum: Union[int, str, list] = None,
            quick: bool = False):
    """ Run the LVM DRP

    Run the LVM data reduction pipeline on.  Optionally set flags
    to reduce only a subset of data.

    Parameters
    ----------
    mjd : Union[int, str, list], optional
        The MJD of the raw data to reduce, by default None
    arc : bool, optional
        Flag to only reduce arc frames, by default False
    flat : bool, optional
        Flag to only reduce flat frames, by default False
    skip_bd : bool, optional
        Flag to skip reduction of bias/darks
    """
    # update the quick redux flag if necessary
    if not config.get('quick') and quick:
        config['quick'] = quick

    # write the drp parameter configuration
    write_config_file()

    # parse the input MJD and loop over all reductions
    mjds = parse_mjds(mjd)
    if isinstance(mjds, list):
        for mjd in mjds:
            run_drp(mjd=mjd, bias=bias, dark=dark, pixelflat=pixelflat, skip_bd=skip_bd, arc=arc,
                    flat=flat, only_bd=only_bd, only_cal=only_cal, only_sci=only_sci, pixmask=pixmask,
                    spec=spec, camera=camera, expnum=expnum, quick=quick)
        return

    log.info(f'Processing MJD {mjd}')

    # check the MJD data directory path
    mjd_path = pathlib.Path(os.getenv('LVM_DATA_S')) / str(mjd)
    log.info(f'MJD processing path: {mjd_path}')
    if not mjd_path.is_dir():
        log.warning(f'{mjd = } is not valid raw data directory.')
        return

    # find files
    frames = get_frames_metadata(mjd=mjd)
    sub = frames.copy()

    # remove bad or test quality frames
    sub = sub[~(sub['quality'] != 'excellent')]

    # filter on files
    if bias:
        sub = sub[sub['imagetyp'] == 'bias']
    if dark:
        sub = sub[sub['imagetyp'] == 'dark']
    if pixelflat:
        sub = sub[sub['imagetyp'] == 'pixelflat']

    # filter on camera or spectrograph
    if spec:
        sub = sub[sub['spec'] == f'sp{spec}']
    if camera:
        sub = sub[sub['camera'].str.contains(camera)]

    # filter on exposure number
    if expnum:
        log.info(f'Filtering on exposure numbers {expnum}.')
        sub = filter_expnum(sub, expnum)

    # get biases and darks
    cond = sub['imagetyp'].isin(['bias', 'dark', 'pixelflat'])
    precals = sub[cond]
    if len(precals) == 0 and not skip_bd:
        log.error(f'No biases or darks found for mjd {mjd}. Discontinuing reduction.')
        return
    precals = precals.sort_values(['expnum', 'camera'])

    if not skip_bd:
        # reduce biases / darks / pixelflats
        reduce_set(precals, settype='precals', flavor='bias')
        if not pixmask:
            reduce_set(precals, settype='precals', flavor='dark')
            reduce_set(precals, settype='precals', flavor='pixelflat')
        else:
            on_pixflats = 'pixelflat' in set(precals['imagetyp'])
            reduce_set(precals, settype='precals', flavor='dark', create_pixmask=not on_pixflats)
            reduce_set(precals, settype='precals', flavor='pixelflat', create_pixmask=on_pixflats)

    # returning if only reducing bias/darks
    if only_bd:
        return

    # get all other image types
    sub = sub[~cond]
    if flat or arc:
        sub = sub[sub['imagetyp'] == ('arc' if arc else 'flat')]
    elif only_cal:
        sub = sub[~(sub['imagetyp'] == 'object')]
    elif only_sci:
        sub = sub[sub['imagetyp'] == 'object']

    # exit if not arcs, flats, or science frames in mjd
    if len(sub) == 0:
        log.error(f'No cals or science frames found for mjd {mjd}. Discontinuing reduction.')
        return

    # group the frames
    sub = sub.sort_values(['expnum', 'camera'])

    # split into cals, and science
    cals = sub[~(sub['imagetyp'] == 'object')]
    sci = sub[sub['imagetyp'] == 'object']

    # reduce the individual flats/arcs
    if not only_sci:
        reduce_set(cals, settype='cals')

    # reduce the master flat/arcs
    if not only_sci:
        reduce_masters(mjd=mjd)

    # return if only calibration set
    if only_cal or flat or arc or bias or dark or pixelflat:
        return

    # reduce science files
    reduce_set(sci, settype='science')

    # TODO - check for single elements
    mjd = list(set(sub['mjd']))[0]
    tileid = list(set(sub['tileid']))[0]

    # perform spectrograph combination
    # produces ancillary/lvm-object-[channel]-[expnum] files
    exposures = set(sci['expnum'].sort_values())
    for expnum in exposures:
        combine_spectrographs(tileid, mjd, "b", expnum)
        combine_spectrographs(tileid, mjd, "r", expnum)
        combine_spectrographs(tileid, mjd, "z", expnum)

    # perform camera combination
    # produces lvm-CFrame file
    for tileid, mjd, expnum in sub.groupby(['tileid', 'mjd', 'expnum']).groups.keys():
        combine_channels(tileid, mjd, expnum)


    # perform sky subtraction

    # perform flux calibration


def start_logging(mjd: int, tileid: int):
    """ Starts a file logger

    Starts a file logger for a given MJD and tile ID.

    Parameters
    ----------
    mjd : int
        The MJD of the observations
    tileid : int
        The tile ID of the observations
    """
    tilegrp = tileid_grp(tileid)
    lpath = (os.path.join(os.getenv('LVM_SPECTRO_REDUX'),
             "{drpver}/{tilegrp}/{tileid}/{mjd}/lvm-drp-{tileid}-{mjd}.log"))
    logpath = lpath.format(drpver=drpver, mjd=mjd, tileid=tileid, tilegrp=tilegrp)
    logpath = pathlib.Path(logpath)

    # if logpath.exists():
    #     return

    if not logpath.parent.exists():
        logpath.parent.mkdir(parents=True, exist_ok=True)

    log.start_file_logger(logpath, rotating=False, with_json=True)


def write_config_file():
    """ Write out the DRP configuration file """
    cpath = pathlib.Path(os.getenv('LVM_SPECTRO_REDUX')) / drpver / f"lvm-config-{drpver}.yaml"

    # create dir if needed
    if not cpath.parent.is_dir():
        cpath.parent.mkdir(parents=True, exist_ok=True)

    # write the config file
    with open(cpath, 'w') as f:
        f.write(yaml.safe_dump(dict(config), sort_keys=False, indent=2))


def sort_cals(df: pd.DataFrame, master: bool = False) -> pd.DataFrame:
    """ Sort raw frames table by calibrations

    Sorts and orders the table of raw frames by calibration,
    then science frames.  Calibration frames are ordered by flats,
    then arcs, then flats again, to be reduced in that order.
    This is so flats can be properly wavelength calibration after
    arc reduction.

    Parameters
    ----------
    df : pd.DataFrame
        the dataframe of raw frames to process
    master : bool
        Flag indicating the frame is for masters

    Returns
    -------
    pd.DataFrame
        a sorted dataframe of raw frames
    """

    # get unique flavors
    imtypes = set(df['imagetyp'])

    # return if no flat or arcs in dataset
    if {'flat', 'arc'} - imtypes:
        log.info("No flats or arcs found in dataset. No need to sort.")
        return df

    # check for image types and remove missing flavors from the index list
    flavors = ['flat', 'arc', 'object']
    missing = set(flavors) - imtypes
    __ = [flavors.remove(i) for i in missing]

    # sort and set index
    sort_fields = ['camera'] if master else ['camera', 'expnum']
    ss = df.sort_values(sort_fields)
    ee = ss.set_index('imagetyp', drop=False).loc[flavors]

    # check dimensions
    flats = ee.loc['flat']
    flats = flats.to_frame().transpose() if flats.ndim == 1 else flats
    if 'object' in imtypes:
        obj = ee.loc['object']
        obj = obj.to_frame().transpose() if obj.ndim == 1 else obj

    # append flats to end of calibration frames, and build new dataframe
    calibs = pd.concat([ee.loc[['flat', 'arc']], flats]).reset_index(drop=True)
    return (pd.concat([calibs, obj]).reset_index(drop=True)
            if 'object' in imtypes else calibs)


def find_best_mdark(tileid: int, mjd: int, camera: str) -> str:
    """ Find the best master dark frame

    Finds the master dark frame with the largest exposure time, for an
    input tileid, MJD, and camera.

    Parameters
    ----------
    tileid : int
        the sky tileid
    mjd : int
        the MJD of observation
    camera : str
        the camera name

    Returns
    -------
    str
        the filepath to the master dark
    """
    darks = path.expand("lvm_master", kind='mdark', mjd=mjd, drpver=drpver,
                        camera=camera, tileid=tileid)

    # return if no master dark found
    if not darks:
        log.warning(f'No master dark frame found for {tileid}, {mjd}, {camera}.')
        return

    # return first master dark in the list
    return darks[0]


def _parse_expnum_cam(name: str) -> tuple:
    """ Parse the filename

    Parse the camera and exposure number from the
    filename.

    Parameters
    ----------
    name : str
        the name of the file

    Returns
    -------
    tuple
        the camera and exposure number
    """
    pp = pathlib.Path(name).stem
    ss = pp.split('-')
    return int(ss[-1]), ss[-2]


def build_supersky(tileid: int, mjd: int, expnum: int, imagetype: str) -> fits.BinTableHDU:
    """return super sky FITS table for a given exposure

    Parameters
    ----------
    tileid : int
        the sky tileid
    mjd : int
        the MJD of observation
    expnum : int
        the exposure number
    imagetype : str
        the image type

    Returns
    -------
    fits.BinTableHDU
        the super sky table
    """
    # select files for sky fibers
    fsci_paths = sorted(path.expand("lvm_anc", mjd=mjd, tileid=tileid, drpver=drpver,
                                kind="f", camera="*", imagetype=imagetype, expnum=expnum))

    fsci_paths_cam = groupby(fsci_paths, lambda x: x.split("-")[-2])
    sky_wave = []
    sky = []
    sky_error = []
    fiberidx = []
    spec = []
    telescope = []
    for cam, paths in fsci_paths_cam:
        specid = int(cam[-1])
        paths = sorted(list(paths))

        for sci_path in paths:

            # load flafielded camera frame
            fsci = RSS()
            fsci.loadFitsData(sci_path)

            # convert to density units if necessary
            if fsci._header["BUNIT"] == "electron":
                dlambda = np.diff(fsci._wave, axis=1, append=2*(fsci._wave[:, -1] - fsci._wave[:, -2])[:, None])
                fsci._data /= dlambda
                fsci._error /= dlambda
                fsci._header["BUNIT"] = "electron/angstrom"

            # sky fiber selection
            slitmap = fsci._slitmap[fsci._slitmap["spectrographid"] == specid]
            select_skye = slitmap["telescope"] == "SkyE"
            select_skyw = slitmap["telescope"] == "SkyW"
            fiberidx_e = np.repeat(np.where(select_skye)[0][:, None], fsci._pixels.size, axis=1)
            fiberidx_w = np.repeat(np.where(select_skyw)[0][:, None], fsci._pixels.size, axis=1)

            # create super sky table
            nsam_e = np.sum(select_skye) * fsci._pixels.size
            nsam_w = np.sum(select_skyw) * fsci._pixels.size
            sky_wave.extend(fsci._wave[select_skye].ravel().tolist() + fsci._wave[select_skyw].ravel().tolist())
            sky.extend(fsci._data[select_skye].ravel().tolist() + fsci._data[select_skyw].ravel().tolist())
            sky_error.extend(fsci._error[select_skye].ravel().tolist() + fsci._error[select_skyw].ravel().tolist())
            fiberidx.extend(fiberidx_e.ravel().tolist() + fiberidx_w.ravel().tolist())
            spec.extend([specid] * (nsam_e + nsam_w))
            telescope.extend(["east"] * nsam_e + ["west"] * nsam_w)
    sort_idx = np.argsort(sky_wave)
    wave_c = fits.Column(name="wave", array=np.array(sky_wave)[sort_idx], unit="angstrom", format="E")
    sky_c = fits.Column(name="sky", array=np.array(sky)[sort_idx], unit=fsci._header["BUNIT"], format="E")
    sky_error_c = fits.Column(name="sky_error", array=np.array(sky_error)[sort_idx], unit=fsci._header["BUNIT"], format="E")
    fiberidx_c = fits.Column(name="fiberidx", array=np.array(fiberidx)[sort_idx], format="J")
    spec_c = fits.Column(name="spectrographid", array=np.array(spec)[sort_idx], format="J")
    telescope_c = fits.Column(name="telescope", array=np.array(telescope)[sort_idx], format="4A")
    supersky = fits.BinTableHDU.from_columns([wave_c, sky_c, sky_error_c, fiberidx_c, spec_c, telescope_c], name="SUPERSKY")

    return supersky


def combine_channels(tileid: int, mjd: int, expnum: int, imagetype: str):
    """ Combine the spectrograph channels together

    For a given exposure, combines the three spectograph channels together
    into a single output lvm-CFrame file.  The input files are the
    ancillary spectrograph-combined lvm-object-[channel]-[expnum] files.

    Parameters
    ----------
    tileid : int
        the sky tileid
    mjd : int
        the MJD of observation
    expnum : int
        the exposure number
    imagetype : str
        the image type
    """

    # find all the h object files
    files = path.expand('lvm_anc', mjd=mjd, tileid=tileid, drpver=drpver,
                         imagetype=imagetype, expnum=expnum, kind='', camera='*')
    # filter out old lvm-object-sp?-*.fits files
    files = sorted([f for f in files if not os.path.basename(f).startswith(f"lvm-{imagetype}-sp")], key=_parse_expnum_cam)

    cframe_path = path.full("lvm_frame", mjd=mjd, drpver=drpver, tileid=tileid, expnum=expnum, kind='CFrame')

    log.info(f'combining channels for {expnum = }')
    kwargs = get_config_options('reduction_steps.combine_channels')
    log.info(f'custom configuration parameters for combine cameras: {repr(kwargs)}')

    # combine the b, r, z channels together
    rss_comb = join_spec_channels(in_rsss=files, out_rss=None, use_weights=True, **kwargs)

    # build the wavelength axis
    hdr = rss_comb._header
    wcs = WCS(hdr)
    n_wave = hdr['NAXIS1']
    wl = wcs.spectral.all_pix2world(np.arange(n_wave), 0)[0].astype("float32")
    wave = fits.ImageHDU((wl * u.m).to(u.angstrom).value, name='WAVE')

    # update the primary header
    hdr['SPEC'] = ', '.join([f"sp{specid+1}" for specid in range(3)])
    hdr['FILENAME'] = pathlib.Path(cframe_path).name
    hdr['DRPVER'] = drpver

    # remove the wcs from the primary header; add it to flux header
    [hdr.pop(i, None) for i in wcs.to_header().keys()]

    # create new hdr for flux extension
    newhdr = {'BUNIT': hdr.pop("BUNIT", None)}
    newhdr['BSCALE'] = hdr.pop("BSCALE", None)
    newhdr['BZERO'] = hdr.pop("BZERO", None)
    newhdr.update(wcs.to_header())

    # create the new FITS file
    prim = fits.PrimaryHDU(header=hdr)
    flux = fits.ImageHDU(rss_comb._data, name='FLUX', header=fits.Header(newhdr))
    err = fits.ImageHDU(rss_comb._error, name='ERROR')
    mask = fits.ImageHDU(rss_comb._mask.astype("uint8"), name='MASK')
    fwhm = fits.ImageHDU(rss_comb._inst_fwhm, name='FWHM')
    sky = fits.ImageHDU(rss_comb._sky, name="SKY")
    sky_error = fits.ImageHDU(rss_comb._sky_error, name="SKY_ERROR")

    # build super sky
    supersky = build_supersky(tileid, mjd, expnum, imagetype)

    # write out new file
    log.info(f'writing output file in {os.path.basename(cframe_path)}')
    hdulist = fits.HDUList([prim, flux, err, mask, wave, fwhm, sky, sky_error, supersky, fibermap])
    hdulist.writeto(cframe_path, overwrite=True)


def combine_spectrographs(tileid: int, mjd: int, channel: str, expnum: int, imagetype: str) -> RSS:
    """ Combine the spectrographs together for a given exposure

    For a given exposure, combines the three spectographs together into a
    single output lvm-object-[channel]-[expnum] file. The input files are the
    ancillary rectified frames lvm-hobject-[channel]*-[expnum] files.

    Parameters
    ----------
    tileid : int
        The tileid of the observation
    mjd : int
        The MJD of the observation
    channel : str
        The channel of the spectrograph, e.g. b, r, z
    expnum : int
        The exposure number of the frames to combines
    imagetype : str
        The imagetype of the frames to combine

    Returns
    -------
    RSS
        The combined RSS object
    """

    hsci_paths = sorted(path.expand('lvm_anc', mjd=mjd, tileid=tileid, drpver=drpver,
<<<<<<< HEAD
                               kind='h', camera=f'{channel}*', imagetype=imagetype, expnum=expnum))
=======
                               kind='h', camera=f'{channel}[123]', imagetype='object', expnum=expnum))
>>>>>>> b52ad67e

    if not hsci_paths:
        log.error(f'no rectified frames found for {expnum = }, {channel = }')
        return

    if len(hsci_paths) != 3:
        log.warning(f'not all spectrographs found for {expnum = }, {channel = }')

    # construct output path
    frame_path = path.full('lvm_anc', mjd=mjd, tileid=tileid, drpver=drpver,
                           kind='', camera=channel, imagetype=imagetype, expnum=expnum)

    # combine RSS files along fiber ID direction
    return stack_spectrographs(hsci_paths, frame_path)


def stack_ext(files: list, ext: Union[int, str] = 0) -> np.array:
    """ Stack the FITS data from a list of files

    Stack the FITS data for the given extension name or number,
    from the input list of files.  The output stack is in the order
    of the input list of files, i.e. for a list of sp1, sp2, sp3,
    the 0-index of the output array is the start of sp1.

    Parameters
    ----------
    files : list
        A list of files to stack
    ext : Union[int, str], optional
        The FITS extension name or number, by default 0

    Returns
    -------
    np.array
        The stacked data
    """
    new = []
    for i in files:
        with fits.open(i) as hdu:
            new.append(hdu[ext].data)
    return np.vstack(new)


@lru_cache
def read_fibermap(as_table: bool = None, as_hdu: bool = None,
                  filename: str = 'lvm_fiducial_fibermap.yaml') -> Union[pd.DataFrame, Table, fits.BinTableHDU]:
    """ Read the LVM fibermap

    Reads the LVM fibermap yaml file into a pandas
    DataFrame or Astropy Table or Astropy fits.BinTableHDU.

    Parameters
    ----------
    as_table : bool, optional
        If True, returns an Astropy Table, by default None
    as_hdu : bool, optional
        If True, returns an Astropy fits.BinTableHDU, by default None
    filename : str, optional
        Optional name of the fibermap file, by default "lvm_fiducial_fibermap.yaml"

    Returns
    -------
    Union[pd.DataFrame, Table, fits.BinTableHDU]
        the fibermap as a dataframe, table, or hdu
    """
    core_dir = os.getenv('LVMCORE_DIR')
    if not core_dir:
        raise ValueError("Environment variable LVMCORE_DIR not set. Set it or load lvmcore module file.")

    p = pathlib.Path(core_dir) / f'metrology/{filename}'
    if not p.is_file():
        log.warning("Cannot read fibermap from lvmcore.")
        return

    with open(p, 'r') as f:
        data = yaml.load(f, Loader=yaml.CSafeLoader)
        cols = [i['name'] for i in data['schema']]
        df = pd.DataFrame(data['fibers'], columns=cols)
        if as_table:
            return Table.from_pandas(df)
        if as_hdu:
            return fits.BinTableHDU(Table.from_pandas(df), name='SLITMAP')
        return df


fibermap = read_fibermap(as_hdu=True)


def select_fibers(specid: int = None, flag: str = 'SAIT') -> pd.DataFrame:
    """ Select fibers from the fibermap

    Select fibers from the fibermap dataframe. Use the flag keyword
    to set a predefined selection filter.  The default flag of SAIT
    selects on non-standard targets (targettype != "standard") and
    good fibers (fibstatus != 1), where good is both "good" (0) and "fibers
    with low throughput" (2).

    Parameters
    ----------
    specid : int, optional
        the spectrograph id, by default None
    flag : str, optional
        flag for setting a predefined seletion query, by default 'SAIT'

    Returns
    -------
    pd.DataFrame
        the fiber subset matching the query
    """
    df = read_fibermap()

    if flag == 'SAIT':
        query = 'targettype != "standard" & fibstatus != 1'
        if specid:
            query += f' & spectrographid == {specid}'

    return df.query(query)


def add_extension(hdu: Union[fits.ImageHDU, fits.BinTableHDU], filename: str):
    """ Add an astropy HDU to an existing FITS file

    _extended_summary_

    Parameters
    ----------
    hdu : Union[fits.ImageHDU, fits.BinTableHDU]
        the HDU to add
    filename : str
        the name of the file on disk

    Raises
    ------
    ValueError
        when the input hdu is not a valid image or table hdu
    ValueError
        when the input hdu does not a proper name
    """

    if not isinstance(hdu, (fits.ImageHDU, fits.BinTableHDU)):
        raise ValueError('Input hdu is not valid astropy FITS ImageHDU or BinTableHDU.')

    if not hdu.name:
        raise ValueError(f'Input hdu does not have a valid extension name: {hdu.name}. Cannot add.')

    with fits.open(filename, mode='update') as hdulist:
        if hdu.name not in hdulist:
            hdulist.append(hdu)
            hdulist.flush()


def _yield_dir(root: pathlib.Path, mjd: int) -> pathlib.Path:
    """ Iteratively yield a pathlib directory

    Parameters
    ----------
    root : pathlib.Path
        the top-level path
    mjd : int
        the MJD to look for

    Yields
    ------
    Iterator[pathlib.Path]
        the pathlib.Path
    """
    for item in root.iterdir():
        if item.stem == str(mjd):
            yield item
        if item.is_dir():
            yield from _yield_dir(item, mjd)


def should_run(mjd: int) -> bool:
    """ Check if the DRP should be run

    Checks to see if the DRP should be run for the
    given MJD.  Checks if the data transfer has completed
    and that no pipeline run has started yet.

    Parameters
    ----------
    mjd : int
        the MJD

    Returns
    -------
    bool
        Flag if the pipeline should be run
    """

    # not transferred yet
    done = pathlib.Path(os.getenv("LCO_STAGING_DATA")) / f'log/lvm/{mjd}/transfer-{mjd}.done'
    if not done.exists() or not done.is_file():
        # data not transferred yet, skip DRP running
        log.warning(f'Data transfer not yet complete for MJD {mjd}.')
        return False

    # check for MJD directory and any files in it
    # if no directory or no raw_metadata file in it, we run the DRP
    root = pathlib.Path(os.getenv("LVM_SPECTRO_REDUX")) / f'{drpver}'
    mjddir = list(_yield_dir(root, mjd))
    no_files = not any(mjddir[0].glob('raw_meta*')) if mjddir else True
    if not no_files:
        log.info(f"DRP for mjd {mjd} already running.")
    return no_files


def check_daily_mjd(test: bool = False, with_cals: bool = False):
    """ Check for daily MJD run

    Get the MJD for the current datetime and check if
    we should run the DRP or not.  If so, start the DRP
    for the given MJD.

    Parameters
    ----------
    test : bool, optional
        Flag to test the check without running the DRP, by default False
    with_cals: bool, optional
        Flag to turn on reduction of the individual calibration files
    """
    # get current MJD
    t = Time.now()
    mjd = int(t.mjd)
    log.info(f'It is {t.to_string()}.  The MJD is {int(t.mjd)}.')

    # check if we should run the DRP
    if should_run(mjd):
        log.info(f"Running DRP for mjd {mjd}")
        if not test:
            run_drp(mjd, with_cals=with_cals)


def create_status_file(tileid: int, mjd: int, status: str = 'started'):
    """ Create a DRP status file

    Create a DRP status file for the given tile_id, MJD.

    Parameters
    ----------
    tileid : int
        the tile iD
    mjd : int
        the MJD
    status : str, optional
        the DRP status, by default 'started'
    """
    tilegrp = tileid_grp(tileid)
    root = pathlib.Path(os.getenv("LVM_SPECTRO_REDUX")) / f'{drpver}/{tilegrp}/{tileid}/logs'
    root.mkdir(parents=True, exist_ok=True)
    path = root / f'lvm-drp-{tileid}-{mjd}.{status}'
    path.touch()


def remove_status_file(tileid: int, mjd: int, remove_all: bool = False):
    """ Remove a DRP status file

    Remove a DRP status file for the given tile_id, MJD, or
    optionally remove all status files.

    Parameters
    ----------
    tileid : int
        the tile iD
    mjd : int
        the MJD
    remove_all : bool, optional
        Flag to remove all status files, by default False
    """
    tilegrp = tileid_grp(tileid)
    root = pathlib.Path(os.getenv("LVM_SPECTRO_REDUX")) / f'{drpver}/{tilegrp}/{tileid}/logs'

    if remove_all:
        shutil.rmtree(root)
        return

    files = root.rglob(f'lvm-drp-{tileid}-{mjd}.*')
    for file in files:
        file.unlink()


def status_file_exists(tileid: int, mjd: int, status: str = 'started') -> bool:
    """ Check if a status file exists

    Parameters
    ----------
    tileid : int
        the tile iD
    mjd : int
        the MJD
    status : str, optional
        the DRP status, by default 'started'

    Returns
    -------
    bool
        Flag if the file exists
    """
    tilegrp = tileid_grp(tileid)
    root = pathlib.Path(os.getenv("LVM_SPECTRO_REDUX")) / f'{drpver}/{tilegrp}/{tileid}/logs'
    path = root / f'lvm-drp-{tileid}-{mjd}.{status}'
    return path.exists()


def update_error_file(tileid: int, mjd: int, expnum: int, error: str,
                      reset: bool = False):
    """ Update the DRP error file

    Appends to the "drp_errors.txt" file whenever
    there is an error during a reduction.

    Parameters
    ----------
    tileid : int
        the tile id
    mjd : int
        the MJD
    expnum : int
        the exposure number
    error : str
        the traceback
    reset : bool, optional
        Flag to reset the text file, by default False
    """

    path = pathlib.Path(os.getenv("LVM_SPECTRO_REDUX")) / f'{drpver}' / 'drp_errors.txt'
    path.parent.mkdir(parents=True, exist_ok=True)

    if reset:
        path.unlink()
        return

    with open(path, '+a') as f:
        f.write(f'ERROR on tileid, mjd, exposure: {tileid}, {mjd}, {expnum}\n')
        f.write(error)
        f.write('\n')


def run_drp(mjd: Union[int, str, list], expnum: Union[int, str, list] = None,
            with_cals: bool = False, no_sci: bool = False):
    """ Run the quick DRP

    Run the quick DRP for an MJD, or a range of MJDs. Reduces
    science frames with the function ``run_quickdrp.quick_science_reduction``.
    Optionally can set flags to attempt reduction of the individual calibration
    frames in the MJD up through detrending, or to turn off science frame
    reduction.

    Parameters
    ----------
    mjd : Union[int, str, list]
        the MJD to reduce
    expnum : Union[int, str, list], optional
        the exposure numbers to reduce, by default None
    with_cals : bool, optional
        Flag to reduce individual calibration files, by default False
    no_sci : bool, optional
        Flag to turn off science frame reduction, by default False
    """
    # # write the drp parameter configuration
    # write_config_file()

    # parse the input MJD and loop over all reductions
    mjds = parse_mjds(mjd)
    if isinstance(mjds, list):
        for mjd in mjds:
            run_drp(mjd=mjd, expnum=expnum, with_cals=with_cals, no_sci=no_sci)
        return

    log.info(f'Processing MJD {mjd}')

    # check the MJD data directory path
    mjd_path = pathlib.Path(os.getenv('LVM_DATA_S')) / str(mjd)
    log.info(f'MJD processing path: {mjd_path}')
    if not mjd_path.is_dir():
        log.warning(f'{mjd = } is not valid raw data directory.')
        return

    # generate the MJD metadata
    frames = get_frames_metadata(mjd=mjd)
    sub = frames.copy()

    # remove bad or test quality frames
    sub = sub[~(sub['quality'] != 'excellent')]

    # filter on exposure number
    if expnum:
        log.info(f'Filtering on exposure numbers {expnum}.')
        sub = filter_expnum(sub, expnum)

    # sort the frames
    sub = sub.sort_values(['expnum', 'camera'])

    # group by tileid, mjd
    groups = sub.groupby(['tileid', 'mjd'])

    # iterate over each group and reduce
    for key, group in groups:
        tileid, mjd = key

        # split into cals, and science
        cals = group[~(group['imagetyp'] == 'object')]
        sci = group[group['imagetyp'] == 'object']

        # avoid creating logs / status files for tileid+mjd groups with
        # no science files, unless explicitly reducing cals
        cal_cond = not cals.empty and with_cals
        sci_cond = not sci.empty and not no_sci

        # create start status
        create_status_file(tileid, mjd, status='started')

        if sci_cond or cal_cond:
            # start logging for this tileid, mjd
            start_logging(mjd, tileid)

        # attempt to reduce individual calibration files
        if cal_cond:
            for row in cals.to_dict("records"):
                try:
                    reduce_calib_frame(row)
                except Exception as e:
                    log.exception(f'Failed to reduce calib frame mjd {mjd} exposure {row["expnum"]}: {e}')
                    trace = traceback.format_exc()
                    update_error_file(tileid, mjd, row['expnum'], trace)

        # reduce the science data
        if sci_cond:
            kwargs = get_config_options('reduction_steps.quick_science_reduction')
            for expnum in sci['expnum'].unique():
                try:
                    quick_science_reduction(expnum, use_fiducial_master=True, **kwargs)
                except Exception as e:
                    log.exception(f'Failed to reduce science frame mjd {mjd} exposure {expnum}: {e}')
                    create_status_file(tileid, mjd, status='error')
                    trace = traceback.format_exc()
                    update_error_file(tileid, mjd, expnum, trace)
                    continue

        # create done status on successful run
        if not status_file_exists(tileid, mjd, status='error'):
            create_status_file(tileid, mjd, status='done')


def reduce_calib_frame(row: dict):
    """ Reduce an individual calibration frame

    Tries to reduce an individual calibration exposure through
    the preprocessing and detrending stages.  Considered files
    are bias, darks, arcs, and flats.

    Parameters
    ----------
    row : dict
        info from the raw_metadata file
    """
    # get raw frame filepath
    filename = path.full('lvm_raw', **row, camspec=row['camera'])

    log.info(f'--- Starting calibration reduction of raw frame: {filename}')

    # set flavor
    flavor = row.get('imagetyp')
    flavor = 'fiberflat' if flavor == 'flat' else flavor

    # get master calibration paths
    mpixmask = path.full('lvm_calib', mjd=row['mjd'], camera=row['camera'], kind='pixmask')
    mbias = path.full('lvm_calib', mjd=row['mjd'], camera=row['camera'], kind='bias')
    mdark = path.full('lvm_calib', mjd=row['mjd'], camera=row['camera'], kind='dark')
    mpixflat = path.full('lvm_calib', mjd=row['mjd'], camera=row['camera'], kind='pixflat')

    # preprocess the frames
    log.info('--- Preprocessing raw frame ---')
    out_pre = path.full('lvm_anc', kind='p', drpver=drpver, imagetype=flavor, **row)
    preproc_raw_frame(in_image=filename, in_mask=mpixmask, out_image=out_pre)

    # detrend the frames
    log.info('--- Running detrend frame ---')

    in_cal = path.full('lvm_anc', kind='p', drpver=drpver, imagetype=flavor, **row)
    out_cal = path.full('lvm_anc', kind='d', drpver=drpver, imagetype=flavor, **row)

    detrend_frame(in_image=in_cal, out_image=out_cal,
                  in_bias=mbias, in_dark=mdark, in_pixelflat=mpixflat,
                  in_slitmap=Table(fibermap.data), reject_cr=False)<|MERGE_RESOLUTION|>--- conflicted
+++ resolved
@@ -1094,11 +1094,7 @@
     """
 
     hsci_paths = sorted(path.expand('lvm_anc', mjd=mjd, tileid=tileid, drpver=drpver,
-<<<<<<< HEAD
-                               kind='h', camera=f'{channel}*', imagetype=imagetype, expnum=expnum))
-=======
-                               kind='h', camera=f'{channel}[123]', imagetype='object', expnum=expnum))
->>>>>>> b52ad67e
+                               kind='h', camera=f'{channel}[123]', imagetype=imagetype, expnum=expnum))
 
     if not hsci_paths:
         log.error(f'no rectified frames found for {expnum = }, {channel = }')
