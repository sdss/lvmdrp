#!/usr/bin/env python
# encoding: utf-8

from __future__ import annotations

import multiprocessing
import os
import sys
from itertools import product
from copy import deepcopy as copy
from multiprocessing import Pool
from mpl_toolkits.axes_grid1.inset_locator import inset_axes
from matplotlib.gridspec import GridSpec

import numpy
import bottleneck as bn
from astropy.table import Table
from astropy.io import fits as pyfits
from astropy.visualization import simple_norm
from astropy.wcs import wcs
from astropy import units as u
import astropy.io.fits as fits
from scipy import interpolate
from scipy import signal
from tqdm import tqdm

from typing import List, Tuple

from lvmdrp import log, DRP_COMMIT, __version__ as DRPVER
from lvmdrp.core.constants import CONFIG_PATH, SPEC_CHANNELS, ARC_LAMPS, LVM_REFERENCE_COLUMN, LVM_NBLOCKS, FIDUCIAL_PLATESCALE
from lvmdrp.utils.decorators import skip_on_missing_input_path, drop_missing_input_paths
from lvmdrp.utils.bitmask import PixMask
from lvmdrp.core.fiberrows import FiberRows, _read_fiber_ypix
from lvmdrp.core.image import (
    Image,
    _parse_ccd_section,
    _model_overscan,
    _remove_spikes,
    _fillin_valleys,
    _no_stepdowns,
    combineImages,
    glueImages,
    loadImage,
)
from lvmdrp.core.plot import plt, create_subplots, plot_detrend, plot_strips, plot_image_shift, plot_fiber_thermal_shift, save_fig
from lvmdrp.core.rss import RSS
from lvmdrp.core.spectrum1d import Spectrum1D, _spec_from_lines, _cross_match
from lvmdrp.core.tracemask import TraceMask
from lvmdrp.utils.hdrfix import apply_hdrfix
from lvmdrp.utils.convert import dateobs_to_sjd, correct_sjd
from lvmdrp.utils.timer import Timer


NQUADS = 4
DEFAULT_IMAGETYP = "object"
DEFAULT_TRIMSEC = [
    "[1:2043, 2041:4080]",
    "[2078:4120, 2041:4080]",
    "[1:2043, 1:2040]",
    "[2078:4120, 1:2040]",
]
DEFAULT_BIASSEC = [
    "[2044:2060, 2041:4080]",
    "[2061:2077, 2041:4080]",
    "[2044:2060, 1:2040]",
    "[2061:2077, 1:2040]",
]
DEFAULT_BGSEC = [
    "[1:2043, 61:70]",
    "[1:2043, 61:70]",
    "[1:2043, 1991:2000]",
    "[1:2043, 1991:2000]",
]
# PAVAN'S FIT OF GAIN
DEFAULT_GAIN = {
    "b1": [2.71, 2.71, 2.69, 2.68],
    "b2": [2.62, 2.69, 2.69, 2.68],
    "b3": [2.71, 2.77, 2.73, 2.69],
    "r1": [2.75, 2.79, 2.74, 2.68],
    "r2": [2.64, 2.79, 2.67, 2.68],
    "r3": [2.74, 2.76, 2.81, 2.73],
    "z1": [2.76, 2.65, 2.78, 2.89],
    "z2": [2.70, 2.76, 2.81, 2.71],
    "z3": [2.75, 2.85, 2.79, 2.74]
}
DEFAULT_PTC_PATH = os.path.join(os.environ["LVMCORE_DIR"], "metrology", "PTC_fit.txt")

description = "Provides Methods to process 2D images"

__all__ = [
    "find_peaks_auto",
    "trace_peaks",
    "subtract_straylight",
    "traceFWHM_drp",
    "extract_spectra",
    "preproc_raw_frame",
    "detrend_frame",
    "create_master_frame",
]


def _nonlinearity_correction(ptc_params: None | numpy.ndarray, nominal_gain: float, quadrant: Image, iquad: int) -> Tuple[Image]:
    """calculates non-linearity correction for input quadrant

    Parameters
    ----------
    ptc_params : numpy.ndarray
        table with non-linearity correction parameters
    nominal_gain : float
        gain value of the input quadrant
    quadrant : Image
        input quadrant
    iquad : int
        quadrant number (1-index based)

    Returns
    -------
    Image
        gain map

    """
    quad = {1: "TL", 2: "TR", 3: "BL", 4: "BR"}[iquad]
    camera = quadrant._header["CCD"]


    if ptc_params is not None:
        row_qc = (ptc_params["C"] == camera) & (ptc_params["Q"] == quad)
        col_coeffs = "a1 a2 a3".split()

        a1, a2, a3 = ptc_params[row_qc][col_coeffs][0]
        log.info(f"calculating gain map using parameters: {a1 = :.2g}, {a2 = :.2g}, {a3 = :.2g}")
        gain_map = Image(data=1 / (a1 + a2*a3 * quadrant._data**(a3-1)))
        gain_map.setData(data=nominal_gain, select=numpy.isnan(gain_map._data), inplace=True)

        gain_med = bn.nanmedian(gain_map._data)
        gain_min, gain_max = bn.nanmin(gain_map._data), bn.nanmax(gain_map._data)
        log.info(f"gain map stats: {gain_med = :.2f} [{gain_min = :.2f}, {gain_max = :.2f}] ({nominal_gain = :.2f} e-/ADU)")
        quadrant.update_drpstage("LINEARITY_CORRECTED")
    else:
        log.warning("cannot apply non-linearity correction")
        log.info(f"using {nominal_gain = } (e-/ADU)")
        gain_map = Image(data=numpy.ones(quadrant._data.shape) * nominal_gain)
    return gain_map


def _create_peaks_regions(fibermap: Table, column: int = 2000) -> None:
    """creates a DS9 region file with the fiber peaks

    Parameters
    ----------
    fibermap : Table
        fibermap in the format given in lvmcore repository
    column : int, optional
        column number, by default 2000
    """
    for camspec in product("brz","123"):
        camera = "".join(camspec)
        out_region = f"peaks_{camera}.reg"

        fibermap_cam = fibermap[fibermap["spectrographid"] == int(camspec[1])]
        centers = fibermap_cam[f"ypix_{camspec[0]}"].data

        with open(out_region, "w") as reg_out:
            reg_out.write("# Region file format: DS9 version 4.1\n")
            reg_out.write(
                'global color=green dashlist=8 3 width=1 font="helvetica 10 normal roman" select=1 highlite=1 dash=0 fixed=0 edit=1 move=1 delete=1 include=1 source=1\n'
            )
            reg_out.write("physical\n")
            for i in range(len(centers)):
                reg_out.write(
                    "# text(%.4f,%.4f) text={%i, %i}\n"
                    % (column+1, centers[i]+1, i + 1, centers[i])
                )


def _create_trace_regions(out_trace, table_data, table_poly, table_poly_all, label=None, display_plots=False):
    """Creates three DS9 region files with the trace data

    Parameters
    ----------
    out_trace : str
        output trace file
    table_data : numpy.ndarray
        trace data (measurements)
    table_poly : numpy.ndarray
        trace polynomial evaluated at the trace data
    table_poly_all : numpy.ndarray
        trace polynomial evaluated at all pixels
    label : str, optional
        label for the trace, by default None
    display_plots : bool, optional
        display plots, by default False
    """
    if len(table_data) == 0 or len(table_poly) == 0:
        return
    coords_file = out_trace.replace("calib", "ancillary").replace(".fits", "_coords.txt")
    os.makedirs(os.path.dirname(coords_file), exist_ok=True)
    poly_file = coords_file.replace("_coords.txt", "_poly.txt")
    poly_all_file = coords_file.replace("_coords.txt", "_poly_all.txt")
    log.info(f"writing trace data to files: {os.path.basename(coords_file)}, {os.path.basename(poly_file)} and {os.path.basename(poly_all_file)}")
    numpy.savetxt(coords_file, 1+table_data, fmt="%.5f")
    numpy.savetxt(poly_file, 1+table_poly, fmt="%.5f")
    numpy.savetxt(poly_all_file, 1+table_poly_all, fmt="%.5f")

    # plot trace fitting residuals
    if label is None:
        label = os.path.basename(out_trace).replace(".fits", "")

    fig, ax = create_subplots(1, 1, figsize=(10, 10))
    ax.axhspan(-1, 1, color="k", alpha=0.1)
    ax.axhspan(-10, 10, color="k", alpha=0.1)
    residuals = (table_poly[:, 1] - table_data[:, 1]) / table_data[:, 1] * 100
    ax.plot(table_data[:, 0], residuals, "o", ms=1, color="k")
    ax.set_ylim(-25, 25)
    ax.set_xlabel("y (pixel)")
    ax.set_ylabel("residuals (%)")
    ax.set_title(f"{label} residuals")
    save_fig(fig, out_trace, label="residuals", figure_path="qa", to_display=display_plots)


def _channel_combine_fiber_params(in_cent_traces, in_waves, add_overscan_columns=True):
    """Combines fiber centroid traces and wavelength model for a given spectrograph along the x-axis

    Given a set of centroid traces and wavelength models for a given spectrograph, this function
    combines them along the x-axis, adding overscan columns if requested. Additionally the regions
    past the dichroic are masked.

    Parameters
    ----------
    in_cent_traces : list
        list of input centroid trace files for the same spectrograph
    in_waves : list
        list of input wavelength files for the same spectrograph
    add_overscan_columns : bool, optional
        add overscan columns, by default True

    Returns
    -------
    list
        list of fiber centroid traces
    list
        list of wavelength models
    FiberRows
        channel stacked fiber centroid trace data
    FiberRows
        channel stacked wavelength data
    """
    channels = "brz"
    # read master trace and wavelength
    mtraces = [FiberRows() for _ in range(len(in_cent_traces))]
    mwaves = [FiberRows() for _ in range(len(in_waves))]
    channel_masks = []
    for i, (mtrace_path, mwave_path) in enumerate(zip(in_cent_traces, in_waves)):
        mtraces[i].loadFitsData(mtrace_path)
        mwaves[i].loadFitsData(mwave_path)

        # add columns for OS region
        if add_overscan_columns:
            os_region = numpy.zeros((mtraces[i]._data.shape[0], 34), dtype=int)
            trace_data = numpy.split(mtraces[i]._data, 2, axis=1)
            trace_mask = numpy.split(mtraces[i]._mask.astype(bool), 2, axis=1)
            mtraces[i]._data = numpy.concatenate([trace_data[0], os_region, trace_data[1]], axis=1)
            mtraces[i]._mask = numpy.concatenate([trace_mask[0], ~os_region.astype("bool"), trace_mask[1]], axis=1)
            wave_data = numpy.split(mwaves[i]._data, 2, axis=1)
            wave_mask = numpy.split(mwaves[i]._mask, 2, axis=1)
            mwaves[i]._data = numpy.concatenate([wave_data[0], os_region, wave_data[1]], axis=1)
            mwaves[i]._mask = numpy.concatenate([wave_mask[0], ~os_region.astype("bool"), wave_mask[1]], axis=1)

        # get pixels where spectropgraph is not blocked
        channel_mask = (SPEC_CHANNELS[channels[i]][0]>=mwaves[i]._data)|(mwaves[i]._data>=SPEC_CHANNELS[channels[i]][1])
        channel_masks.append(channel_mask)

        mtraces[i]._mask |= channel_mask
        mwaves[i]._mask |= channel_mask
    mtrace = FiberRows()
    mtrace.unsplit(mtraces)
    mwave = FiberRows()
    mwave.unsplit(mwaves)

    return mtraces, mwaves, mtrace, mwave


def _get_fiber_selection(traces, image_shape=(4080, 4120), y_widths=3):
    """Returns a mask with selected fibers within a given width

    Given a set of centroid traces, this function returns a mask with selected fibers
    within a given width.

    Parameters
    ----------
    traces : list
        list of fiber centroid traces
    image_shape : tuple, optional
        shape of the image, by default (4080, 4120)
    y_widths : int, optional
        width of the fiber trace, by default 3

    Returns
    -------
    numpy.ndarray
        fiber selection mask
    """
    images = [Image(data=numpy.zeros(image_shape), mask=numpy.zeros(image_shape, dtype=numpy.int32)) for _ in range(len(traces))]
    for i in range(len(traces)):
        images[i].maskFiberTraces(traces[i], aperture=y_widths, parallel=1)
    image = Image()
    image.unsplit(images)

    return image._mask != 0


def _get_wave_selection(waves, lines_list, window):
    """Returns selection windows from a list of wavelengths

    Given a list of wavelengths, this function returns selection windows
    based on a given window size.

    Parameters
    ----------
    waves : numpy.ndarray
        wavelength data
    lines_list : list
        list of lines to select
    window : float
        window size

    Returns
    -------
    numpy.ndarray
        selection mask
    """
    hw = window / 2
    wave_selection = numpy.zeros_like(waves, dtype=bool)
    if len(wave_selection.shape) == 2:
        for ifiber in range(wave_selection.shape[0]):
            for wline in lines_list:
                if wline-hw < waves[ifiber].min() or wline+hw > waves[ifiber].max():
                    continue
                wave_selection[ifiber] |= (waves[ifiber] > wline-hw) & (waves[ifiber] < wline+hw)
    else:
        wave_selection = (waves > wline-hw) & (waves < wline+hw)
    return wave_selection


def _fix_fiber_thermal_shifts(image, trace_cent, trace_width=None, trace_amp=None, fiber_model=None,
                              columns=[500, 1000, 1500, 2000, 2500, 3000],
                              column_width=25, shift_range=[-5,5], axs=None):
    """Returns the updated fiber trace centroids after fixing the thermal shifts

    Parameters
    ----------
    image : Image
        the target image
    trace_cent : TraceMask
        the fiber trace centroids
    trace_width : TraceMask
        the fiber trace widths, defaults to None
    trace_amp : TraceMask
        the fiber trace amplitudes, defaults to None
    fiber_model : Image
        2D fiber model image, defaults to None
    columns : list
        list of columns to evaluate the continuum model, defaults to [500, 1000, 1500, 2000, 2500, 3000, 3500]
    column_width : int
        number of columns to add around the given columns, defaults to 25
    shift_range : list
        range of shifts to consider, defaults to [-5,5]

    Returns
    -------
    numpy.ndarray
        the calculated column shifts
    numpy.ndarray
        the mean shifts
    numpy.ndarray
        the standard deviation of the shifts
    TraceMask
        the updated fiber trace centroids
    Image
        the evaluated continuum model at the given columns
    """
    # generate the continuum model using the master traces only along the specific columns
    if fiber_model is None:
        fiber_model, _ = image.eval_fiber_model(trace_cent, trace_width, trace_amp=trace_amp, columns=columns, column_width=column_width)

    mjd = image._header["SMJD"]
    expnum = image._header["EXPOSURE"]
    camera = image._header["CCD"]

    # calculate thermal shifts
<<<<<<< HEAD
    column_shifts = image.measure_fiber_shifts(fiber_model, columns=columns, column_width=column_width, shift_range=shift_range, axs=axs_cc)
    if (column_shifts!=0).any():
        image.update_drpstage("FIBERS_SHIFTED")

=======
    column_shifts = image.measure_fiber_shifts(fiber_model, trace_cent, columns=columns, column_width=column_width, shift_range=shift_range, axs=axs)
>>>>>>> 4d81c4fd
    # shifts stats
    median_shift = numpy.nan_to_num(bn.nanmedian(column_shifts, axis=0))
    std_shift = numpy.nan_to_num(bn.nanstd(column_shifts, axis=0))
    if numpy.abs(median_shift) > 0.5:
        log.warning(f"large thermal shift measured: {','.join(map(str, column_shifts))} pixels for {mjd = }, {expnum = }, {camera = }")
        image.add_header_comment(f"large thermal shift: {','.join(map(str, column_shifts))} pixels {camera = }")
        log.warning(f"measured shifts median+/-stddev = {median_shift:.4f}+/-{std_shift:.4f} pixels")
    else:
        log.info(f"measured shifts median+/-stddev = {median_shift:.4f}+/-{std_shift:.4f} pixels for {mjd = }, {expnum = }, {camera = }")

    # apply average shift to the zeroth order trace coefficients
    trace_cent_fixed = copy(trace_cent)
    trace_cent_fixed._coeffs[:, 0] += median_shift
    trace_cent_fixed.eval_coeffs()

<<<<<<< HEAD
    select_blocks = [9]
    for j, c in enumerate(columns):
        blocks_pos = numpy.asarray(numpy.split(trace_cent._data[:, c], 18))[select_blocks]
        blocks_bounds = [(int(bpos.min())-5, int(bpos.max())+5) for bpos in blocks_pos]

        for i, (bmin, bmax) in enumerate(blocks_bounds):
            x = numpy.arange(bmax-bmin) + i*(bmax-bmin) + 10
            # y_models = fiber_model._data[bmin:bmax,c-column_width:c+column_width]
            y_model = bn.nanmedian(fiber_model._data[bmin:bmax,c-column_width:c+column_width], axis=1)
            y_data = bn.nanmedian(image._data[bmin:bmax, c-column_width:c+column_width], axis=1)
            snr = numpy.sqrt(y_data.mean())
            y_model = _normalize_peaks(y_model, min_peak_dist=5.0)
            y_data = _normalize_peaks(y_data, min_peak_dist=5.0)
            # axs_fib[j].step(x, y_models * norm, color="0.7", lw=0.7, alpha=0.3)
            axs_fb[j].step(x, y_data, color="0.2", lw=1.5, label="data" if i == 0 else None)
            axs_fb[j].step(x, y_model, color="tab:blue", lw=1, label="model" if i == 0 else None)
            axs_fb[j].step(x+column_shifts[j], numpy.interp(x+column_shifts[j], x, y_model), color="tab:red", lw=1, label="corr. model" if i == 0 else None)
        axs_fb[j].set_title(f"measured shift {column_shifts[j]:.4f} pixel @ column {c} with SNR = {snr:.2f}")
        axs_fb[j].set_ylim(-0.05, 1.3)
    axs_fb[0].legend(loc=1, frameon=False, ncols=3)

    # deltas = TraceMask(data=numpy.zeros_like(trace_cent._data), mask=numpy.ones_like(trace_cent._data, dtype=bool))
    # deltas._data[:, columns] = column_shifts
    # deltas._mask[:, columns] = False
    # deltas.fit_polynomial(deg=4)

    # # fig, ax = create_subplots(to_display=True, figsize=(15,5))
    # # ax.plot(deltas._data[:, columns]-column_shifts, ".k")

    # trace_cent_fixed = copy(trace_cent)
    # for ifiber in range(trace_cent._data.shape[0]):
    #     poly_trace = numpy.polynomial.Polynomial(trace_cent._coeffs[ifiber])
    #     poly_deltas = numpy.polynomial.Polynomial(deltas._coeffs[ifiber])
    #     trace_cent_fixed._coeffs[ifiber] = (poly_trace + poly_deltas).coef
    # trace_cent_fixed.eval_coeffs()

    return image, trace_cent_fixed, column_shifts, fiber_model
=======
    return trace_cent_fixed, column_shifts, median_shift, std_shift, fiber_model
>>>>>>> 4d81c4fd


def _apply_electronic_shifts(images, out_images, drp_shifts=None, qc_shifts=None, custom_shifts=None, raw_shifts=None,
                             which_shifts="drp", apply_shifts=True, dry_run=False, display_plots=False):
    """Applies the chosen electronic pixel shifts to the images and plots the results

    Parameters
    ----------
    images : list
        list of input images
    out_images : list
        list of output images
    drp_shifts : numpy.ndarray
        DRP electronic pixel shifts, by default None
    qc_shifts : numpy.ndarray
        QC electronic pixel shifts, by default None
    custom_shifts : numpy.ndarray
        custom electronic pixel shifts, by default None
    raw_shifts : numpy.ndarray
        raw DRP electronic pixel shifts, by default None
    which_shifts : str
        chosen electronic pixel shifts, by default "drp"
    apply_shifts : bool
        apply the shifts, by default True
    dry_run : bool
        dry run mode (does not save corrected images), by default False
    display_plots : bool
        display plots, by default False

    Returns
    -------
    list
        list of corrected images
    numpy.ndarray
        the chosen electronic pixel shifts
    str
        name of the chosen electronic pixel shifts ('drp', 'qc' or 'custom')
    """
    images_out = [copy(image) for image in images]
    for image, image_out, out_image in zip(images, images_out, out_images):
        mjd = image._header.get("SMJD", image._header["MJD"])
        expnum, camera = image._header["EXPOSURE"], image._header["CCD"]
        imagetyp = image._header["IMAGETYP"]

        if which_shifts == "drp":
            this_shifts = drp_shifts
            image_color = "Blues"
        elif which_shifts == "qc":
            this_shifts = qc_shifts
            image_color = "Greens"
        elif which_shifts == "custom":
            this_shifts = custom_shifts
            image_color = "Purples"
        else:
            this_shifts = drp_shifts

        if apply_shifts and numpy.any(this_shifts != 0):
            shifted_rows = numpy.where(numpy.gradient(this_shifts) > 0)[0][1::2].tolist()
            log.info(f"applying shifts from rows {shifted_rows} ({numpy.sum(numpy.abs(this_shifts)>0)} affected rows)")
            for irow in range(len(this_shifts)):
                if this_shifts[irow] > 0:
                    image_out._data[irow, :] = numpy.roll(image._data[irow, :], int(this_shifts[irow]))

            if not dry_run:
                log.info(f"writing corrected image to {os.path.basename(out_image)}")
                image_out.writeFitsData(out_image)
                images_out.append(image_out)

            log.info(f"plotting results for {out_image}")
            fig, ax = create_subplots(to_display=display_plots, figsize=(15,7), sharex=True, layout="constrained")
            ax.set_title(f"{mjd = } - {expnum = } - {camera = } - {imagetyp = }", loc="left")
            y_pixels = numpy.arange(this_shifts.size)
            if raw_shifts is not None:
                ax.step(y_pixels, raw_shifts, where="mid", lw=0.5, color="0.9", label="raw DRP")
            ax.step(y_pixels, this_shifts, where="mid", color="k", lw=3)
            if drp_shifts is not None:
                ax.step(y_pixels, drp_shifts, where="mid", lw=1, color="tab:blue", label="DRP")
            if qc_shifts is not None:
                ax.step(y_pixels, qc_shifts, where="mid", lw=2, color="tab:green", label="QC")
            if custom_shifts is not None:
                ax.step(y_pixels, custom_shifts, where="mid", lw=2, color="tab:purple", label="custom shifts")
            ax.legend(loc="lower right", frameon=False)
            ax.set_xlabel("Y (pixel)")
            ax.set_ylabel("Shift (pixel)")
            plot_image_shift(ax, image._data, this_shifts, cmap="Reds")
            axis = plot_image_shift(ax, image_out._data, this_shifts, cmap=image_color, inset_pos=(0.14,1.0-0.32))
            plt.setp(axis, yticklabels=[], ylabel="")
            save_fig(
                fig,
                product_path=out_image,
                to_display=display_plots,
                figure_path="qa",
                label="pixel_shifts"
            )
        else:
            log.info(f"no shifts to apply, not need to write to {os.path.basename(out_image)}")
    return images_out, this_shifts, which_shifts


def select_lines_2d(in_images, out_mask, in_cent_traces, in_waves, lines_list=None, y_widths=3, wave_widths=0.6*5, image_shape=(4080, 4120), channels="brz", display_plots=False):
    """Selects spectral features based on a list of wavelengths from a 2D raw frame

    Given a list of raw frames, centroid traces and wavelength models for a given spectrograph,
    this function selects spectral features based on a list of wavelengths, creating a 2D mask
    with selected lines.

    Parameters
    ----------
    in_images : list
        list of input raw frames for the same spectrograph (brz)
    out_mask : str
        output mask file for the channel stacked frame
    in_cent_traces : list
        list of input centroid trace files for the same spectrograph
    in_waves : list
        list of input wavelength files for the same spectrograph
    lines_list : list, optional
        list of lines to select, by default None
    y_widths : int, optional
        width of the fiber trace, by default 3
    wave_widths : float, optional
        width of the wavelength window, by default 0.6*5
    image_shape : tuple, optional
        shape of the image, by default (4080, 4120)
    channels : str, optional
        spectrograph channels, by default "brz"
    display_plots : bool, optional
        display plots, by default False

    Returns
    -------
    numpy.ndarray
        2D mask with selected lines
    FiberRows
        channel stacked fiber centroid trace data
    FiberRows
        channel stacked wavelength data
    """
    # stack along x-axis traces and wavelengths, adding OS columns
    log.info(f"stacking centroid traces and wavelengths for {','.join(in_cent_traces)} and {','.join(in_waves)}")
    mtraces, mwaves, mtrace, mwave = _channel_combine_fiber_params(in_cent_traces, in_waves)

    # get fiber selection mask
    log.info(f"selecting fibers with {y_widths = } pixel")
    fiber_selection = _get_fiber_selection(mtraces, y_widths=y_widths, image_shape=image_shape)

    # parse lines list based on the image type
    if lines_list is None:
        image = loadImage(in_images[0])
        imagetyp = image._header["IMAGETYP"]
        if imagetyp == "arc":
            lines_list = ",".join([lamp.lower() for lamp in ARC_LAMPS if image._header.get(lamp, False)])
        elif imagetyp == "flat":
            lines_list = "sky"
            wave_widths = 5000
        else:
            lines_list = "sky"
        log.info(f"selecting sources for {imagetyp = } frame: {lines_list}")

    # parse lines list base on the given list
    if isinstance(lines_list, (list, tuple, numpy.ndarray)):
        log.info(f"selecting lines in given list {','.join(lines_list)}")
    elif isinstance(lines_list, str):
        sources = lines_list.split(",")
        lines_list = []
        lamps = list(map(str.lower, ARC_LAMPS))
        for source in sources:
            if source in lamps:
                # define reference lines path
                ref_table = os.path.join(CONFIG_PATH, "wavelength", f"lvm-reflines-{source}.txt")
                log.info(f"loading reference lines from '{ref_table}")
                # skip if missing
                if not os.path.isfile(ref_table):
                    log.warning(f"missing reference lines for {source = }")
                    continue
                table = numpy.genfromtxt(ref_table, usecols=(0, 1), skip_header=1)
                lines_list.append(table[table[:, 0]>=200, 1])
            elif source == "sky":
                ref_table = numpy.genfromtxt(os.path.join(os.getenv('LVMCORE_DIR'), 'etc', 'UVES_sky_lines.txt'), usecols=(1,4))
                lines_list.append(ref_table[ref_table[:, 1] > 2, 0])

        lines_list = numpy.unique(numpy.concatenate(lines_list))
        lines_list.sort()
        waves = mwave._data[mwave._data>0].flatten()
        lines_list = lines_list[(lines_list > waves.min()) & (lines_list < waves.max())]
        log.info(f"selecting lines in given sources {lines_list.tolist()}")

    # get lines selection mask
    log.info(f"selecting lines with {wave_widths = } angstrom")
    lines_mask = _get_wave_selection(mwave._data, lines_list=lines_list, window=wave_widths)
    lines_mask &= (mwave._mask == 0)

    # make sky mask 2d
    log.info("interpolating mask into 2D frame")
    lines_mask_2d = numpy.zeros((image_shape[0], len(in_images)*image_shape[1]), dtype=bool)
    for icol in range(lines_mask_2d.shape[1]):
        for ifiber in range(mwave._data.shape[0]):
            lines_mask_2d[mtrace._data[ifiber, icol].astype(int), icol] = lines_mask[ifiber, icol]

        col = lines_mask_2d[:, icol]
        y = numpy.arange(lines_mask_2d.shape[0])
        if numpy.sum(col) == 0:
            continue
        f = interpolate.interp1d(y[col], col[col], kind="nearest", bounds_error=False, fill_value=0)
        lines_mask_2d[:, icol] = f(y).astype(bool)

    lines_mask_2d &= fiber_selection

    # write mask to file
    log.info(f"writing output mask to {os.path.basename(out_mask)}")
    mask_image = Image(data=lines_mask_2d.astype(int))
    mask_image.writeFitsData(out_mask)

    # plot results
    log.info("plotting results")
    fig, ax = create_subplots(1, 1, figsize=(15, 5))
    ax.imshow(lines_mask_2d, origin="lower", aspect="auto", cmap="binary_r")
    save_fig(
        fig,
        product_path=out_mask,
        to_display=display_plots,
        figure_path="qa",
        label="lines_mask_2d"
    )

    return lines_mask_2d, mtrace, mwave


def fix_pixel_shifts(in_images, out_images, ref_images, in_mask, report=None,
                     max_shift=10, threshold_spikes=0.6, flat_spikes=11,
                     fill_gaps=20, shift_rows=None, interactive=False, display_plots=False):
    """Corrects pixel shifts in raw frames based on reference frames and a selection of spectral regions

    Given a set of raw frames, reference frames and a mask, this function corrects pixel shifts
    based on the reference frames and a selection of spectral regions.

    Parameters
    ----------
    in_images : list
        list of input raw images for the same spectrograph (brz)
    out_images : str
        output pixel shifts file
    ref_images : list
        list of input reference images for the same spectrograph
    in_mask : str
        input mask file for the channel stacked frame
    report : dict, optional
        input report with keys (spec, expnum) and values (shift_rows, amount), by default None
    max_shift : int, optional
        maximum shift in pixels, by default 10
    threshold_spikes : float, optional
        threshold for spike removal, by default 0.6
    flat_spikes : int, optional
        width of the spike removal, by default 11
    fill_gaps : int, optional
        width of the gap filling, by default 20
    interactive : bool, optional
        interactive mode, by default False
    display_plots : bool, optional
        display plots, by default False

    Returns
    -------
    numpy.ndarray
        pixel shifts
    numpy.ndarray
        pixel correlations
    list
        list of corrected images
    """
    mask = loadImage(in_mask)

    log.info(f"loading reference image from {','.join(ref_images)}")
    image_ref = Image()
    image_ref.unsplit([loadImage(ref_image) for ref_image in ref_images])
    cdata = copy(image_ref._data)
    cdata = numpy.nan_to_num(cdata, nan=0) * mask._data

    # read all three detrended images and channel combine them
    log.info(f"loading input image from {','.join(in_images)}")
    image = Image()
    image.unsplit([loadImage(in_image) for in_image in in_images])
    rdata = copy(image._data)
    rdata = numpy.nan_to_num(rdata, nan=0) * mask._data

    # load input images and initialize output images
    images = [loadImage(in_image) for in_image in in_images]
    images_out = images

    # initialize custom shifts
    raw_shifts = None
    dshifts = None
    qshifts = None
    cshifts = None
    apply_shifts = True
    which_shifts = "drp"

    # calculate pixel shifts or use provided ones
    if shift_rows is not None:
        log.info("using user provided pixel shifts")
        cshifts = numpy.zeros(cdata.shape[0])
        for irow in shift_rows:
            cshifts[irow:] += 2
        corrs = numpy.zeros_like(cshifts)
        which_shifts = "custom"
    else:
        log.info("running row-by-row cross-correlation")
        dshifts, corrs = [], []
        for irow in range(rdata.shape[0]):
            cimg_row = cdata[irow]
            rimg_row = rdata[irow]
            if numpy.all(cimg_row == 0) or numpy.all(rimg_row == 0):
                dshifts.append(0)
                corrs.append(0)
                continue

            shift = signal.correlation_lags(cimg_row.size, rimg_row.size, mode="same")
            corr = signal.correlate(cimg_row, rimg_row, mode="same")

            mask = (numpy.abs(shift) <= max_shift)
            shift = shift[mask]
            corr = corr[mask]

            max_corr = numpy.argmax(corr)
            dshifts.append(shift[max_corr])
            corrs.append(corr[max_corr])
        dshifts = numpy.asarray(dshifts)
        corrs = numpy.asarray(corrs)

        dshifts = _remove_spikes(dshifts, width=flat_spikes, threshold=threshold_spikes)
        dshifts = _fillin_valleys(dshifts, width=fill_gaps)
        dshifts = _no_stepdowns(dshifts)

        # parse QC reports with the electronic pixel shifts
        if report is not None:
            shift_rows, amounts = report
            qshifts = numpy.zeros(cdata.shape[0])
            for irow, amount in zip(shift_rows, amounts[::-1]):
                qshifts[irow:] = amount

        # compare QC reports with the electronic pixel shifts
        if qshifts is not None:
            qshifted_rows = numpy.where(numpy.gradient(qshifts) > 0)[0][1::2].tolist()
            shifted_rows = numpy.where(numpy.gradient(dshifts) > 0)[0][1::2].tolist()
            log.info(f"QC reports shifted rows: {qshifted_rows}")
            log.info(f"DRP shifted rows: {shifted_rows}")
            if not numpy.all(qshifts == dshifts):
                _apply_electronic_shifts(images=images, out_images=out_images,
                                         drp_shifts=dshifts, qc_shifts=qshifts, raw_shifts=raw_shifts,
                                         which_shifts="drp", apply_shifts=True,
                                         dry_run=True, display_plots=display_plots)
                log.warning("QC reports and DRP do not agree on the shifted rows")
                [img.add_header_comment("QC reports and DRP do not agree on the shifted rows") for img in images]
                if interactive:
                    log.info("interactive mode enabled")
                    answer = input("apply [q]c, [d]rp, [c]ustom shifts or [n]one: ")
                    if answer.lower() == "q":
                        log.info("choosing QC shifts")
                        shifts = qshifts
                        which_shifts = "qc"
                    elif answer.lower() == "d":
                        log.info("choosing DRP shifts")
                        shifts = dshifts
                        which_shifts = "drp"
                    elif answer.lower() == "c":
                        log.info("choosing custom shifts")
                        answer = input("provide comma-separated custom shifts and press enter: ")
                        shift_rows = numpy.array([int(_) for _ in answer.split(",")])
                        cshifts = numpy.zeros(cdata.shape[0])
                        for irow in shift_rows:
                            cshifts[irow:] += 2
                        shifts = cshifts
                        corrs = numpy.zeros_like(cshifts)
                        which_shifts = "custom"
                    elif answer.lower() == "n":
                        log.info("choosing to apply no shift")
                        cshifts = numpy.zeros_like(cdata.shape[0])
                        shifts = cshifts
                        corrs = numpy.zeros_like(cshifts)
                        which_shifts = "custom"
                        apply_shifts = False

                    apply_shifts = numpy.any(numpy.abs(shifts)>0)
                else:
                    log.warning(f"no shift will be applied to the images: {in_images}")
                    [img.add_header_comment("no shift will be applied to the images") for img in images]
                    apply_shifts = False

        elif (dshifts!=0).any() and interactive:
            shifted_rows = numpy.where(numpy.gradient(dshifts) > 0)[0][1::2].tolist()
            log.info(f"DRP shifted rows: {shifted_rows}")
            _apply_electronic_shifts(images=images, out_images=out_images,
                                     drp_shifts=dshifts, qc_shifts=qshifts, raw_shifts=raw_shifts,
                                     which_shifts="drp", apply_shifts=True,
                                     dry_run=True, display_plots=display_plots)
            if interactive:
                log.info("interactive mode enabled")
                answer = input("apply [d]rp, [c]ustom shifts or [n]one: ")
                if answer.lower() == "d":
                    log.info("choosing DRP shifts")
                    shifts = dshifts
                    which_shifts = "drp"
                elif answer.lower() == "c":
                    log.info("choosing custom shifts")
                    answer = input("provide comma-separated custom shifts and press enter: ")
                    shift_rows = numpy.array([int(_) for _ in answer.split(",")])
                    cshifts = numpy.zeros(cdata.shape[0])
                    for irow in shift_rows:
                        cshifts[irow:] += 2
                    shifts = cshifts
                    corrs = numpy.zeros_like(cshifts)
                    which_shifts = "custom"
                elif answer.lower() == "n":
                    log.info("choosing to apply no shift")
                    cshifts = numpy.zeros_like(cdata.shape[0])
                    shifts = cshifts
                    corrs = numpy.zeros_like(cshifts)
                    which_shifts = "custom"
                    apply_shifts = False

                apply_shifts = numpy.any(numpy.abs(shifts)>0)

    # apply pixel shifts to the images
    images_out, shifts, _, = _apply_electronic_shifts(images=images, out_images=out_images, raw_shifts=raw_shifts,
                                                      drp_shifts=dshifts, qc_shifts=qshifts, custom_shifts=cshifts,
                                                      which_shifts=which_shifts, apply_shifts=apply_shifts,
                                                      dry_run=False, display_plots=display_plots)

    return shifts, corrs, images_out


def addCCDMask_drp(image, mask, replaceError="1e10"):
    """
    Adds a mask image (containing only zeros and ones) as new FITS extension to the original image.
    Values of 1 in the mask image are considered as bad pixels. If the image contains already and error image as an
    extension the bad pixels can be replaced in the error array by a user defined value.

    Parameters
    ----------
    image: string
        Name of the FITS file to which the mask should be added
    mask: string
        Name of the FITS file containing the mask of a bad pixel (1 if bad pixel) to be added
    replace_error: strong of float, optional with default: '1e10'
        Error value for bad pixels in a possible error extension, will be ignored if empty

    Examples
    --------
    user:> lvmdrp image addCDDMask IMAGE.fits MASK.fits
    """

    replaceError = float(replaceError)
    img = loadImage(image)
    bad_pixel = loadImage(mask, extension_mask=0)
    if img._mask is not None:
        mask_comb = numpy.bitwise_or(img._mask, bad_pixel._mask)
    else:
        mask_comb = bad_pixel._mask
    if img._error is not None:
        img.setData(error=replaceError, select=mask_comb)
    img.setData(mask=mask_comb)
    img.writeFitsData(image)


# TODO: en un frame de ciencia colapsar 100 columnas centrales y correr la deteccion de picos
# TODO: comparar con picos del fiberflat, medir shift en las mismas 100 columnas
# TODO: tener en cuenta stretching, no solo cc
# TODO: agregar informacion del fibermap en la salida de esta funcion
# TODO: independientemente de cuantas fibras se detecten, el output tiene que tener todas las fibras + flags
# TODO: agregar informacion de posicion de las fibras al fibermap, para usar como referencia
# esta funcion se corre solo una vez o con frecuencia baja
@skip_on_missing_input_path(["in_image"])
def find_peaks_auto(
    in_image: str,
    out_peaks: str,
    out_region: str = None,
    slice: int = None,
    pixel_range: List[int] = [0, 4080],
    fibers_dmin: int = 5,
    threshold: int = 1.0,
    nfibers: int = None,
    disp_axis: str = "X",
    median_box: List[int] = [1, 10],
    method: str = "hyperbolic",
    init_sigma: float = 1.0,
    display_plots: bool = False,
):
    """
    Finds the exact subpixel cross-dispersion position of a given number of fibers at a certain dispersion column on the raw CCD frame.
    If a predefined number of pixel are expected, the initial threshold value for the minimum peak height will varied until the expected number
    pixels are detected.
    If instead the number of fibers is set to 0, all peaks above the threshold peak height value will be consider as fibers without further iterations.
    The results are stored in an ASCII file for further processing.

    Parameters
    ----------
    image: string
        Name of the Continuum FITS file in which the fiber position along cross-dispersion direction will be measured
    out_peaks : string
        Name of the ASCII file in which the resulting fiber peak positions are stored
    slice: string of integer, optional with default: ''
        Traces the peaks along a given dispersion slice column number. If empty, the dispersion column with the average maximum counts will be used
    pixel_range: string of integer, optional with default: '[0,4080]'
        Defines the range of pixels along the cross-dispersion axis to be considered for the peak finding
    nfibers: string of integer > 0
        Number of fibers for which need to be identified in cross-dispersion
    disp_axies: string of float, optional  with default: 'X'
        Define the dispersion axis, either 'X', 'x', or 0 for the  x axis or 'Y', 'y', or 1 for the y axis.
    threshold: string of float or integer  > 0
        Init threshold for the peak heights to be considered as a fiber peak.
    median_box: string of integer, optional  with default: '8'
        Defines a median smoothing box along dispersion axis to  reduce effects of cosmics or bad pixels
    method: string, optional with default: 'gauss'
        Set the method to measure the peaks positions, either 'gauss' or 'hyperbolic'.
    init_sigma: string of  float, optional with default: '1.0'
        Init guess for the  sigma width (in pixels units)  for the Gaussian fitting, only used if method 'gauss' is selected
    display_plots: string of integer (0 or 1), optional  with default: 1
        Show information during the processing on the command line (0 - no, 1 - yes)

    Examples
    --------
    user:> lvmdrp image findPeaksAuto IMAGE.fits OUT_PEAKS.txt 382  method='gauss', init_sigma=1.3
    """
    # TODO: read fibermap information (with the initial position of the fibers)
    # TODO: flag saturated fibers around those initial positions
    npeaks = nfibers

    # Load Image
    img = loadImage(in_image)

    # swap axes so that the dispersion axis goes along the x axis
    if disp_axis == "X" or disp_axis == "x":
        pass
    elif disp_axis == "Y" or disp_axis == "y":
        img.swapaxes()

    # perform median filtering along the dispersion axis to clean cosmic rays
    if 0 not in median_box:
        img = img.medianImg(median_box)

    # if no slice is given find the cross-dispersion cut with the highest signal
    if slice is None:
        log.info("collapsing image along Y-axis using a median statistic")
        median_cut = img.collapseImg(
            axis="y", mode="median"
        )  # median collapse of image along cross-dispersion axis
        maximum = median_cut.max()  # get maximum value along dispersion axis
        column = maximum[2]  # pixel position of maximum value
        log.info(f"selecting {column = } to locate fibers")
        cut = img.getSlice(column, axis="y")  # extract this column from image
    else:
        column = int(slice)  # convert column to integer value
        log.info(f"selecting {column = } to locate fibers")
        cut = img.getSlice(column, axis="y")  # extract this column from image

    # find location of peaks (local maxima) either above a fixed threshold or to reach a fixed number of peaks
    log.info("locating fibers")
    pixels, _, peaks = cut.findPeaks(
        pix_range=pixel_range, min_dwave=fibers_dmin, threshold=threshold, npeaks=npeaks
    )
    log.info(f"found {len(pixels)} fibers")

    # find the subpixel centroids of the peaks from the central 3 pixels using either a hyperbolic approximation
    # or perform a leastsq fit with a Gaussian
    log.info("refining fiber location")
    centers = cut.measurePeaks(pixels, method, init_sigma, threshold=0, max_diff=1.0)[0]
    # round the subpixel peak positions to their nearest integer value
    round_cent = numpy.round(centers).astype(int)
    log.info(f"final number of fibers found {len(round_cent)}")

    # write number of peaks and their position
    log.info(f"writing {os.path.basename(out_peaks)}")
    columns = [
        pyfits.Column(name="FIBER", format="I", array=numpy.arange(centers.size)),
        pyfits.Column(name="PIXEL", format="I", array=round_cent),
        pyfits.Column(name="SUBPIX", format="D", array=centers),
        pyfits.Column(name="QUALITY", format="I", array=numpy.zeros_like(centers)),
    ]
    table = pyfits.BinTableHDU().from_columns(columns)
    table.header["XPIX"] = (column, "X coordinate of the fibers [pix]")
    hdu_list = pyfits.HDUList([pyfits.PrimaryHDU(header=img._header), table])
    hdu_list.writeto(out_peaks, overwrite=True)
    # write .reg file for ds9
    if out_region is not None:
        with open(out_region, "w") as reg_out:
            reg_out.write("# Region file format: DS9 version 4.1\n")
            reg_out.write(
                'global color=green dashlist=8 3 width=1 font="helvetica 10 normal roman" select=1 highlite=1 dash=0 fixed=0 edit=1 move=1 delete=1 include=1 source=1\n'
            )
            reg_out.write("physical\n")
            for i in range(len(centers)):
                reg_out.write(
                    "# text(%.4f,%.4f) text={%i, %i}\n"
                    % (column+1, centers[i]+1, i + 1, round_cent[i])
                )
        # with open(out_region.replace(".reg", ".txt"), "w") as txt_out:
        #     for i in range(len(centers)-1, -1, -1):
        #         txt_out.write("%i %i\n" % (i + 1, round_cent[i]))

    # plot figure
    fig, ax = create_subplots(to_display=display_plots, figsize=(15, 10))
    ax.step(cut._pixels, cut._data, "-k", lw=1, where="mid")
    ax.plot(pixels, peaks, "o", color="tab:red", mew=0, ms=5)
    ax.plot(
        centers,
        numpy.ones(len(centers)) * bn.nanmax(peaks) * 0.5,
        "x",
        mew=1,
        ms=7,
        color="tab:blue",
    )
    ax.set_xlabel("cross-dispersion axis (pix)")
    ax.set_ylabel("fiber profile")
    save_fig(
        fig,
        product_path=out_peaks,
        to_display=display_plots,
        figure_path="qa",
        label=None,
    )


def findPeaksOffset_drp(
    image,
    peaks_master,
    out_peaks,
    disp_axis="X",
    threshold="1500",
    median_box="8",
    median_cross="1",
    slice="",
    method="gauss",
    init_sigma="1.0",
    accuracy=1.2,
):
    threshold = float(threshold)
    median_box = int(median_box)
    median_cross = int(median_cross)
    init_sigma = float(init_sigma)

    # Load Image
    img = loadImage(image)

    # swap axes so that the dispersion axis goes along the x axis
    if disp_axis == "X" or disp_axis == "x":
        pass
    elif disp_axis == "Y" or disp_axis == "y":
        img.swapaxes()

    # perform median filtering along the dispersion axis to clean cosmic rays
    img = img.medianImg((median_cross, median_box))

    # if no slice is given find the cross-dispersion cut with the highest signal
    if slice == "":
        median_cut = img.collapseImg(
            axis="y", mode="median"
        )  # median collapse of image along cross-dispersion axis
        maximum = median_cut.max()  # get maximum value along dispersion axis
        column = maximum[2]  # pixel position of maximum value
        cut = img.getSlice(column, axis="y")  # extract this column from image
    else:
        column = int(slice)  # convert column to integer value
        cut = img.getSlice(column, axis="y")  # extract this column from image

    master_file = open(peaks_master, "r")
    lines = master_file.readlines()
    fiber = numpy.zeros(len(lines), dtype=numpy.int16)
    pixel = numpy.zeros(len(lines), dtype=numpy.int16)
    ref_pos = numpy.zeros(len(lines), dtype=numpy.float32)
    fib_qual = []
    for i in range(len(lines)):
        line = lines[i].split()
        fiber[i] = int(line[0])
        pixel[i] = int(line[1])
        ref_pos[i] = float(line[2])
        fib_qual.append(line[3])
    fib_qual = numpy.array(fib_qual)

    select_good = fib_qual == "GOOD"
    # npeaks=numpy.sum(select_good)
    # find location of peaks (local maxima) either above a fixed threshold or to reach a fixed number of peaks

    accepted = False
    offset = 0.0
    slope = 0.0

    ref_positions = ref_pos[select_good]
    while accepted is False:
        # if numpy.sum(select_weak)>0:
        #    select = numpy.logical_and(select_good_weak, select_weak)
        #    plt.plot(peaks_weak_good[0][select[select_good_weak]],peaks_weak_good[2] [select[select_good_weak]],'ob')
        peaks = cut.findPeaks(threshold=threshold)
        centers = cut.measurePeaks(
            peaks[0], method, init_sigma, threshold=0, max_diff=1.0
        )[0]
        plt.clf()
        plt.plot(cut._data, "-k")
        plt.plot(peaks[0], peaks[2], "or")
        plt.plot(centers, numpy.ones(len(centers)) * 2000.0, "xg")
        plt.plot(
            ref_positions + (ref_positions - ref_positions[0]) * slope + offset,
            numpy.ones(numpy.sum(select_good)) * 2000.0,
            "+b",
        )
        plt.show()
        print("New Threshold (%.1f):" % (threshold))
        line = sys.stdin.readline()
        try:
            threshold = float(line)
        except (TypeError, ValueError):
            accepted = True
        print("New Offset (%.1f):" % (offset))
        line = sys.stdin.readline()
        try:
            offset = float(line)
        except (TypeError, ValueError):
            pass
        print("New slope (%.1f):" % (slope))
        line = sys.stdin.readline()
        try:
            slope = float(line)
        except (TypeError, ValueError):
            pass

    # expect_first = ref_pos[select_good][0]
    # shift_peaks=peaks_good[0][0]-expect_first
    # if expect_first>=5 and shift_peaks>5:
    #    idx = numpy.indices(cut._data.shape)[0]
    # while ref_pos[select_good][-1]+shift_peaks+2>cut._data.shape[0]:
    #    last_fiber = idx[select_good][-1]

    # npeaks = numpy.sum(select_good)
    # peaks_good = cut.findPeaks(threshold=threshold, npeaks=npeaks)

    # centers = peaks_ref

    # round_cent = numpy.round(centers._data).astype('int16') # round the subpixel peak positions to their nearest integer value
    file_out = open(out_peaks, "w")

    file_out.write("%i\n" % (column))
    for i in range(len(ref_pos)):
        position = (ref_pos[i] - ref_positions[0]) * slope + offset + ref_pos[i]
        if select_good[i]:
            diff_arg = numpy.argmin(numpy.fabs(position - centers))
            diff = position - centers[diff_arg]
            if numpy.fabs(diff) < accuracy:
                file_out.write(
                    "%i %i %e %i\n"
                    % (
                        i + 1,
                        numpy.round(centers[diff_arg]).astype("int16"),
                        centers[diff_arg],
                        0,
                    )
                )
            else:
                file_out.write(
                    "%i %i %e %i\n"
                    % (i + 1, numpy.round(position).astype("int16"), position, 1)
                )
        else:
            file_out.write(
                "%i %i %e %i\n"
                % (i + 1, numpy.round(position).astype("int16"), position, 1)
            )
    file_out.close()


def findPeaksMaster_drp(
    image,
    peaks_master,
    out_peaks,
    disp_axis="X",
    threshold="1500",
    threshold_weak="500",
    median_box="8",
    median_cross="1",
    slice="",
    method="gauss",
    init_sigma="1.0",
    verbose="1",
):
    threshold = float(threshold)
    threshold_weak = float(threshold_weak)
    median_box = int(median_box)
    median_cross = int(median_cross)
    init_sigma = float(init_sigma)
    verbose = int(verbose)

    # Load Image
    img = loadImage(image)

    # swap axes so that the dispersion axis goes along the x axis
    if disp_axis == "X" or disp_axis == "x":
        pass
    elif disp_axis == "Y" or disp_axis == "y":
        img.swapaxes()

    # perform median filtering along the dispersion axis to clean cosmic rays
    img = img.medianImg((median_cross, median_box))

    # if no slice is given find the cross-dispersion cut with the highest signal
    if slice == "":
        median_cut = img.collapseImg(
            axis="y", mode="median"
        )  # median collapse of image along cross-dispersion axis
        maximum = median_cut.max()  # get maximum value along dispersion axis
        column = maximum[2]  # pixel position of maximum value
        cut = img.getSlice(column, axis="y")  # extract this column from image
    else:
        column = int(slice)  # convert column to integer value
        cut = img.getSlice(column, axis="y")  # extract this column from image

    master_file = open(peaks_master, "r")
    lines = master_file.readlines()
    fiber = numpy.zeros(len(lines), dtype=numpy.int16)
    pixel = numpy.zeros(len(lines), dtype=numpy.int16)
    ref_pos = numpy.zeros(len(lines), dtype=numpy.float32)
    fib_qual = []
    for i in range(len(lines)):
        line = lines[i].split()
        fiber[i] = int(line[0])
        pixel[i] = int(line[1])
        ref_pos[i] = float(line[2])
        fib_qual.append(line[3])
    fib_qual = numpy.array(fib_qual)

    select_good = fib_qual == "GOOD"
    npeaks = numpy.sum(select_good)
    # find location of peaks (local maxima) either above a fixed threshold or to reach a fixed number of peaks

    peaks_good = cut.findPeaks(threshold=threshold, npeaks=npeaks)
    expect_first = ref_pos[select_good][0]
    shift_peaks = peaks_good[0][0] - expect_first
    if expect_first >= 5 and shift_peaks > 5:
        idx = numpy.indices(cut._data.shape)[0]
        while ref_pos[select_good][-1] + shift_peaks + 2 > cut._data.shape[0]:
            last_fiber = idx[select_good][-1]
            select_good[last_fiber] = False
    npeaks = numpy.sum(select_good)
    peaks_good = cut.findPeaks(threshold=threshold, npeaks=npeaks)
    centers_good = cut.measurePeaks(
        peaks_good[0], method, init_sigma, threshold=0, max_diff=1.0
    )[0]
    peaks_ref = Spectrum1D(wave=fiber, data=ref_pos)

    shift_spec = Spectrum1D(
        wave=fiber[select_good], data=ref_pos[select_good] - centers_good
    )
    shift_spec.smoothPoly(order=-3, ref_base=fiber)
    centers = peaks_ref - shift_spec
    centers._data[select_good] = centers_good

    select_good_weak = numpy.logical_or(select_good, fib_qual == "WEAK")
    select_weak = fib_qual == "WEAK"
    npeaks = numpy.sum(select_good_weak)
    peaks_weak_good = cut.findPeaks(threshold=threshold_weak, npeaks=npeaks)
    centers_weak_good = cut.measurePeaks(
        peaks_weak_good[0], method, init_sigma, threshold=0, max_diff=1.0
    )[0]
    offset_weak = centers._data[select_good_weak] - centers_weak_good
    select_wrong = numpy.logical_not(
        numpy.logical_and(offset_weak > -0.5, offset_weak < 0.5)
    )
    offset_weak[select_wrong] = 0
    centers._data[select_good_weak] = centers._data[select_good_weak] - offset_weak
    round_cent = numpy.round(centers._data).astype(
        "int16"
    )  # round the subpixel peak positions to their nearest integer value
    file_out = open(out_peaks, "w")
    select_bad = numpy.logical_not(select_good_weak)
    file_out.write("%i\n" % (column))
    for i in range(len(round_cent)):
        file_out.write(
            "%i %i %e %i\n" % (i, round_cent[i], centers._data[i], int(select_bad[i]))
        )
    file_out.close()

    if verbose == 1:
        # control plot for the peaks NEED TO BE REPLACE BY A PROPER VERSION AND POSSIBLE IMPLEMENTAION FOR A GUI
        print("%i Fibers found" % (len(centers._data)))
        plt.plot(cut._data, "-k")
        plt.plot(peaks_good[0], peaks_good[2], "or")
        if numpy.sum(select_weak) > 0:
            select = numpy.logical_and(select_good_weak, select_weak)
            plt.plot(
                peaks_weak_good[0][select[select_good_weak]],
                peaks_weak_good[2][select[select_good_weak]],
                "ob",
            )
        plt.plot(centers._data, numpy.ones(len(centers._data)) * 2000.0, "xg")
        plt.show()


def findPeaksMaster2_drp(
    image,
    peaks_master,
    out_peaks,
    disp_axis="X",
    threshold="1500",
    threshold_weak="500",
    median_box="8",
    median_cross="1",
    slice="",
    method="gauss",
    init_sigma="1.0",
    border="4",
    verbose="1",
):
    threshold = float(threshold)
    threshold_weak = float(threshold_weak)
    border = int(border)
    median_box = int(median_box)
    median_cross = int(median_cross)
    init_sigma = float(init_sigma)
    verbose = int(verbose)

    # Load Image
    img = loadImage(image)

    # swap axes so that the dispersion axis goes along the x axis
    if disp_axis == "X" or disp_axis == "x":
        pass
    elif disp_axis == "Y" or disp_axis == "y":
        img.swapaxes()

    # perform median filtering along the dispersion axis to clean cosmic rays
    img = img.medianImg((median_cross, median_box))

    # if no slice is given find the cross-dispersion cut with the highest signal
    if slice == "":
        median_cut = img.collapseImg(
            axis="y", mode="median"
        )  # median collapse of image along cross-dispersion axis
        maximum = median_cut.max()  # get maximum value along dispersion axis
        column = maximum[2]  # pixel position of maximum value
        cut = img.getSlice(column, axis="y")  # extract this column from image
    else:
        column = int(slice)  # convert column to integer value
        cut = img.getSlice(column, axis="y")  # extract this column from image

    master_file = open(peaks_master, "r")
    lines = master_file.readlines()
    fiber = numpy.zeros(len(lines), dtype=numpy.int16)
    pixel = numpy.zeros(len(lines), dtype=numpy.int16)
    ref_pos = numpy.zeros(len(lines), dtype=numpy.float32)
    fib_qual = []
    for i in range(len(lines)):
        line = lines[i].split()
        # print(line)
        fiber[i] = int(line[0])
        pixel[i] = int(line[1])
        ref_pos[i] = float(line[2])
        fib_qual.append(line[3])
    fib_qual = numpy.array(fib_qual)

    select_good = fib_qual == "GOOD"
    # npeaks = numpy.sum(select_good)
    # find location of peaks (local maxima) either above a fixed threshold or to reach a fixed number of peaks

    peaks_good = []
    if bn.nanmax(cut._data) < threshold:
        threshold = bn.nanmax(cut._data) * 0.8
    while len(peaks_good) != numpy.sum(select_good):
        (peaks_good, temp, peaks_flux) = cut.findPeaks(threshold=threshold, npeaks=0)
        if peaks_good[0] < border:
            peaks_good = peaks_good[1:]
            peaks_flux = peaks_flux[1:]
        if peaks_good[-1] > len(cut._data) - border - 1:
            peaks_good = peaks_good[:-1]
            peaks_flux = peaks_flux[:-1]
        if peaks_good[0] > 10:
            expect_first = ref_pos[select_good][0]
            shift_peaks = peaks_good[0] - expect_first
        elif peaks_good[-1] + 10 <= len(cut._data) - 1:
            expect_last = ref_pos[select_good][-1]
            shift_peaks = peaks_good[-1] - expect_last

        # print peaks_good
        # ref_pos_temp = ref_pos[:] + shift_peaks
        select_good = (
            (fib_qual == "GOOD")
            & (numpy.rint(ref_pos + shift_peaks) > border)
            & (numpy.rint(ref_pos + shift_peaks) < len(cut._data) - border - 1)
        )
        # print (ref_pos+shift_peaks)[select_good],len(cut._data)
        if numpy.sum(select_good) > len(peaks_good):
            threshold = threshold / 1.02
        elif numpy.sum(select_good) < len(peaks_good):
            threshold = threshold * 1.05
            # print(threshold,numpy.sum(select_good),len(peaks_good),shift_peaks)
        # break
    centers_good = cut.measurePeaks(
        peaks_good, method, init_sigma, threshold=0, max_diff=1.0
    )[0]
    peaks_ref = Spectrum1D(wave=fiber, data=ref_pos)

    shift_spec = Spectrum1D(
        wave=fiber[select_good], data=ref_pos[select_good] - centers_good
    )
    shift_spec.smoothPoly(order=-3, ref_base=fiber)
    centers = peaks_ref - shift_spec
    centers._data[select_good] = centers_good

    round_cent = numpy.round(centers._data).astype(
        "int16"
    )  # round the subpixel peak positions to their nearest integer value
    file_out = open(out_peaks, "w")
    select_bad = numpy.logical_not(select_good)
    file_out.write("%i\n" % (column))
    for i in range(len(round_cent)):
        file_out.write(
            "%i %i %e %i\n" % (i, round_cent[i], centers._data[i], int(select_bad[i]))
        )
    file_out.close()

    if verbose == 1:
        # control plot for the peaks NEED TO BE REPLACE BY A PROPER VERSION AND POSSIBLE IMPLEMENTAION FOR A GUI
        print("%i Fibers found" % (len(centers._data)))
        plt.plot(cut._data, "-k")
        plt.plot(peaks_good, peaks_flux, "or")
        plt.plot(centers._data, numpy.ones(len(centers._data)) * 2000.0, "xg")
        plt.show()


# TODO: guardar tabla con los pixeles usados en el trazado (antes del fitting)
# TODO: guardar polinomio evaluado (con buen muestreo)
# TODO: graficar los coeficientes versus los puntos usados en el ajuste polinomial
def trace_peaks(
    in_image: str,
    out_trace: str,
    in_peaks: str = None,
    ref_column: int = 2000,
    correct_ref: bool = False,
    write_trace_data: bool = False,
    disp_axis: str = "X",
    method: str = "gauss",
    median_box: int = 10,
    median_cross: int = 1,
    steps: int = 30,
    coadd: int = 5,
    poly_disp: int = 6,
    init_sigma: float = 1.0,
    threshold: float = 0.5,
    max_diff: int = 1,
    display_plots: bool = True,
):
    """
    Traces the peaks of fibers along the dispersion axis. The peaks at a specific dispersion
    column had to be determined before. Two scheme of measuring the subpixel peak positionare
    available: A hyperbolic approximation or fitting a Gaussian profile to the brightest
    3 pixels of a peak. In both cases the resulting fiber traces along the dispersion axis are
    smoothed by modelling it with a polynomial function.

    Parameters
    ----------
    image: string
        Name of the Continuum exposure FITS file  used to trace the fibre positions
    peaks_file : string
        Name of peaks file containing previously estimated peak position for a certain cross-disperion profile at a specific dispersion column
    trace_out: string
        Name of the  FITS file in which the trace mask will be stored
    disp_axis: string of float, optional  with default: 'X'
        Define the dispersion axis, either 'X','x', or 0 for the  x axis or 'Y','y', or 1 for the y axis.
    method: string, optional with default: 'gauss'
        Set the method to measure the peaks positions, either 'gauss' or 'hyperbolic'.
    median_box: string of integer, optional  with default: '7'
        Set a median box size for a median filtering in cross-dispersion direction (reduces artifiacts)
    steps : string of int, optional with default :'30'
        Steps in dispersions direction for which to measure the cross-dispersion fibre positions (saves times)
    coadd: string of integer, optional with default: '30'
        Coadd number of pixels in dispersion direction to increase the S/N of the data
    poly_disp: string of integer, optional with default: '-6'
        Order of the polynomial used to smooth the measured peak position along dispersion axis (positiv: normal polynomial, negative: Legandre polynomial)
    init_sigma: string of float, optional with default: '1.0'
        Initial guess for the width of the Gaussian profiles to measure the peak positions (only used in with method 'gauss')
    threshold: string of float, optional  with default: '100.0'
        Minimum contrast between peak height and the adjacent continuuml counts to be considered as a good measurement
    max_diff: string of float, optional with default: '1.0'
        Maximum difference between the peak position of each fiber in adjacent measurements (steps) along  dispersion direction
    verbose: string of integer (0 or 1), optional  with default: 1
        Show information during the processing on the command line (0 - no, 1 - yes)

    Examples
    --------
    user:> lvmdrp image tracePeaks IMAGE.fits OUT_PEAKS.txt x method=gauss steps=40 coadd=20 smooth_poly=-8
    """

    # load continuum image  from file
    log.info(f"using flat image {os.path.basename(in_image)} for tracing")
    img = loadImage(in_image)
    img.setData(data=numpy.nan_to_num(img._data), error=numpy.nan_to_num(img._error))

    # orient image so that the cross-dispersion is along the first and the dispersion is along the second array axis
    if disp_axis == "X" or disp_axis == "x":
        pass
    elif disp_axis == "Y" or disp_axis == "y":
        img.swapaxes()

    dim = img.getDim()
    # perform median filtering along the dispersion axis to clean cosmic rays
    if median_box != 0 or median_cross != 0:
        median_box = max(median_box, 1)
        median_cross = max(median_cross, 1)
        img = img.medianImg((median_cross, median_box))

    # coadd images along the dispersion axis to increase the S/N of the peaks
    if coadd != 0:
        coadd_kernel = numpy.ones(
            (1, coadd), dtype="uint8"
        )  # create convolution kernel array for coaddition
        img = img.convolveImg(coadd_kernel)  # perform convolution to coadd the signal
        threshold = (
            threshold * coadd
        )  # adjust the minimum contrast threshold for the peaks

    # load the initial positions of the fibers at a certain column
    if in_peaks is None:
        # read slitmap extension
        slitmap = img.getSlitmap()
        slitmap = slitmap[slitmap["spectrographid"] == int(img._header["CCD"][1])]

        channel = img._header["CCD"][0]
        positions = slitmap[f"ypix_{channel}"]
        fibers = positions.size

        # correct reference fiber positions
        profile = img.getSlice(ref_column, axis="y")._data
        if correct_ref:
            ypix = numpy.arange(profile.size)
            guess_heights = numpy.ones_like(positions) * bn.nanmax(profile)
            ref_profile = _spec_from_lines(positions, sigma=1.2, wavelength=ypix, heights=guess_heights)
            log.info(f"correcting guess positions for column {ref_column}")
            cc, bhat, mhat = _cross_match(
                ref_spec=ref_profile,
                obs_spec=profile,
                stretch_factors=numpy.linspace(0.7,1.3,5000),
                shift_range=[-100, 100])
            log.info(f"stretch factor: {mhat:.3f}, shift: {bhat:.3f}")
            positions = positions * mhat + bhat
        # set mask
        fibers_status = slitmap["fibstatus"]
        bad_fibers = (fibers_status == 1) | (profile[positions.astype(int)] < threshold)
        good_fibers = numpy.where(numpy.logical_not(bad_fibers))[0]
    else:
        ref_column, _, _, positions, bad_fibers = _read_fiber_ypix(in_peaks)
        fibers = positions.size
        good_fibers = numpy.where(numpy.logical_not(bad_fibers))[0]

    # create empty trace mask for the image
    trace = TraceMask()
    trace.createEmpty(data_dim=(fibers, dim[1]))
    trace.setFibers(fibers)
    trace._good_fibers = good_fibers
    # add the positions of the previous identified peaks
    trace.setSlice(
        ref_column, axis="y", data=positions, mask=numpy.zeros(len(positions), dtype="bool")
    )

    # select cross-dispersion ref_column for the measurements of the peaks
    # TODO: fix this mess with the steps
    first = numpy.arange(ref_column - 1, -1, -1)
    select_first = first % steps == 0
    second = numpy.arange(ref_column + 1, dim[1], 1)
    select_second = second % steps == 0
    # iterate towards index 0 along dispersion axis
    log.info("tracing fibers along dispersion axis")
    iterator = tqdm(
        first[select_first],
        total=select_first.sum(),
        desc=f"tracing fiber left from pixel {ref_column}",
        ascii=True,
        unit="pixel",
    )
    for i in iterator:
        cut_iter = img.getSlice(i, axis="y")  # extract cross-dispersion ref_column
        # infer pixel position of the previous ref_column
        # log.info(f"counter: {i}")
        if i == first[select_first][0]:
            pix = numpy.round(trace.getData()[0][:, ref_column]).astype("int16")
        else:
            pix = numpy.round(trace.getData()[0][:, i + steps]).astype("int16")

        # measure the peaks for the ref_column and store it in the trace
        centers = cut_iter.measurePeaks(pix, method, init_sigma, threshold=threshold, max_diff=float(max_diff))
        trace.setSlice(i, axis="y", data=centers[0], mask=centers[1])

    # iterate towards the last index along dispersion axis
    iterator = tqdm(
        second[select_second],
        total=select_second.sum(),
        desc=f"tracing fiber right from pixel {ref_column}",
        ascii=True,
        unit="pixel",
    )
    for i in iterator:
        cut_iter = img.getSlice(i, axis="y")  # extract cross-dispersion ref_column
        # infer pixel position of the previous ref_column
        if i == second[select_second][0]:
            pix = numpy.round(trace.getData()[0][:, ref_column]).astype("int16")
        else:
            pix = numpy.round(trace.getData()[0][:, i - steps]).astype("int16")

        # measure the peaks for the ref_column and store it in the trace
        centers = cut_iter.measurePeaks(
            pix, method, init_sigma, threshold=threshold, max_diff=float(max_diff)
        )
        trace.setSlice(i, axis="y", data=centers[0], mask=centers[1])

    # define trace data before polynomial smoothing
    trace_data = copy(trace)

    # mask zeros and data outside threshold and max_diff
    trace._mask |= (trace._data <= 0) * PixMask["BADPIX"]
    # smooth all trace by a polynomial
    log.info(f"fitting trace with {numpy.abs(poly_disp)}-deg polynomial")
    table, table_poly, table_poly_all = trace.fit_polynomial(poly_disp, poly_kind="poly")
    # set bad fibers in trace mask
    trace._mask[bad_fibers] = PixMask["BADTRACE"] | PixMask["WEAKFIBER"] | PixMask["NONEXPOSED"]

    if write_trace_data:
        _create_trace_regions(out_trace, table, table_poly, table_poly_all, display_plots=display_plots)

    # linearly interpolate coefficients at masked fibers
    log.info(f"interpolating coefficients at {bad_fibers.sum()} masked fibers")
    x_pixels = numpy.arange(trace._data.shape[1])
    y_pixels = numpy.arange(trace._fibers)
    for column in range(trace._data.shape[1]):
        mask = trace._mask[:, column] != 0
        for order in range(trace._coeffs.shape[1]):
            trace._coeffs[mask, order] = numpy.interp(y_pixels[mask], y_pixels[~mask], trace._coeffs[~mask, order])
    # evaluate trace at interpolated fibers
    for ifiber in y_pixels[bad_fibers]:
        poly = numpy.polynomial.Polynomial(trace._coeffs[ifiber, :])
        trace._data[ifiber, :] = poly(x_pixels)

    # create new header
    log.info(f"writing output trace at {os.path.basename(out_trace)}")
    new_header = img._header.copy()
    new_header["IMAGETYP"] = "trace"
    trace.setHeader(new_header)
    # write trace mask to file
    trace.writeFitsData(out_trace)

    # plot traces and data used in the fitting
    log.info("plotting traces and data used in the fitting")
    pix_ranges = [(0, 300), (1900, 2200), (3700, trace._data.shape[1])]
    fig, axs = plt.subplots(1, len(pix_ranges), figsize=(5 * len(pix_ranges), 10), sharey=True)

    figtitle = os.path.basename(out_trace.replace(".fits", ""))
    fig.suptitle(f"{figtitle}", size="large")

    img.apply_pixelmask()
    fiberflat_data = img._data

    pixels = numpy.arange(trace_data._data.shape[1])
    mask = (trace_data._data != 0).sum(axis=0).astype(bool)
    x = numpy.tile(pixels[mask], trace_data._fibers)
    y = trace_data._data[:, mask].flatten()

    for i, pix_range in enumerate(pix_ranges):
        axs[i].scatter(x, y, c="r", s=10)

        norm = simple_norm(fiberflat_data, stretch="asinh")
        axs[i].imshow(fiberflat_data, norm=norm, origin="lower", cmap="binary_r")

        for ifiber in range(trace._fibers):
            fiber = trace.getSpec(ifiber)
            axs[i].plot(fiber._pixels, fiber._data, color=plt.cm.rainbow(ifiber/trace._fibers), lw=0.5)

        axs[i].set_xlim(*pix_range)
        axs[i].set_ylim(3500, 4100)

    fig.tight_layout()
    save_fig(
        fig,
        product_path=out_trace,
        to_display=display_plots,
        figure_path="qa",
        label="traces",
    )

    return trace_data, trace


def glueCCDFrames_drp(
    images,
    out_image,
    boundary_x,
    boundary_y,
    positions,
    orientation,
    subtract_overscan="1",
    compute_error="1",
    gain="",
    rdnoise="",
):
    """
    Glue CCD subimages of different amplifiers  to a full science CCD images. The orientations of the sub images are taken into account as well as their overscan regions.
    A Poission error image can be automatically computed during this process. This requires that the GAIN and the Read-Out Noise are stored as header keywords in each
    subimage.

    Parameters
    --------------
    images: string
                    Comma-separated names of the FITS images containing the subimage to be combined
    out_image: string
                    Name of the FITS file  in which the combined image will be stored
    boundary_x : string of two comma-separated integers
                    Pixel boundaries of the subimages EXCLUDING the overscan regions along x axis (first pixel has index 1)
    boundary_y : string of two comma-separated integers
                    Pixel boundaries of the subimages EXCLUDING the overscan regionsalong y axis (first pixel has index 1)
    positions : string of two comma-separated  integer digits,
                    Describes the position of each sub image in colum/row format where the first digit describes the row and the second the column position.
                    '00' would correspond to the lower left corner in the combined CCD frame
    orientation: comma-separated strings
                    Describes how each subimage should be oriented before place into the glued CCD frame. Possible options are: 'S','T','X','Y','90','180'', and 270'
                    Their meaning are:
                    'S' : orientation is unchanged
                    'T' : the x and y axes are swapped
                    'X' : mirrored along the x axis
                    'Y' : mirrored along the y axis
                    '90' : rotated by 90 degrees
                    '180' : rotated by 180 degrees
                    '270' : rotated by 270 degrees
    subtract_overscan : string of integer ('0' or '1'), optional  with default: '1'
                    Should the median value of the overscan region be subtracted from the subimage before glueing, '1' - Yes, '0' - No
    compute_error : string of integer ('0' or '1'), optional  with default: '1'
                    Should the Poisson error included into the second extension, '1' - Yes, '0' - No
    gain : string, optional with default :''
                    Name of the FITS Header keyword for the gain value of the CCD, will be multiplied
    rdnoise: string, optional with default: ''
                    Name of the FITS Header keyword for the read out noise value

    Examples
    ----------------
    user:>  lvmdrp image glueCCDFrame FRAME1.fits, FRAME2.fits, FRAME3.fits, FRAME4.fits  FULLFRAME.fits  50,800 1,900  00,10,01,11 X,90,Y,180 gain='GAIN'
    """
    # convert input parameters to proper type
    images = images.split(",")
    bound_x = boundary_x.split(",")
    bound_y = boundary_y.split(",")
    orient = orientation.split(",")
    pos = positions.split(",")
    subtract_overscan = bool(int(subtract_overscan))
    compute_error = bool(int(compute_error))
    # create empty lists
    org_imgs = []  # list of images
    gains = []  # list of gains
    rdnoises = []  # list of read-out noises
    bias = []  # list of biasses

    for i in images:
        # load subimages from disc and append them to a list
        img = loadImage(i, extension_data=0)
        org_imgs.append(img)
        if gain != "":
            # get gain value
            try:
                gains.append(img.getHdrValue(gain))
            except KeyError:
                gains.append(float(gain))
        if rdnoise != "":
            # get read out noise value
            try:
                rdnoises.append(img.getHdrValue(rdnoise))
            except KeyError:
                rdnoises.append(float(rdnoise))
        else:
            rdnoises.append(0.0)

    for i in range(len(images)):
        # append the bias from the overscane region
        bias.append(org_imgs[i].cutOverscan(bound_x, bound_y, subtract_overscan))
        # multiplication with the gain factor
        if gain == "":
            mult = 1.0
        else:
            mult = gains[i]
        org_imgs[i] = org_imgs[i] * mult

        # change orientation of subimages
        org_imgs[i].orientImage(orient[i])
        if compute_error:
            org_imgs[i].computePoissonError(rdnoise=rdnoises[i])

    # create glued image
    full_img = glueImages(org_imgs, pos)

    # adjust FITS header information
    full_img.removeHdrEntries(["GAIN", "RDNOISE", "COMMENT", ""])
    # add gain keywords for the different subimages (CDDs/Amplifies)
    if gain != "":
        for i in range(len(org_imgs)):
            full_img.setHdrValue(
                "HIERARCH AMP%i GAIN" % (i + 1),
                gains[i],
                "Gain value of CCD amplifier %i" % (i + 1),
            )
    # add read-out noise keywords for the different subimages (CDDs/Amplifies)
    if rdnoise != "":
        for i in range(len(org_imgs)):
            full_img.setHdrValue(
                "HIERARCH AMP%i RDNOISE" % (i + 1),
                rdnoises[i],
                "Read-out noise of CCD amplifier %i" % (i + 1),
            )
    # add bias of overscan region for the different subimages (CDDs/Amplifies)
    for i in range(len(org_imgs)):
        if subtract_overscan:
            full_img.setHdrValue(
                "HIERARCH AMP%i OVERSCAN" % (i + 1),
                bias[i],
                "Overscan median (bias) of CCD amplifier %i" % (i + 1),
            )
    ##full_img.setHeader(header=header) # set the modified FITS Header
    # write out FITS file
    if compute_error:
        extension_error = 1
    else:
        extension_error = None
    full_img.writeFitsData(out_image, extension_error=extension_error)


def combineImages_drp(images, out_image, method="median", k="3.0"):
    # convert input parameters to proper type
    images = images.split(",")
    if len(images) == 1:
        file_list = open(images, "r")
        images = file_list.readlines()
        file_list.close()
    k = float(k)
    org_imgs = []
    for i in images:
        # load subimages from disc and append them to a list
        org_imgs.append(loadImage(i.replace("\n", "")))

    combined_img = combineImages(org_imgs, method=method, k=k)
    # write out FITS file
    combined_img.writeFitsData(out_image)


def subtract_straylight(
    in_image: str,
    in_cent_trace: str,
    out_image: str,
    out_stray: str = None,
    select_nrows: int|Tuple[int,int] = 3,
    aperture: int = 14,
    smoothing: int = 20,
    use_weights : bool = False,
    median_box: int = 11,
    gaussian_sigma: int = 20.0,
    parallel: int|str = "auto",
    display_plots: bool = False,
) -> Tuple[Image, Image, Image, Image]:
    """Subtracts a diffuse background signal (stray light) from the raw data

    It uses the regions between fiber to estimate the stray light signal and
    smoothes the result by a polyon in cross-disperion direction and afterwards
    a wide 2D Gaussian filter to reduce the introduction of low frequency
    noise.

    Parameters
    ----------
    in_image: str
        Name of the FITS image from which the stray light should be subtracted
    in_cent_trace: str
        Name of the  FITS file with the trace mask of the fibers
    out_image: str
        Name of the FITS file in which the straylight subtracted image is stored
    out_stray: str
        Name of the FITS file in which the pure straylight image is stored
    select_nrows: int or Tuple[int,int], optional with default: 30
        Number of rows at the top and bottom of the CCD to be used for the stray light estimation
    aperture: int, optional  with default: 14
        Size of the aperture around each fiber in cross-disperion direction assumed to contain signal from fibers
    smoothing: int, optional with default: 20
        Smoothing parameter for the spline fit to the background signal
    use_weights : bool, optional with default: False
        If True, the error of the image is used as weights in the spline fitting
    median_box: int, optional with default: 11
        Width of the median filter used to smooth the image along the dispersion axis
    gaussian_sigma : float, optional with default :20.0
        Width of the 2D Gaussian filter to smooth the measured background signal
    parallel : either int (>0) or  'auto', optional with default: 'auto'
        Number of CPU cores used in parallel for the computation. If set to auto, the maximum number of CPUs
    display_plots : bool, optional with default: False
        If True, the results are plotted and displayed

    Returns
    -------
    img: Image
        The original image
    img_fit: Image
        The polynomial fit to the background signal
    img_smooth: Image
        The smoothed background signal
    img_out: Image
        The stray light subtracted image
    """
    # load image data
    log.info(f"using image {os.path.basename(in_image)} for stray light subtraction")
    img = loadImage(in_image)
    unit = img._header["BUNIT"]

    # smooth image along dispersion axis with a median filter excluded NaN values
    if median_box is not None:
        log.info(f"median filtering image along dispersion axis with a median filter of width {median_box}")
        median_box = (1, max(1, median_box))
        img_median = img.replaceMaskMedian(*median_box, replace_error=None)
        img_median._data = numpy.nan_to_num(img_median._data)
        img_median = img_median.medianImg(median_box)
    else:
        img_median = copy(img)

    # load trace mask
    log.info(f"using centroids trace {os.path.basename(in_cent_trace)} to mask fibers")
    trace_mask = TraceMask()
    trace_mask.loadFitsData(in_cent_trace, extension_data=0)

    # update mask
    if img_median._mask is None:
        img_median._mask = numpy.zeros(img_median._data.shape, dtype=numpy.int32)
    img_median._mask |= ((numpy.isnan(img_median._data) | numpy.isinf(img_median._data) | (img_median._data == 0)) * PixMask["BADPIX"])

    # mask regions around each fiber within a given cross-dispersion aperture
    log.info(f"masking fibers with an aperture of {aperture} pixels")
    img_median.maskFiberTraces(trace_mask, aperture=aperture, parallel=parallel)

    # mask regions around the top and bottom of the CCD
    if isinstance(select_nrows, int):
        select_tnrows = select_nrows
        select_bnrows = select_nrows
    else:
        select_tnrows, select_bnrows = select_nrows
    log.info(f"selecting top {select_tnrows} and bottom {select_bnrows} rows of the CCD")
    # define indices for top/bottom fibers
    tfiber = numpy.ceil(trace_mask._data[0]).astype(int)
    bfiber = numpy.floor(trace_mask._data[-1]).astype(int)

    for icol in range(img_median._dim[1]):
        # mask top/bottom rows before/after first/last fiber
        img_median._mask[tfiber[icol]:, icol] = PixMask["NODATA"]
        img_median._mask[:bfiber[icol], icol] = PixMask["NODATA"]
        # unmask select_nrows around each region
        img_median._mask[(tfiber[icol]+aperture//2):(tfiber[icol]+aperture//2+select_tnrows), icol] = 0
        img_median._mask[(bfiber[icol]-aperture//2-select_bnrows):(bfiber[icol]-aperture//2), icol] = 0

    # fit the signal in unmaksed areas along cross-dispersion axis by a polynomial
    log.info(f"fitting spline with {smoothing = } to the background signal along cross-dispersion axis")
    img_fit = img_median.fitSpline(smoothing=smoothing, use_weights=use_weights, clip=(0.0, None))

    # median filter to reject outlying columns
    img_fit = img_fit.medianImg((1, 7))

    # smooth the results by 2D Gaussian filter of given width
    log.info(f"smoothing the background signal by a 2D Gaussian filter of width {gaussian_sigma}")
    img_stray = img_fit.convolveGaussImg(1, gaussian_sigma)

    # subtract smoothed background signal from original image
    log.info("subtracting the smoothed background signal from the original image")
    img_out = loadImage(in_image)
    img_out._data = img_out._data - img_stray._data

    # include header and write out file
    log.info(f"writing stray light subtracted image to {os.path.basename(out_image)}")
    img_out.setHeader(header=img.getHeader())
    img_out.update_drpstage("STRAYLIGHT_SUBTRACTED")
    img_out.writeFitsData(out_image)

    # plot results: polyomial fitting & smoothing, both with masked regions on
    log.info("plotting results")
    fig = plt.figure(figsize=(10, 10), layout="constrained")
    fig.suptitle(f"Stray Light Subtraction for frame {os.path.basename(in_image)}")
    fig.supxlabel("X (pixel)")
    fig.supylabel("Y (pixel)")
    gs = fig.add_gridspec(2, 2,  width_ratios=(4, 1), height_ratios=(1, 4),
                        left=0.1, right=0.9, bottom=0.1, top=0.9,
                        wspace=0.05, hspace=0.05)

    ax = fig.add_subplot(gs[1, 0])
    ax_strayx = fig.add_subplot(gs[0, 0], sharex=ax)
    ax_strayy = fig.add_subplot(gs[1, 1], sharey=ax)
    ax_strayx.tick_params(axis="x", labelbottom=False)
    ax_strayy.tick_params(axis="y", labelleft=False)
    ax_strayx.set_ylabel(f"Counts ({unit})")
    ax_strayy.set_xlabel(f"Counts ({unit})")
    ax_strayx.set_yscale("asinh")
    ax_strayy.set_xscale("asinh")
    axins1 = inset_axes(ax, width="30%", height="2%", loc="upper right")
    axins1.tick_params(labelsize="small", labelcolor="tab:red")

    y_pixels = numpy.arange(img_median._data.shape[0])
    x_pixels = numpy.arange(img_median._data.shape[1])
    norm = simple_norm(data=img_stray._data, stretch="asinh")
    im = ax.imshow(img_stray._data, origin="lower", cmap="Greys_r", norm=norm, interpolation="none")
    cbar = fig.colorbar(im, cax=axins1, orientation="horizontal")
    cbar.set_label(f"Counts ({unit})", fontsize="small", color="tab:red")
    colors_x = plt.cm.coolwarm(numpy.linspace(0, 1, img_median._data.shape[0]))
    colors_y = plt.cm.coolwarm(numpy.linspace(0, 1, img_median._data.shape[1]))
    ax_strayx.fill_between(x_pixels, bn.nanmedian(img._error, axis=0), lw=0, fc="0.8")
    for iy in y_pixels:
        ax_strayx.plot(x_pixels, img_stray._data[iy], ",", color=colors_x[iy], alpha=0.2)
    ax_strayy.fill_betweenx(y_pixels, 0, bn.nanmedian(img._error, axis=1), lw=0, fc="0.8")
    for ix in x_pixels:
        ax_strayy.plot(img_stray._data[:, ix], y_pixels, ",", color=colors_y[ix], alpha=0.2)
    save_fig(fig, product_path=out_image, to_display=display_plots, figure_path="qa", label="straylight_model")

    # write out stray light image
    if out_stray is not None:
        log.info(f"writing stray light image to {os.path.basename(out_stray)}")
        hdus = pyfits.HDUList()
        hdus.append(pyfits.PrimaryHDU(img._data, header=img._header))
        hdus.append(pyfits.ImageHDU(img_out._data, name="CLEANED"))
        hdus.append(pyfits.ImageHDU(img_median._data, name="MASKED"))
        hdus.append(pyfits.ImageHDU(img_fit._data, name="SPLINE"))
        hdus.append(pyfits.ImageHDU(img_stray._data, name="SMOOTH"))
        hdus.writeto(out_stray, overwrite=True)

        # stray_model = fits.HDUList()
        # stray_model.append(fits.PrimaryHDU(data=img._data, header=img._header))
        # stray_model.append(fits.ImageHDU(data=img_stray._data, name="STRAY_CORR"))
        # stray_model.append(fits.ImageHDU(data=img._data-img_stray._data, name="STRAYLIGHT"))
        # stray_model.append(fits.ImageHDU(data=model._data, name="CONT_MODEL"))
        # stray_model.append(fits.ImageHDU(data=img_stray._data-model._data, name="STRAY_MODEL"))
        # stray_model.append(fits.ImageHDU(data=img._data-model._data, name="NOSTRAY_MODEL"))
        # stray_model.writeto(stray_path, overwrite=True)

    return img_median, img_fit, img_stray, img_out

def traceFWHM_drp(
    in_image,
    in_trace,
    out_fwhm,
    disp_axis="X",
    blocks="20",
    steps="100",
    coadd="10",
    median_box="10",
    median_cross="1",
    poly_disp="5",
    poly_kind="poly",
    threshold_flux="50.0",
    init_fwhm="2.0",
    clip="",
    parallel="auto",
):
    """
    Measures the FWHM of the cross-dispersion fiber profile across the CCD.  It assumes that the profiles have a Gaussian shape and that the width  is CONSTANT for
    a BLOCK of fibers in cross-dispersion direction.  If the FITS image contains an extension with the error, the error frame will be taken into account in the Gaussian fitting.
    To increase the speed only the cross-dispersion profiles at certain position along the dispersion axis with a certain distance (steps)
    in pixels are modelled. The FWHM are then extrapolate by fitting a polynomial of given order along the dispersion axis.

    Parameters
    ----------
    image: string
        Name of the Continuum FITS image from which the fiber profile width should be estimate.
    trace: string
        Name of the  FITS file representing the trace mask of the fibers
    fwhm_out: string
        Name of the FITS file in which the FWHM trace image will be stored
    disp_axis: string of float, optional  with default: 'X'
        Define the dispersion axis, either 'X','x', or 0 for the  x axis or 'Y','y', or 1 for the y axis.
    blocks: string of integer, optional  with default: '20'
        Number of fiber blocks that are modelled simultaneously with the same FWHM in cross-dispersion direction.
        The actual number of fibers per block is roughly the total number of fibers divided by the number of blocks.
    steps : string of int, optional with default :'100'
        Steps in dispersions direction columns to measure the cross-dispersion fibre positions
    coadd: string of integer, optional with default: '10'
        Coadd number of pixels in dispersion direction to increase the S/N of the data
    poly_disp: string of integer, optional with default: '5'
        Order of the polynomial used to extrapolate the FWHM  values along dispersion direction for each block
        (positiv: normal polynomial, negativ: Legandre polynomial)
    poly_kind : string, optional with default: 'poly'
        the type of polynomial to use when extrapolating the FWHM
    threshold_flux: sting of float, optional with default: '50.0'
        Minimum integrated counts for a valid fiber per dispersion element
    init_fwhm: string of float, optional with default: '2.0'
        Initial guess of the cross-dispersion fiber FWHM
    clip: string of two comma separated floats, optional with default: ''
        Minimum and maximum number of FWHM in the resulting FWHM trace image. If some value are below or above
        the given limits they are replaced by those limits.
    parallel: either string of integer (>0) or  'auto', optional with default: 'auto'
        Number of CPU cores used in parallel for the computation. If set to auto, the maximum number of CPUs
        for the given system is used.

    Examples
    --------
    user:> lvmdrp image traceFWHM IMAGE.fits TRACE.fits FWHM.fits x blocks=32 steps=50 poly_disp=20 clip=2,6 parallel=2
    """

    # convert input parameters to proper type
    steps = int(steps)
    blocks = int(blocks)
    poly_disp = int(poly_disp)
    init_fwhm = float(init_fwhm)
    coadd = int(coadd)
    median_box, median_cross = int(median_box), int(median_cross)
    threshold_flux = float(threshold_flux)
    if clip != "":
        clip = clip.split(",")
        clip = [float(clip[0]), float(clip[1])]
    else:
        clip = None

    # load image data
    img = loadImage(in_image)
    img.setData(data=numpy.nan_to_num(img._data), error=numpy.nan_to_num(img._error))

    # median_box, median_cross = 10, 1
    if median_box != 0 or median_cross != 0:
        median_box = max(median_box, 1)
        median_cross = max(median_cross, 1)
        img = img.medianImg((median_cross, median_box))

    img._mask[...] = 0

    # plt.figure(figsize=(20,10))
    # plt.plot(img.getSlice(1300, axis="y")._error.tolist(), lw=0.6, color="0.7")
    # plt.plot(img.getSlice(1200, axis="y")._error.tolist(), lw=1)
    # plt.show()
    # return

    # orient image so that the cross-dispersion is along the first and the dispersion is along the second array axis
    if disp_axis == "X" or disp_axis == "x":
        pass
    elif disp_axis == "Y" or disp_axis == "y":
        img.swapaxes()
    dim = img.getDim()

    # coadd images along the dispersion axis to increase the S/N of the peaks
    if coadd != 0:
        coadd_kernel = numpy.ones(
            (1, coadd), dtype="uint8"
        )  # create convolution kernel array for coaddition
        img = img.convolveImg(coadd_kernel)  # perform convolution to coadd the signal
        threshold_flux = (
            threshold_flux * coadd
        )  # adjust threshold flux to the coadded signal

    # load trace
    trace_mask = TraceMask()
    trace_mask.loadFitsData(in_trace)

    orig_trace = copy(trace_mask)
    trace_mask._mask[...] = 0

    # create a trace mask for the image
    traceFWHM = TraceMask()

    # define the cross-dispersion slices to be modelled with Gaussian profiles
    axis = numpy.arange(dim[1])
    select_steps = axis % steps == 0
    select_steps[-1] = True

    if parallel == "auto":
        fragments = multiprocessing.cpu_count()
    else:
        fragments = int(parallel)
    if fragments > 1:
        split_img = img.split(fragments, axis="X")
        split_trace = trace_mask.split(fragments, axis="X")
        pool = Pool()
        threads = []
        fwhm = []
        mask = []
        select = numpy.array_split(select_steps, fragments)
        for i in range(fragments):
            threads.append(
                pool.apply_async(
                    split_img[i].traceFWHM,
                    (
                        select[i],
                        split_trace[i],
                        blocks,
                        init_fwhm,
                        threshold_flux,
                        dim[0],
                    ),
                )
            )

        for i in range(fragments):
            result = threads[i].get()
            fwhm.append(result[0])
            mask.append(result[1])

        pool.close()
        pool.join()
        traceFWHM = TraceMask(data=numpy.concatenate(fwhm, axis=1), mask=numpy.concatenate(mask, axis=1))
    else:
        fwhm, mask = img.traceFWHM(select_steps, trace_mask, blocks, init_fwhm, threshold_flux, max_pix=dim[0])

    for ifiber in range(orig_trace._fibers):
        if (orig_trace._mask[ifiber] != 0).all():
            continue
        good_pix = (~mask[ifiber]) & (~numpy.isnan(fwhm[ifiber])) & (fwhm[ifiber] != 0.0) & ((clip[0]<fwhm[ifiber]) & (fwhm[ifiber]<clip[1]))
        f_data = interpolate.interp1d(axis[good_pix], fwhm[ifiber, good_pix], kind="linear", bounds_error=False, fill_value="extrapolate")
        f_mask = interpolate.interp1d(axis[good_pix], mask[ifiber, good_pix], kind="nearest", bounds_error=False, fill_value=PixMask["NODATA"])
        fwhm[ifiber] = f_data(axis)
        mask[ifiber] = f_mask(axis).astype(numpy.int32)



    traceFWHM = TraceMask(data=fwhm, mask=mask | orig_trace._mask)

    # smooth the FWHM trace with a polynomial fit along dispersion axis (uncertain pixels are not used)
    # traceFWHM.fit_polynomial(deg=poly_disp, poly_kind=poly_kind, clip=clip)

    # write out FWHM trace to FITS file
    traceFWHM.writeFitsData(out_fwhm)

    return fwhm[:, select_steps], mask[:, select_steps]


def offsetTrace_drp(
    image,
    trace,
    disp,
    lines,
    logfile,
    blocks="15",
    disp_axis="X",
    init_offset="0.0",
    size="20",
):
    """
                Measures the offset in the fiber trace in  cross-dispersion direction in an object raw frame compared to the traces measured from a continuum lamp frame.
                The measurements are stored in a ASCII logfile for futher processing and usage.

                Parameters
                --------------
                image: string
                                Name of the target FITS image which should be test for an offset in the tracing
                trace: string
                                Name of the  RSS FITS file representing the trace mask of the fibers
                disp: string
                                Name of the  RSS FITS file representing containing the wavelength solution for each pixel
                lines: comma separeted string of floats
                                Wavelength sequence of bright lines that can be used to compare the tracing
                logfile: string
                                Name of the output log file in which the measurements are stored in ASCII format
                blocks: string of integer, optional  with default: '20'
                                Number of fiber blocks that are modelled simultaneously with the same FWHM but with a variable offset compare to
                                the original central positions. The actual number of fibers per block is roughly the total number of fibers divided by
                                the number of blocks.
                disp_axis: string of float, optional  with default: 'X'
                                Define the dispersion axis, either 'X','x', or 0 for the  x axis or 'Y','y', or 1 for the y axis.
                init_offset: string of float, optional with default: '0.0'
                        Initial guess of the cross-dispersion fiber trace offset in pixels
                size:  string of int (>0), optional with default: '20'
                        Number of pixels being coadd in dispersion direction centered on the wavelength corresponding to the wavelengthes
                        of the input lines

                Examples
                ----------------
    user:> lvmdrp image offsetTrace IMAGE.fits TRACE.fits DISP.fits  blocks=32 size=30
    """
    lines = lines.split(",")
    size = float(size)
    blocks = int(blocks)
    init_offset = float(init_offset)
    img = Image()
    img.loadFitsData(image)
    # orient image so that the cross-dispersion is along the first and the dispersion is along the second array axis
    if disp_axis == "X" or disp_axis == "x":
        pass
    elif disp_axis == "Y" or disp_axis == "y":
        img.swapaxes()

    trace_mask = TraceMask()
    trace_mask.loadFitsData(trace)

    dispersion_sol = FiberRows()
    dispersion_sol.loadFitsData(disp)

    # read log file to guess offset position
    try:
        log = open(logfile, "r")
        log_lines = log.readlines()
        i = 0
        # offset_files = []
        while i < len(log_lines):
            if len(log_lines[i].split()) == 1:
                i += 1
                offsets = []
            else:
                offsets.append(
                    bn.nanmedian(
                        numpy.array(log_lines[i + 2].split()[1:]).astype("float32")
                    )
                )
                i += 3
        log.close()
    except IOError:
        offsets = []
        for i in range(len(lines)):
            offsets.append(init_offset)

    log = open(logfile, "a")
    log.write("%s\n" % (image))
    off_trace_all = []
    for i in range(len(lines)):
        wave_line = float(lines[i])
        distance = numpy.abs(dispersion_sol._data - wave_line)
        central_pix = numpy.argmin(distance, 1)
        central_pos = trace_mask._data[numpy.arange(len(central_pix)), central_pix]
        fit = numpy.polyfit(central_pos, central_pix, 4)
        poly = numpy.polyval(fit, numpy.arange(img._data.shape[0]))
        line_pos = numpy.rint(poly).astype("int16")
        collapsed_data = numpy.zeros(len(line_pos), dtype=numpy.float32)

        for j in range(len(line_pos)):
            collapsed_data[j] = numpy.sum(
                img._data[j, line_pos[j] - size : line_pos[j] + size]
            )
        if img._error is not None:
            collapsed_error = numpy.zeros(len(line_pos), dtype=numpy.float32)
            for j in range(len(line_pos)):
                collapsed_error[j] = numpy.sqrt(
                    numpy.sum(
                        img._error[j, line_pos[j] - size : line_pos[j] + size] ** 2
                    )
                )
        else:
            collapsed_error = None
        trace_spec = Spectrum1D(
            wave=numpy.arange(len(collapsed_data)),
            data=collapsed_data,
            error=collapsed_error,
        )
        if trace_mask._mask is not None:
            mask = trace_mask._mask[numpy.arange(len(central_pix)), central_pix] != 0
        else:
            mask = None
        out = trace_spec.measureOffsetPeaks(
            trace_mask._data[numpy.arange(len(central_pix)), central_pix],
            mask,
            blocks,
            init_offset=offsets[i],
            plot=-1,
        )
        off_trace_all.append(out[0])
        string_x = "%.3f" % (wave_line)
        string_y = "%.3f" % (wave_line)
        string_pix = "%.3f" % (wave_line)
        block_line_pos = numpy.array_split(line_pos, blocks)
        for j in range(len(out[0])):
            string_x += " %.3f" % (out[1][j])
            string_y += " %.3f" % (out[0][j])
            string_pix += " %.3f" % (bn.nanmedian(block_line_pos[j]))
        log.write(string_x + "\n")
        log.write(string_pix + "\n")
        log.write(string_y + "\n")
    off_trace_median = bn.nanmedian(numpy.array(off_trace_all))
    off_trace_rms = numpy.std(numpy.array(off_trace_all))
    off_trace_rms = "%.4f" % off_trace_rms if numpy.isfinite(off_trace_rms) else "NAN"
    img.setHdrValue(
        "HIERARCH PIPE FLEX YOFF",
        float("%.4f" % off_trace_median) * -1,
        "flexure offset in y-direction",
    )
    img.setHdrValue(
        "HIERARCH PIPE FLEX YRMS", off_trace_rms, "flexure rms in y-direction"
    )
    img.writeFitsHeader(image)
    log.close()


def offsetTrace2_drp(
    image,
    trace,
    trace_fwhm,
    disp,
    lines,
    logfile,
    blocks="15",
    disp_axis="X",
    min_offset="-2",
    max_offset="2",
    step_offset="0.1",
    size="20",
):
    """
    Measures the offset in the fiber trace in  cross-dispersion direction in an object raw frame compared to the traces measured from a continuum lamp frame.
    The measurements are stored in a ASCII logfile for futher processing and usage.

    Parameters
    --------------
    image: string
                    Name of the target FITS image which should be test for an offset in the tracing
    trace: string
                    Name of the  RSS FITS file representing the trace mask of the fibers
    disp: string
                    Name of the  RSS FITS file representing containing the wavelength solution for each pixel
    lines: comma separeted string of floats
                    Wavelength sequence of bright lines that can be used to compare the tracing
    logfile: string
                    Name of the output log file in which the measurements are stored in ASCII format
    blocks: string of integer, optional  with default: '20'
                    Number of fiber blocks that are modelled simultaneously with the same FWHM but with a variable offset compare to
                    the original central positions. The actual number of fibers per block is roughly the total number of fibers divided by
                    the number of blocks.
    disp_axis: string of float, optional  with default: 'X'
                    Define the dispersion axis, either 'X','x', or 0 for the  x axis or 'Y','y', or 1 for the y axis.
    init_offset: string of float, optional with default: '0.0'
            Initial guess of the cross-dispersion fiber trace offset in pixels
    size:  string of int (>0), optional with default: '20'
            Number of pixels being coadd in dispersion direction centered on the wavelength corresponding to the wavelengthes
            of the input lines

    Examples
    ----------------
    user:> lvmdrp image offsetTrace IMAGE.fits TRACE.fits DISP.fits  blocks=32 size=30
    """
    lines = lines.split(",")
    size = int(size)
    blocks = int(blocks)
    min_offset = float(min_offset)
    max_offset = float(max_offset)
    step_offset = float(step_offset)

    img = Image()
    img.loadFitsData(image)
    # orient image so that the cross-dispersion is along the first and the dispersion is along the second array axis
    if disp_axis == "X" or disp_axis == "x":
        pass
    elif disp_axis == "Y" or disp_axis == "y":
        img.swapaxes()

    trace_mask = TraceMask()
    trace_mask.loadFitsData(trace)

    trace_fwhm_mask = TraceMask()
    trace_fwhm_mask.loadFitsData(trace_fwhm)

    dispersion_sol = FiberRows()
    dispersion_sol.loadFitsData(disp)

    log = open(logfile, "a")
    log.write("%s\n" % (image))
    off_trace_all = []
    for i in range(len(lines)):
        wave_line = float(lines[i])
        distance = numpy.abs(dispersion_sol._data - wave_line)
        central_pix = numpy.argmin(distance, 1)
        central_pos = trace_mask._data[numpy.arange(len(central_pix)), central_pix]
        central_fwhm = trace_fwhm_mask._data[
            numpy.arange(len(central_pix)), central_pix
        ]
        fit = numpy.polyfit(central_pos, central_pix, 4)
        poly = numpy.polyval(fit, numpy.arange(img._data.shape[0]))
        line_pos = numpy.rint(poly).astype("int16")
        collapsed_data = numpy.zeros(len(line_pos), dtype=numpy.float32)

        for j in range(len(line_pos)):
            collapsed_data[j] = numpy.sum(
                img._data[j, line_pos[j] - size : line_pos[j] + size]
            )
        if img._error is not None:
            collapsed_error = numpy.zeros(len(line_pos), dtype=numpy.float32)
            for j in range(len(line_pos)):
                collapsed_error[j] = numpy.sqrt(
                    numpy.sum(
                        img._error[j, line_pos[j] - size : line_pos[j] + size] ** 2
                    )
                )
        else:
            collapsed_error = None
        trace_spec = Spectrum1D(
            wave=numpy.arange(len(collapsed_data)),
            data=collapsed_data,
            error=collapsed_error,
        )
        if trace_mask._mask is not None:
            mask = trace_mask._mask[numpy.arange(len(central_pix)), central_pix] != 0
        else:
            mask = None
        out = trace_spec.measureOffsetPeaks2(
            central_pos,
            mask,
            central_fwhm,
            blocks,
            min_offset,
            max_offset,
            step_offset,
            plot=-1,
        )
        off_trace_all.append(out[0] * -1)
        string_x = "%.3f" % (wave_line)
        string_y = "%.3f" % (wave_line)
        string_pix = "%.3f" % (wave_line)
        block_line_pos = numpy.array_split(line_pos, blocks)
        for j in range(len(out[0])):
            string_x += " %.3f" % (out[1][j])
            string_y += " %.3f" % (out[0][j] * -1)
            string_pix += " %.3f" % (bn.nanmedian(block_line_pos[j]))
        log.write(string_x + "\n")
        log.write(string_pix + "\n")
        log.write(string_y + "\n")

    off_trace_median = bn.nanmedian(numpy.array(off_trace_all))
    off_trace_rms = numpy.std(numpy.array(off_trace_all))
    img.setHdrValue(
        "HIERARCH PIPE FLEX YOFF",
        float("%.4f" % off_trace_median) * -1,
        "flexure offset in y-direction",
    )
    img.setHdrValue(
        "HIERARCH PIPE FLEX YRMS",
        float("%.4f" % off_trace_rms),
        "flexure rms in y-direction",
    )
    img.writeFitsHeader(image)
    log.close()


# TODO: suggestion from Oleg: test a voigt profile for the flux extraction
# it might be better in dealing with cross-talk
# TODO:
# * define lvm-frame ancillary product to replace for out_rss
@skip_on_missing_input_path(["in_image", "in_trace"])
def extract_spectra(
    in_image: str,
    out_rss: str,
    in_trace: str,
    in_fwhm: str = None,
    in_model: str = None,
    in_acorr: str = None,
    columns: List[int] = [500, 750, 1000, 1250, 1500, 1750, 2000, 2250, 2500, 2750, 3000],
    column_width: int = 50,
    method: str = "optimal",
    aperture: int = 3,
    fwhm: float = 2.5,
    disp_axis: str = "X",
    replace_error: float = 1.0e10,
    display_plots: bool = False,
    parallel: str = "auto",
):
    """
    Extracts the flux for each fiber along the dispersion direction which is written into an RSS FITS file format.
    Either a simple aperture or an optimal extraction scheme may be used.
    In the optimal extraction scheme each cross-dispersion profile is fitted with independent Gaussian for each fiber where
    the position and fwhm is fixed according to the input parameters. This allows for a linear fitting scheme where only the fluxes per fiber
    are the only free parameter.

    Parameters
    --------------
    image: string
                    Name of the Continuum FITS image from which the fiber profile width should be estimate.
    trace: string
                    Name of the  FITS file representing the trace mask of the fibers
    out_rss: string
                    Name of the extracted RSS FITS file
    method: string, optional with default: 'optimal'
                    Available methods are either
                    1. 'optimal': using Gaussian profile fitting to extract the flux. The fwhm parameter needs to be set properly
                    2. 'aperture': simple aperture extraction. The aperture parameter needs to be set as desired
    aperture: string of integer (>0), optional with default: '7'
                    Size of the aperture around the peak position in cross-dispersion direction as used to integrate the flux.
                    Only used if method is set to 'aperture' otherwise this parameter is ignored.
    fwhm: string or string of float, optional with default: '2.5'
                    Set the FWHM in case of the Gaussian profile fitting in optimal method. Either a signle value or the name of a fits file containing
                    a spatially resolved FWHM map is provided. Only used if method is set to 'optimal', otherwise this parameter is ignored.
    disp_axis: string of float, optional  with default: 'X'
                    Define the dispersion axis, either 'X','x', or 0 for the  x axis or 'Y','y', or 1 for the y axis.
    parallel: either string of integer (>0) or  'auto', optional with default: 'auto'
            Number of CPU cores used in parallel for the computation. If set to auto, the maximum number of CPUs
            for the given system is used.

    Examples
    ----------------
    user:> lvmdrp image extractSpec IMAGE.fits TRACE.fits RSS.fits optimal fwhm=FWHM.fits
    """

    if method == 'optimal':
        log.info(f"extracting fiber spectra using fiber profile fitting from {os.path.basename(in_image)}")
    else:
        log.info(f"extraction using aperture of {aperture} pixels")

    img = loadImage(in_image)
    mjd = img._header["SMJD"]
    camera = img._header["CCD"]
    expnum = img._header["EXPOSURE"]


    # orient image so that the cross-dispersion is along the first and the dispersion is along the second array axis
    if disp_axis == "X" or disp_axis == "x":
        pass
    elif disp_axis == "Y" or disp_axis == "y":
        img.swapaxes()

    trace_mask = TraceMask.from_file(in_trace)

    # load fiber model if given
    if in_model is not None and os.path.isfile(in_model):
        fiber_model = loadImage(in_model)
    else:
        fiber_model = None

    shift_range = [-4,4]
    fig = plt.figure(figsize=(15, 4*len(columns)), layout="constrained")
    fig.suptitle(f"Thermal fiber shifts for {mjd = }, {camera = }, {expnum = }")
    gs = GridSpec(len(columns)+1, 15, figure=fig)
    axs_cc, axs_fb = [], []
    for icol in range(len(columns)):
        axs_cc.append(fig.add_subplot(gs[icol, :3], sharex=axs_cc[-1] if icol > 0 else None))
        axs_fb.append(fig.add_subplot(gs[icol, 3:], sharex=axs_fb[-1] if icol > 0 else None, sharey=axs_fb[-1] if icol > 0 else None))

        if icol != len(columns)-1:
            axs_cc[-1].tick_params(labelbottom=False)
            axs_fb[-1].tick_params(labelbottom=False)
    ax_shift = fig.add_subplot(gs[-1:, :])
    axs_cc[0].set_title("Cross-correlation")
    axs_cc[-1].set_xlabel("Shift (pixel)")
    axs_fb[-1].set_xlabel("Y (pixel)")
    # axs_cc[-1].set_xlim(shift_range)

    # fix centroids for thermal shifts
    log.info(f"measuring fiber thermal shifts @ columns: {','.join(map(str, columns))}")
<<<<<<< HEAD
    img, trace_mask, shifts, _ = _fix_fiber_thermal_shifts(img, trace_mask, 2.5,
                                                           fiber_model=fiber_model,
                                                           trace_amp=10000,
                                                           columns=columns,
                                                           column_width=column_width,
                                                           shift_range=shift_range, axs=[axs_cc, axs_fb])
=======
    trace_mask, shifts, median_shift, std_shift, _ = _fix_fiber_thermal_shifts(img, trace_mask, 2.5,
                                                                               fiber_model=fiber_model,
                                                                               trace_amp=10000,
                                                                               columns=columns,
                                                                               column_width=column_width,
                                                                               shift_range=shift_range, axs=[axs_cc, axs_fb])
>>>>>>> 4d81c4fd
    # save columns measured for thermal shifts
    plot_fiber_thermal_shift(columns, shifts, median_shift, std_shift, ax=ax_shift)
    save_fig(fig, product_path=out_rss, to_display=display_plots, figure_path="qa", label="fiber_thermal_shifts")

    if method == "optimal":
        # check if fwhm trace is given and exists
        if in_fwhm is None or not os.path.isfile(in_fwhm):
            trace_fwhm = TraceMask()
            trace_fwhm.setData(data=numpy.ones(trace_mask._data.shape) * float(fwhm))
            trace_fwhm._coeffs = numpy.ones((trace_mask._data.shape[0], 1)) * float(fwhm)
        else:
            trace_fwhm = TraceMask.from_file(in_fwhm)

        # set up parallel run
        if parallel == "auto":
            fragments = multiprocessing.cpu_count()
        else:
            fragments = int(parallel)

        # run extraction algorithm
        if fragments > 1:
            split_img = img.split(fragments)
            split_trace = trace_mask.split(fragments)
            split_fwhm = trace_fwhm.split(fragments)
            pool = Pool()
            threads = []
            data = []
            error = []
            mask = []
            for i in range(fragments):
                threads.append(
                    pool.apply_async(
                        split_img[i].extractSpecOptimal, (split_trace[i], split_fwhm[i])
                    )
                )
            for i in range(fragments):
                result = threads[i].get()
                data.append(result[0])
                error.append(result[1])
                mask.append(result[2])
            pool.close()
            pool.join()
            data = numpy.concatenate(data, axis=1)
            if error[0] is not None:
                error = numpy.concatenate(error, axis=1)
            else:
                error = None
            if mask[0] is not None:
                mask = numpy.concatenate(mask, axis=1)
            else:
                mask = None
        else:
            with Timer(name="extract optimal", logger=log.info):
                (data, error, mask) = img.extractSpecOptimal(trace_mask, trace_fwhm, plot_fig=display_plots)
    elif method == "aperture":
        trace_fwhm = None

        (data, error, mask) = img.extractSpecAperture(trace_mask, aperture)

        # apply aperture correction given in in_acorr
        if in_acorr is not None and os.path.isfile(in_acorr):
            log.info(f"applying aperture correction in {os.path.basename(in_acorr)}")
            acorr = loadImage(in_acorr)
            data = data * acorr._data
            if error is not None:
                error = error * acorr._data
        else:
            log.warning("no aperture correction applied")
            img.add_header_comment("no aperture correction applied")

    # mask non-exposed standard fibers
    slitmap = img.getSlitmap()
    select_spec = slitmap["spectrographid"] == int(img._header["CCD"][1])
    slitmap_spec = slitmap[select_spec]
    exposed_selection = numpy.array(list(img._header["STD*ACQ"].values()))
    # TODO: use the more reliable routine get_exposed_std_fibers once is merged from addqa branch
    if len(exposed_selection) != 0:
        exposed_std = numpy.array(list(img._header["STD*FIB"].values()))[exposed_selection]
        mask |= (~(numpy.isin(slitmap_spec["orig_ifulabel"], exposed_std))&((slitmap_spec["telescope"] == "Spec")))[:, None] * PixMask["NONEXPOSED"]
    # mask dead fibers
    mask |= (slitmap_spec["fibstatus"] == 1)[:, None] * PixMask["DEADFIBER"]

    # print(numpy.unique(mask))
    # exit()

    # propagate thermal shift to slitmap
    channel = img._header['CCD'][0]
    slitmap[f"ypix_{channel}"] = slitmap[f"ypix_{channel}"].astype("float64")
    slitmap[f"ypix_{channel}"][select_spec] += numpy.nan_to_num(bn.nanmedian(shifts, axis=0))

    rss = RSS(
        data=data,
        mask=mask,
        error=error,
        good_fibers=trace_mask._good_fibers,
        cent_trace=trace_mask,
        width_trace=trace_fwhm,
        header=img.getHeader(),
        slitmap=slitmap
    )
    rss.update_drpstage("SPECTRA_EXTRACTED")
    rss.setHdrValue("NAXIS2", data.shape[0])
    rss.setHdrValue("NAXIS1", data.shape[1])
    rss.setHdrValue("DISPAXIS", 1, "axis of spectral dispersion")
    rss.setHdrValue(f"HIERARCH {camera.upper()} FIBER CENT_MIN", numpy.round(bn.nanmin(trace_mask._data),4), "min. fiber centroid [pix]")
    rss.setHdrValue(f"HIERARCH {camera.upper()} FIBER CENT_MAX", numpy.round(bn.nanmax(trace_mask._data),4), "max. fiber centroid [pix]")
    rss.setHdrValue(f"HIERARCH {camera.upper()} FIBER CENT_AVG", numpy.round(bn.nanmean(trace_mask._data),4), "avg. fiber centroid [pix]")
    rss.setHdrValue(f"HIERARCH {camera.upper()} FIBER CENT_STD", numpy.round(bn.nanstd(trace_mask._data),4), "stddev. fiber centroid [pix]")
    if method == "optimal":
        rss.setHdrValue(f"HIERARCH {camera.upper()} FIBER WIDTH_MIN", numpy.round(bn.nanmin(trace_fwhm._data),4), "min. fiber width [pix]")
        rss.setHdrValue(f"HIERARCH {camera.upper()} FIBER WIDTH_MAX", numpy.round(bn.nanmax(trace_fwhm._data),4), "max. fiber width [pix]")
        rss.setHdrValue(f"HIERARCH {camera.upper()} FIBER WIDTH_AVG", numpy.round(bn.nanmean(trace_fwhm._data),4), "avg. fiber width [pix]")
        rss.setHdrValue(f"HIERARCH {camera.upper()} FIBER WIDTH_STD", numpy.round(bn.nanstd(trace_fwhm._data),4), "stddev. fiber width [pix]")

    rss.add_header_comment(f"{in_trace}, fiber centroids used for {camera}")
    rss.add_header_comment(f"{in_fwhm}, fiber width (FWHM) used for {camera}")
    rss.add_header_comment(f"{in_model}, fiber model used for {camera}")
    rss.add_header_comment(f"{in_acorr}, fiber aperture correction used for {camera}")

    # save extracted RSS
    log.info(f"writing extracted spectra to {os.path.basename(out_rss)}")
    rss.writeFitsData(out_rss)


def calibrateSDSSImage_drp(file_in, file_out, field_file):
    """
                Converts the original SDSS image as retrieved from the DR into a photometrically calibrated image
                in untis of ??. Photometric information are taken from the corresponding SDSS field FITS file.

                Parameters
                --------------
                file_in: string
                                Name of the original SDSS image file
                file_out: string
                                Name of the  photometric calibrated FITS output file in units of ????
                field_file: string
                                Name of the corresponding SDSS field FITS file containing the photometric information

                Examples
                ----------------
    user:> lvmdrp image calibrateSDSSImage fpC-001453-g4-0030.fit.gz SDSS_calib.fits drField-001453-4-40-0030.fit
    """
    image = loadImage(file_in)
    calImage = image.calibrateSDSS(field_file)
    calImage.writeFitsData(file_out)


def subtractBias_drp(
    in_image,
    out_image,
    in_bias,
    compute_error="1",
    boundary_x="",
    boundary_y="",
    gain="",
    rdnoise="",
    subtract_light="0",
):
    subtract_light = bool(int(subtract_light))
    compute_error = bool(int(compute_error))
    image = loadImage(in_image)
    # print('image',image._data)
    bias_frame = loadImage(in_bias)
    # print('bias',bias_frame._data)

    clean = image - bias_frame
    # print('clean',clean._data)

    if gain != "":
        # get gain value
        try:
            gain = image.getHdrValue(gain)
        except KeyError:
            gain = float(gain)
        clean = clean * gain
        # print(clean._dim)

    if rdnoise != "":
        # get gain value
        try:
            rdnoise = image.getHdrValue(rdnoise)
        except KeyError:
            rdnoise = float(rdnoise)

    if compute_error:
        clean.computePoissonError(rdnoise=rdnoise)

    # if boundary_x != "":
    #     bound_x = boundary_x.split(",")
    # else:
    #     bound_x = [1, clean._dim[1]]
    # if boundary_y != "":
    #     bound_y = boundary_y.split(",")
    # else:
    #     bound_y = [1, clean._dim[0]]
    # straylight = clean.cutOverscan(bound_x, bound_y, subtract_light)
    # print(straylight)

    clean.writeFitsData(out_image)


def reprojectRSS_drp(
    stray, trace, fwhm_cross, fwhm_spect, wave, flux, sim_fwhm=0.5, method="linear"
):
    """
    Historic task used for debugging of the the extraction routine...
    """
    # label for outputs
    out_path = os.path.dirname(flux) or "./"
    out_name = os.path.basename(flux).replace(".fits", "")

    # read stray light map
    trace_stray = TraceMask()
    trace_stray.loadFitsData(stray, extension_data=0)
    # read trace
    trace_mask = TraceMask()
    trace_mask.loadFitsData(trace, extension_data=0)
    # read spatial fwhm
    trace_fwhm = TraceMask()
    trace_fwhm.loadFitsData(fwhm_cross, extension_data=0)
    # read spectral fwhm (lsf)
    spect_fwhm = TraceMask()
    spect_fwhm.loadFitsData(fwhm_spect, extension_data=0)
    # read wavelength solution
    trace_wave = TraceMask()
    trace_wave.loadFitsData(wave, extension_data=0)
    # read simulated RSS
    rss_flux = RSS()
    rss_flux.loadFitsData(flux)

    # TODO: implement interpolation in the cross-dispersion direction for:
    # 	- trace_fwhm
    # 	- spect_fwhm
    # 	- trace_wave
    # 	- trace_mask
    if trace_mask._data.shape[1] != rss_flux._data.shape[1]:
        trace_fwhm_res = numpy.zeros(
            (rss_flux._data.shape[0], trace_mask._data.shape[1])
        )
        spect_fwhm_res = numpy.zeros(
            (rss_flux._data.shape[0], trace_mask._data.shape[1])
        )
        trace_wave_res = numpy.zeros(
            (rss_flux._data.shape[0], trace_mask._data.shape[1])
        )
        trace_mask_res = numpy.zeros(
            (rss_flux._data.shape[0], trace_mask._data.shape[1])
        )
        cross_pixel = numpy.arange(trace_mask._data.shape[0])
        cross_pixel_res = numpy.linspace(
            0, trace_mask._data.shape[0] - 1, rss_flux._data.shape[0]
        )
        for i in range(trace_mask._data.shape[1]):
            if method == "spline":
                interp_trace_fwhm = interpolate.UnivariateSpline(
                    cross_pixel, trace_fwhm._data[:, i], s=0
                )
                interp_spect_fwhm = interpolate.UnivariateSpline(
                    cross_pixel, spect_fwhm._data[:, i], s=0
                )
                interp_wave = interpolate.UnivariateSpline(
                    cross_pixel, trace_wave._data[:, i], s=0
                )
                interp_mask = interpolate.UnivariateSpline(
                    cross_pixel, trace_mask._data[:, i], s=0
                )
                trace_fwhm_res[:, i] = interp_trace_fwhm(cross_pixel_res)
                spect_fwhm_res[:, i] = interp_spect_fwhm(cross_pixel_res)
                trace_wave_res[:, i] = interp_wave(cross_pixel_res)
                trace_mask_res[:, i] = interp_mask(cross_pixel_res)
            elif method == "linear":
                interp_trace_fwhm = interpolate.interpolate.interp1d(
                    cross_pixel, trace_fwhm._data[:, i]
                )
                interp_spect_fwhm = interpolate.interpolate.interp1d(
                    cross_pixel, spect_fwhm._data[:, i]
                )
                interp_wave = interpolate.interpolate.interp1d(
                    cross_pixel, trace_wave._data[:, i]
                )
                interp_mask = interpolate.interpolate.interp1d(
                    cross_pixel, trace_mask._data[:, i]
                )
                trace_fwhm_res[:, i] = interp_trace_fwhm(cross_pixel_res)
                spect_fwhm_res[:, i] = interp_spect_fwhm(cross_pixel_res)
                trace_wave_res[:, i] = interp_wave(cross_pixel_res)
                trace_mask_res[:, i] = interp_mask(cross_pixel_res)
            else:
                raise NotImplementedError(
                    f"interpolation method '{method}' not implemented"
                )
    else:
        trace_fwhm_res = trace_fwhm
        spect_fwhm_res = spect_fwhm
        trace_wave_res = trace_wave
        trace_mask_res = trace_mask

    trace_fwhm.setData(data=trace_fwhm_res)
    spect_fwhm.setData(data=spect_fwhm_res)
    trace_wave.setData(data=trace_wave_res)
    trace_mask.setData(data=trace_mask_res)
    # write new trace frames
    trace_fwhm.writeFitsData(filename=f"{out_path}/{out_name}.fwhm.fits")
    spect_fwhm.writeFitsData(filename=f"{out_path}/{out_name}.res.fits")
    trace_wave.writeFitsData(filename=f"{out_path}/{out_name}.disp.fits")
    trace_mask.writeFitsData(filename=f"{out_path}/{out_name}.trc.fits")

    # TODO: convert physical units into electrons
    # 	- read flux calibration factor
    # 	- apply factor to simulated spectra

    rss_flux_out = numpy.zeros((rss_flux._data.shape[0], trace_mask._data.shape[1]))
    for j in range(rss_flux._data.shape[0]):
        # extract the j-spectrum & set the original (simulated) fwhm
        spectrum = rss_flux[j]
        # BUG: resampling should be done after applying LSF to ensure the later is done in the most well-sampled data possible
        # resample to instrumental sampling
        spectrum = spectrum.resampleSpec(trace_wave_res[j], method="spline")
        # degrade spectral resolution to instrumental fwhm
        # BUG: there are cases in which instrumental resolution is better than simulation resolution
        spectrum = spectrum.smoothGaussVariable(
            numpy.sqrt(numpy.abs(spect_fwhm_res[j] ** 2 - sim_fwhm**2))
        )
        # transform to pixel space
        rss_flux_out[j] = spectrum._data

    out_2d = numpy.zeros(trace_stray._data.shape)
    pixel = numpy.arange(spect_fwhm_res.shape[1])
    fact = numpy.sqrt(2.0 * numpy.pi)
    for i in range(trace_mask_res.shape[1]):
        # re-project spectrum using the given instrumental setup
        sigma = trace_fwhm_res[:, i][None, :] / 2.354
        A = numpy.exp(
            -0.5 * ((pixel[:, None] - trace_mask_res[:, i][None, :]) / abs(sigma)) ** 2
        ) / (fact * abs(sigma))
        out_2d[:, i] = numpy.dot(A, rss_flux_out[:, i])

    # add stray light map
    out_2d = out_2d + trace_stray._data
    # TODO: add fiber-to-fiber transmission (fiberflat)
    # TODO: add random poissonian noise (bias+dark)
    # TODO: convert to ADU
    # store re-projected in FITS
    rep = pyfits.PrimaryHDU(out_2d)
    rep.writeto(f"{out_path}/{out_name}_2d.fits", overwrite=True)


def testres_drp(image, trace, fwhm, flux):
    """
    Historic task used for debugging of the the extraction routine...
    """
    img = Image()
    # t1 = time.time()
    img.loadFitsData(image, extension_data=0)
    trace_mask = TraceMask()
    trace_mask.loadFitsData(trace, extension_data=0)
    trace_fwhm = TraceMask()
    #   trace_fwhm.setData(data=numpy.ones(trace_mask._data.shape)*2.5)
    trace_fwhm.loadFitsData(fwhm, extension_data=0)

    trace_flux = TraceMask()
    trace_flux.loadFitsData(flux, extension_data=0)
    x = numpy.arange(img._dim[0])
    out = numpy.zeros(img._dim)
    fact = numpy.sqrt(2.0 * numpy.pi)
    for i in range(img._dim[1]):
        #  print i
        A = (
            1.0
            * numpy.exp(
                -0.5
                * (
                    (x[:, numpy.newaxis] - trace_mask._data[:, i][numpy.newaxis, :])
                    / abs(trace_fwhm._data[:, i][numpy.newaxis, :] / 2.354)
                )
                ** 2
            )
            / (fact * abs(trace_fwhm._data[:, i][numpy.newaxis, :] / 2.354))
        )
        spec = numpy.dot(A, trace_flux._data[:, i])
        out[:, i] = spec
        if i == 1000:
            plt.plot(spec, "-r")
            plt.plot(img._data[:, i], "ok")
            plt.show()

    hdu = pyfits.PrimaryHDU(img._data - out)
    hdu.writeto("res.fits", overwrite=True)
    hdu = pyfits.PrimaryHDU(out)
    hdu.writeto("fit.fits", overwrite=True)

    hdu = pyfits.PrimaryHDU((img._data - out) / img._data)
    hdu.writeto("res_rel.fits", overwrite=True)


# TODO: for arcs take short exposures for bright lines & long exposures for faint lines
# TODO: Argon: 10s + 300s
# TODO: Neon: 10s + 300s
# TODO: HgNe: 15s (particularly helpful for r and NIR strong lines) + 300s (not so many lines in NIR or r)
# TODO: Xenon: 300s
# TODO: correct non-linear region using the PTC
# TODO: Quartz lamp flat-fielding, 10 exptime is fine
@skip_on_missing_input_path(["in_image", "in_mask"])
def preproc_raw_frame(
    in_image: str,
    out_image: str,
    in_mask: str = None,
    assume_imagetyp: str = None,
    assume_trimsec: str = None,
    assume_biassec: str = None,
    assume_gain: list = None,
    assume_rdnoise: list = None,
    gain_prefix: str = "GAIN",
    rdnoise_prefix: str = "RDNOISE",
    subtract_overscan: bool = True,
    overscan_stat: str = "biweight",
    overscan_threshold: float = 3.0,
    overscan_model: str = "spline",
    replace_with_nan: bool = True,
    display_plots: bool = False,
):
    """produces a preprocessed frame given an LVM raw frame

    this taks performs the following steps:

        - identifies and extracts the overscan region, per quadrant
        - identifies extracts the science regions per quadrant
        - optionally subtracts the overscan regions in three possible modes:
            * median value (constant)
            * spline fit
            * polynomial fit
        - computes the saturated pixel mask
        - optionally propagates the "dead" and "hot" pixel mask into the processed frame

    Parameters
    ----------
    in_image : str
        input raw frame path
    out_image : str
        output preprocessed frame path
    in_mask : str, optional
        input pixel mask path, by default None
    assume_imagetyp : str, optional
        whether to assume this image type or use the one in header, by default None
    assume_trimsec : str, optional
        useful data section for each quadrant, by default None
    assume_biassec : str, optional
        overscan section for each quadrant, by default None
    assume_gain : list, optional
        gain values for each quadrant, by default None
    assume_rdnoise : list, optional
        read noise for each quadrant, by default None
    gain_prefix : str, optional
        gain keyword prefix, by default "GAIN"
    rdnoise_prefix : str, optional
        read noise keyword prefix, by default "RDNOISE"
    subtract_overscan : bool, optional
        whether to subtract the overscan for each quadrant or not, by default True
    overscan_stat : str, optional
        statistics to use when coadding pixels along the X axis, by default "biweight"
    overscan_threshold : float, optional
        number of standard deviations to reject pixels in overscan, by default 3.0
    overscan_model : str, optional
        model used to fit the overscan profile of each quadrant, by default "spline"
    replace_with_nan : bool, optional
        whether to replace masked pixels with NaNs or not, by default True
    display_plots : bool, optional
        whether to show plots on display or not, by default False
    """
    # load image
    log.info(f"starting preprocessing of raw image '{os.path.basename(in_image)}'")
    org_img = loadImage(in_image)
    org_img.update_drpqual(0)
    org_header = org_img.getHeader()

    camera = org_header["CCD"]

    # fix the header with header fix file
    # convert real MJD to SJD
    try:
        sjd = int(dateobs_to_sjd(org_header.get("OBSTIME")))
        sjd = correct_sjd(in_image, sjd)
        org_header = apply_hdrfix(sjd, hdr=org_header) or org_header
        org_img.update_drpstage("HDRFIX_APPLIED")
    except ValueError as e:
        log.error(f"cannot apply header fix: {e}")

    # assume imagetyp or not
    if assume_imagetyp:
        log.warning(f"assuming IMAGETYP = '{assume_imagetyp}'")
        org_img.add_header_comment(f"assuming IMAGETYP = '{assume_imagetyp}'")
        org_header["IMAGETYP"] = assume_imagetyp
    elif "IMAGETYP" not in org_header:
        log.error(
            f"IMAGETYP not found in header. Assuming IMAGETYP = {DEFAULT_IMAGETYP}"
        )
        org_header["IMAGETYP"] = DEFAULT_IMAGETYP
    else:
        log.info(f"using header IMAGETYP = '{org_header['IMAGETYP']}'")

    # extract exptime
    exptime = org_header["EXPTIME"]
    log.info(f"exposure time {exptime} (s)")

    # extract TRIMSEC or assume default value
    if assume_trimsec:
        log.info(f"using given TRIMSEC = {assume_trimsec}")
        sc_sections = [sec for sec in assume_trimsec]
    elif not org_header["TRIMSEC?"]:
        log.warning(f"assuming TRIMSEC = {DEFAULT_TRIMSEC}")
        org_img.add_header_comment(f"assuming default TRIMSEC = {DEFAULT_TRIMSEC}")
        sc_sections = DEFAULT_TRIMSEC
    else:
        sc_sections = list(org_header["TRIMSEC?"].values())
        log.info(f"using header TRIMSEC = {sc_sections}")

    # extract BIASSEC or assume default value
    if assume_biassec:
        log.info(f"using given BIASSEC = {assume_biassec}")
        os_sections = [sec for sec in assume_biassec]
    elif not org_header["BIASSEC?"]:
        log.warning(f"assuming BIASSEC = {DEFAULT_BIASSEC}")
        org_img.add_header_comment(f"assuming default BIASSEC = {DEFAULT_BIASSEC}")
        os_sections = DEFAULT_BIASSEC
    else:
        os_sections = list(org_header["BIASSEC?"].values())
        log.info(f"using header BIASSEC = {os_sections}")

    # extract gain
    gain = numpy.ones(NQUADS)
    if assume_gain:
        log.info(f"using given GAIN = {assume_gain} (e-/ADU)")
        gain = numpy.asarray(assume_gain)
    elif not org_header[f"{gain_prefix}?"]:
        log.warning(f"assuming GAIN = {gain.tolist()} (e-/ADU)")
        org_img.add_header_comment(f"assuming default GAINs = {gain.tolist()}")
    else:
        # gain = numpy.asarray(DEFAULT_GAIN[org_header["CCD"]])
        gain = numpy.asarray([org_header[f"{gain_prefix}{iquad+1}"] for iquad in range(NQUADS)])

        if camera == "b1":
            gain[1] *= 1.036
        if camera == "b2":
            gain[1] *= 1.013
            gain[2] *= 1.011
        if camera == "b3":
            gain[1] *= 1.029
            gain[2] *= 1.012
        if camera == "r1":
            gain[1] *= 1.011
            gain[2] *= 1.027
        if camera == "r2":
            gain[1] *= 1.025
            gain[2] *= 1.017
        if camera == "r3":
            gain[1] *= 1.010
            gain[2] *= 1.020
        if camera == "z1":
            gain[1] *= 1.093
            gain[3] *= 1.063
        if camera == "z2":
            gain[0] *= 1.043
            gain[2] *= 1.089
        if camera == "z3":
            gain[3] /= 1.056
<<<<<<< HEAD
        gain = numpy.round(gain, 3)
=======
        gain = numpy.round(gain, 2)
>>>>>>> 4d81c4fd

        log.info(f"using header GAIN = {gain.tolist()} (e-/ADU)")

    # initialize overscan stats, quadrants lists and, gains and rnoise
    os_bias_med, os_bias_std = numpy.zeros(NQUADS), numpy.zeros(NQUADS)
    sc_quads, os_quads = [], []
    os_profiles, os_models = [], []
    # process each quadrant
    for i, (sc_xy, os_xy) in enumerate(zip(sc_sections, os_sections)):
        # get overscan and science quadrant & convert to electron
        sc_quad = org_img.getSection(section=sc_xy)
        os_quad = org_img.getSection(section=os_xy)
        # subtract overscan bias from image if requested
        if subtract_overscan:
            if overscan_model not in ["const", "poly", "spline"]:
                log.warning(f"overscan model '{overscan_model}' not implemented, using 'spline'")
                org_img.add_header_comment(f"overscan model '{overscan_model}' not implemented, using 'spline'")
                overscan_model = "spline"
            if overscan_model == "spline":
                os_kwargs = {"nknots": 300}
            elif overscan_model == "poly":
                os_kwargs = {"deg": 9}
            else:
                os_kwargs = {}

            os_data, os_profile, os_model = _model_overscan(os_quad, axis=1, overscan_stat=overscan_stat, threshold=overscan_threshold, **os_kwargs)
            os_quad._data = os_data

            if numpy.isnan(os_data).any():
                os_nmask = numpy.isnan(os_data).sum()
                log.info(f"masked {os_nmask} ({os_nmask/os_data.size*100:.2f}%) pixels in overscan above {overscan_threshold} standard deviations")

            sc_quad = sc_quad - os_model
            sc_quad.update_drpstage("OVERSCAN_SUBTRACTED")

            os_profiles.append(os_profile)
            os_models.append(os_model)

        # compute overscan stats
        os_bias_med[i] = numpy.round(bn.nanmedian(os_quad._data, axis=None), 2)
        os_bias_std[i] = numpy.round(bn.nanmedian(bn.nanstd(os_quad._data, axis=1), axis=None), 2)
        log.info(
            f"median and standard deviation in OS quadrant {i+1}: "
            f"{os_bias_med[i]:.2f} +/- {os_bias_std[i]:.2f} (ADU)"
        )

        sc_quads.append(sc_quad)
        os_quads.append(os_quad)

    # extract rdnoise
    rdnoise = os_bias_std * gain
    if assume_rdnoise:
        log.info(f"using given RDNOISE = {assume_rdnoise} (e-)")
        rdnoise = numpy.asarray(assume_rdnoise)
    elif not org_header[f"{rdnoise_prefix}?"]:
        log.warning(f"assuming RDNOISE = {rdnoise.tolist()} (e-)")
        org_img.add_header_comment(f"assuming RDNOISE = {rdnoise.tolist()} (e-)")
    else:
        rdnoise = numpy.asarray([org_header[f"{rdnoise_prefix}{iquad+1}"] for iquad in range(NQUADS)])

        log.info(f"using header RDNOISE = {rdnoise.tolist()} (e-)")

    # join images
    QUAD_POSITIONS = ["01", "11", "00", "10"]
    proc_img = glueImages(sc_quads, positions=QUAD_POSITIONS)
    proc_img.setHeader(org_header)
    # update/set unit
    proc_img.setHdrValue("BUNIT", "adu", "physical units of the array values")
    # flip along dispersion axis
    try:
        ccd = org_header["CCD"]
    except KeyError:
        ccd = os.path.basename(in_image).split(".")[0].split("-")[1]
        org_header["CCD"] = ccd
    if ccd.startswith("z") or ccd.startswith("b"):
        log.info("flipping along X-axis")
        proc_img.orientImage("X")
        # NOTE: need to flip per quadrant quantities 1 <--> 2, 3 <--> 4
        gain2, gain1, gain4, gain3 = gain
        gain = [gain1, gain2, gain3, gain4]
        rdnoise2, rdnoise1, rdnoise4, rdnoise3 = rdnoise
        rdnoise = [rdnoise1, rdnoise2, rdnoise3, rdnoise4]

    # update header
    log.info("updating header with per quadrant stats")
    # add amplifier quadrants
    for i in range(NQUADS):
        ysize, xsize = sc_quads[i]._dim
        x, y = int(QUAD_POSITIONS[i][0]), int(QUAD_POSITIONS[i][1])
        proc_img.setHdrValue(
            f"HIERARCH {camera.upper()} AMP{i+1} TRIMSEC",
            f"[{x*xsize+1}:{xsize*(x+1)}, {y*ysize+1}:{ysize*(y+1)}]",
            f"region of amp. {i+1}",
        )
    # add gain keywords for the different subimages (CCDs/Amplifiers)
    for i in range(NQUADS):
        proc_img.setHdrValue(
            f"HIERARCH {camera.upper()} AMP{i+1} {gain_prefix}",
            gain[i],
            f"gain value of amp. {i+1} [electron/adu]",
        )
    # add read-out noise keywords for the different subimages (CCDs/Amplifiers)
    for i in range(NQUADS):
        proc_img.setHdrValue(
            f"HIERARCH {camera.upper()} AMP{i+1} {rdnoise_prefix}",
            rdnoise[i],
            f"read-out noise of amp. {i+1} [electron]",
        )
    # add bias of overscan region for the different subimages (CCDs/Amplifiers)
    for i in range(NQUADS):
        proc_img.setHdrValue(
            f"HIERARCH {camera.upper()} AMP{i+1} OVERSCAN_MED",
            os_bias_med[i],
            f"overscan median of amp. {i+1} [adu]",
        )
    # add bias std of overscan region for the different subimages (CCDs/Amplifiers)
    for i in range(NQUADS):
        proc_img.setHdrValue(
            f"HIERARCH {camera.upper()} AMP{i+1} OVERSCAN_STD",
            os_bias_std[i],
            f"overscan std of amp. {i+1} [adu]",
        )

    # load master pixel mask
    if in_mask and proc_img._header["IMAGETYP"] not in {"bias", "dark", "pixflat"}:
        log.info(f"loading master pixel mask from {os.path.basename(in_mask)}")
        master_mask = loadImage(in_mask)._mask.astype(bool)
    else:
        master_mask = numpy.zeros_like(proc_img._data, dtype=bool)

    # create pixel mask on the original image
    log.info("building pixel mask")
    proc_img.add_bitmask("BADPIX", where=master_mask)
    proc_img.update_drpstage("PIXELMASK_ADDED")
    # convert temp image to ADU for saturated pixel masking
    saturated_mask = proc_img._data >= 2**16
    proc_img.add_bitmask("SATURATED", where=saturated_mask)

    # NOTE: this is a patch to mask first/last 3 columns as they don't have any useful data
    proc_img._mask[:, :3] |= True
    proc_img._mask[:, -3:] |= True

    # log number of masked pixels
    nmasked = numpy.count_nonzero(proc_img._mask)
    log.info(f"{nmasked} ({nmasked / proc_img._mask.size * 100:.2g} %) pixels masked")

    # update masked pixels with NaNs if needed
    if replace_with_nan:
        log.info(f"replacing {nmasked} masked pixels with NaNs")
        proc_img.apply_pixelmask()

    # update data reduction quality flag
    if saturated_mask.sum() / proc_img._mask.size > 0.01:
<<<<<<< HEAD
        proc_img.update_drpqual("SATURATED")
=======
        drpqual += "SATURATED"
    proc_img.setHdrValue("DRPQUAL", value=drpqual.value, comment="data reduction quality flag")

    # set drp tag version
    proc_img.setHdrValue("DRPVER", DRPVER, comment='data reduction pipeline software tag')
    # set drp commit SHA
    proc_img.setHdrValue("COMMIT", DRP_COMMIT, comment="data reduction pipeline commit HASH")
    # add calibrations used to header
    proc_img.add_header_comment(f"{in_mask}, pixel mask used for {camera}")
>>>>>>> 4d81c4fd

    # write out FITS file
    log.info(f"writing preprocessed image to {os.path.basename(out_image)}")
    proc_img.update_drpstage("PREPROCESSED")
    proc_img.setHdrValue("DRPVER", DRPVER, comment='data reduction pipeline version')
    proc_img.writeFitsData(out_image)

    # plot overscan strips along X and Y axes
    log.info("plotting results")
    # show column between ac and bd
    fig, axs = create_subplots(
        display_plots, nrows=2, ncols=1, figsize=(15, 10), sharex=True, sharey=False
    )
    axs[-1].set_xlabel("X (pixel)")
    fig.supylabel("median counts (ADU)")
    fig.suptitle("overscan cut along X-axis", size="xx-large")

    os_ab = glueImages(os_quads[:2], positions=["00", "10"])
    os_cd = glueImages(os_quads[2:], positions=["00", "10"])
    for i, os_quad in enumerate([os_ab, os_cd]):
        plot_strips(
            os_quad,
            axis=0,
            nstrip=1,
            ax=axs[i],
            mu_stat=bn.nanmedian,
            sg_stat=lambda x, axis: bn.nanmedian(numpy.std(x, axis=axis)),
            labels=True,
        )
        os_x, os_y = _parse_ccd_section(list(os_sections)[0])
        axs[i].axvline(os_x[1] - os_x[0], ls="--", color="0.5", lw=1)
        axs[i].set_title(f"overscan for quadrants {['12','34'][i]}", loc="left")
    save_fig(
        fig,
        product_path=out_image,
        to_display=display_plots,
        figure_path="qa",
        label="os_strips_12-34_x",
    )

    # show median counts along Y-axis
    fig, axs = create_subplots(
        to_display=display_plots,
        nrows=2,
        ncols=1,
        figsize=(15, 10),
        sharex=True,
        sharey=False,
    )
    axs[-1].set_xlabel("Y (pixel)")
    fig.supylabel("counts (ADU)")
    fig.suptitle("overscan cut along Y-axis", size="xx-large")
    os_ac = glueImages(os_quads[::2], positions=["00", "01"])
    os_bd = glueImages(os_quads[1::2], positions=["00", "01"])
    for i, os_quad in enumerate([os_ac, os_bd]):
        plot_strips(
            os_quad,
            axis=1,
            nstrip=1,
            ax=axs[i],
            mu_stat=bn.nanmedian,
            sg_stat=lambda x, axis: bn.nanmedian(numpy.std(x, axis=axis)),
            show_individuals=True,
            labels=True,
        )
        os_x, os_y = _parse_ccd_section(list(os_sections)[0])
        axs[i].axvline(os_y[1] - os_y[0], ls="--", color="0.5", lw=1)
        axs[i].set_title(f"overscan for quadrants {['13','24'][i]}", loc="left")
    save_fig(
        fig,
        product_path=out_image,
        to_display=display_plots,
        figure_path="qa",
        label="os_strips_13-24_y",
    )

    # show median counts for all quadrants along Y-axis
    fig, axs = create_subplots(
        to_display=display_plots, nrows=4, ncols=1, figsize=(15, 10), sharex=True
    )
    fig.supxlabel("Y (pixel)")
    fig.supylabel("counts (ADU)")
    fig.suptitle("overscan for all quadrants", size="xx-large")
    for i, os_quad in enumerate(os_quads):
        plot_strips(
            os_quad,
            axis=1,
            nstrip=1,
            ax=axs[i],
            mu_stat=bn.nanmedian,
            sg_stat=lambda x, axis: bn.nanmedian(numpy.std(x, axis=axis)),
            labels=True,
        )
        axs[i].step(
            numpy.arange(os_profiles[i].size), os_profiles[i], color="tab:orange", lw=1
        )
        axs[i].step(numpy.arange(os_profiles[i].size), os_models[i], color="k", lw=1)
        axs[i].axhline(
            bn.nanmedian(os_quad._data.flatten()) + rdnoise[i],
            ls="--",
            color="tab:purple",
            lw=1,
            label=f"median + {rdnoise_prefix}",
        )
        axs[i].set_title(f"quadrant {i+1}", loc="left")
    save_fig(
        fig,
        product_path=out_image,
        to_display=display_plots,
        figure_path="qa",
        label="os_strips",
    )

    return org_img, os_profiles, os_models, proc_img


def add_astrometry(
    in_image: str,
    out_image: str,
    in_agcsci_image: str,
    in_agcskye_image: str,
    in_agcskyw_image: str
):
    """
    uses WCS in AG camera coadd image to calculate RA,DEC of
    each fiber in each telescope and adds these to SLITMAP extension
    if AGC frames are not available it uses the POtelRA,POtelDEC,POtelPA

    Parameters

    in_image : str
        path to input image
    out_image : str
        path to output image
    in_agcsci_image : str
        path to Sci telescope AGC coadd master frame
    in_agcskye_image : str
        path to SkyE telescope AGC coadd master frame
    in_agcskyw_image : str
        path to SkyW telescope AGC coadd master frame
    """

    # print("**************************************")
    # print("**** ADDING ASTROMETRY TO SLITMAP ****")
    # print("**************************************")
    log.info(f"loading frame from {in_image}")
    #print(in_image)
    #print(out_image)
    #print(in_agcsci_image)
    #print(in_agcskye_image)
    #print(in_agcskyw_image)
    #print(in_agcspec_image)

    # reading slitmap
    org_img = loadImage(in_image)
    slitmap = org_img.getSlitmap()
    telescope=numpy.array(slitmap['telescope'].data)
    x=numpy.array(slitmap['xpmm'].data)
    y=numpy.array(slitmap['ypmm'].data)

    # selection mask for fibers from different telescopes
    selsci=(telescope=='Sci')
    selskye=(telescope=='SkyE')
    selskyw=(telescope=='SkyW')
    selspec=(telescope=='Spec')

    # read AGC coadd images and get RAobs, DECobs, and PAobs for each telescope
    agcfiledir={'sci':in_agcsci_image, 'skye':in_agcskye_image, 'skyw':in_agcskyw_image}

    def copy_guider_keyword(gdrhdr, keyword, img):
        '''Copy a keyword from a guider coadd header to an Image object Header'''
        inhdr = keyword in gdrhdr
        comment = gdrhdr.comments[keyword] if inhdr else ''
        img.setHdrValue(f'HIERARCH GDRCOADD {keyword}', gdrhdr.get(keyword), comment)

    def getobsparam(tel):
        if tel!='spec':
            if os.path.isfile(agcfiledir[tel]):
                mfagc=fits.open(agcfiledir[tel])
                mfheader=mfagc[1].header
                outw = wcs.WCS(mfheader)
                CDmatrix=outw.pixel_scale_matrix
                posangrad=-1*numpy.arctan(CDmatrix[1,0]/CDmatrix[0,0])
                PAobs=posangrad*180/numpy.pi
                IFUcencoords=outw.pixel_to_world(2500,1000)
                try:
                    # some very early science data apparently fails here
                    RAobs=IFUcencoords.ra.value
                    DECobs=IFUcencoords.dec.value
                except AttributeError:
                    RAobs=0
                    DECobs=0
                org_img.setHdrValue('ASTRMSRC', 'GDR coadd', comment='source of astrometry: guider')
                copy_guider_keyword(mfheader, 'FRAME0  ', org_img)
                copy_guider_keyword(mfheader, 'FRAMEN  ', org_img)
                copy_guider_keyword(mfheader, 'NFRAMES ', org_img)
                copy_guider_keyword(mfheader, 'STACK0  ', org_img)
                copy_guider_keyword(mfheader, 'STACKN  ', org_img)
                copy_guider_keyword(mfheader, 'NSTACKED', org_img)
                copy_guider_keyword(mfheader, 'COESTIM ', org_img)
                copy_guider_keyword(mfheader, 'SIGCLIP ', org_img)
                copy_guider_keyword(mfheader, 'SIGMA   ', org_img)
                copy_guider_keyword(mfheader, 'OBSTIME0', org_img)
                copy_guider_keyword(mfheader, 'OBSTIMEN', org_img)
                copy_guider_keyword(mfheader, 'FWHM0   ', org_img)
                copy_guider_keyword(mfheader, 'FWHMN   ', org_img)
                copy_guider_keyword(mfheader, 'FWHMMED ', org_img)
                copy_guider_keyword(mfheader, 'COFWHM  ', org_img)
                copy_guider_keyword(mfheader, 'COFWHMST', org_img)
                copy_guider_keyword(mfheader, 'PACOEFFA', org_img)
                copy_guider_keyword(mfheader, 'PACOEFFB', org_img)
                copy_guider_keyword(mfheader, 'PAMIN   ', org_img)
                copy_guider_keyword(mfheader, 'PAMAX   ', org_img)
                copy_guider_keyword(mfheader, 'PADRIFT ', org_img)
                copy_guider_keyword(mfheader, 'ZEROPT  ', org_img)
                copy_guider_keyword(mfheader, 'SOLVED  ', org_img)
                copy_guider_keyword(mfheader, 'WARNPADR', org_img)
                copy_guider_keyword(mfheader, 'WARNTRAN', org_img)
                copy_guider_keyword(mfheader, 'WARNMATC', org_img)
                copy_guider_keyword(mfheader, 'WARNFWHM', org_img)
            else:
                RAobs=org_img._header.get(f'PO{tel}RA'.capitalize(), 0) or 0
                DECobs=org_img._header.get(f'PO{tel}DE'.capitalize(), 0) or 0
                PAobs=org_img._header.get(f'PO{tel}PA'.capitalize(), 0) or 0
                if numpy.any([RAobs, DECobs, PAobs]) == 0:
                    log.warning(f"some astrometry keywords for telescope '{tel}' are missing: {RAobs = }, {DECobs = }, {PAobs = }")
                    org_img.add_header_comment(f"no astromentry keywords '{tel}': {RAobs = }, {DECobs = }, {PAobs = }, using commanded")
<<<<<<< HEAD
                org_img.setHdrValue('ASTRMSRC', 'CMD position', comment='Source of astrometric solution: commanded position')
                org_img.update_drpstage(f"{tel.upper()}_ASTROMETRY_ADDED")
=======
                org_img.setHdrValue('ASTRMSRC', 'CMD position', comment='source of astrometry: commanded position')
>>>>>>> 4d81c4fd
        else:
            RAobs=0
            DECobs=0
            PAobs=0
        return RAobs, DECobs, PAobs

    RAobs_sci, DECobs_sci, PAobs_sci = getobsparam('sci')
    RAobs_skye, DECobs_skye, PAobs_skye = getobsparam('skye')
    RAobs_skyw, DECobs_skyw, PAobs_skyw = getobsparam('skyw')
    RAobs_spec, DECobs_spec, PAobs_spec = getobsparam('spec')

    # Create fake IFU image WCS object for each telescope focal plane and use it to calculate RA,DEC of each fiber
    telcoordsdir={'sci':(RAobs_sci, DECobs_sci, PAobs_sci), 'skye':(RAobs_skye, DECobs_skye, PAobs_skye), 'skyw':(RAobs_skyw, DECobs_skyw, PAobs_skyw), 'spec':(RAobs_spec, DECobs_spec, PAobs_spec)}
    seldir={'sci':selsci, 'skye':selskye, 'skyw':selskyw, 'spec':selspec}

    RAfib=numpy.zeros(len(slitmap))
    DECfib=numpy.zeros(len(slitmap))

    def getfibradec(tel, platescale):
        RAobs, DECobs, PAobs = telcoordsdir[tel]
        pscale=0.01 # IFU image pixel scale in mm/pix
        skypscale=pscale*platescale/3600 # IFU image pixel scale in deg/pix
        npix=1800 # size of fake IFU image
        w = wcs.WCS(naxis=2) # IFU image wcs object
        w.wcs.crpix = [int(npix/2)+1, int(npix/2)+1]
        posangrad=PAobs*numpy.pi/180
        w.wcs.cd=numpy.array([[skypscale*numpy.cos(posangrad), -1*skypscale*numpy.sin(posangrad)],[-1*skypscale*numpy.sin(posangrad), -1*skypscale*numpy.cos(posangrad)]])
        w.wcs.crval = [RAobs,DECobs]
        w.wcs.ctype = ["RA---TAN", "DEC--TAN"]
        # Calculate RA,DEC of each individual fiber
        sel=seldir[tel]
        xfib=x[sel]/pscale+int(npix/2) # pixel x coordinates of fibers
        yfib=y[sel]/pscale+int(npix/2) # pixel y coordinates of fibers
        fibcoords=w.pixel_to_world(xfib,yfib).to_table()
        RAfib[sel]=fibcoords['ra'].degree
        DECfib[sel]=fibcoords['dec'].degree

    log.info(f'Using Fiducial Platescale = {FIDUCIAL_PLATESCALE:.2f} "/mm')
    getfibradec('sci', platescale=FIDUCIAL_PLATESCALE)
    getfibradec('skye', platescale=FIDUCIAL_PLATESCALE)
    getfibradec('skyw', platescale=FIDUCIAL_PLATESCALE)
    getfibradec('spec', platescale=FIDUCIAL_PLATESCALE)

    # add coordinates to slitmap
    slitmap['ra']=RAfib * u.deg
    slitmap['dec']=DECfib * u.deg
    org_img._slitmap=slitmap
    org_img.update_drpstage("FIBERS_ASTROMETRY_ADDED")

    # set header keyword with best knowledge of IFU center
    org_img.setHdrValue('IFUCENRA', RAobs_sci, 'best SCI IFU RA (ASTRMSRC)')
    org_img.setHdrValue('IFUCENDE', DECobs_sci, 'best SCI IFU DEC (ASTRMSRC)')
    org_img.setHdrValue('IFUCENPA', PAobs_sci, 'best SCI IFU PA (ASTRMSRC)')

    log.info(f"writing RA,DEC to slitmap in image '{os.path.basename(out_image)}'")
    org_img.writeFitsData(out_image)


@skip_on_missing_input_path(["in_image"])
# @skip_if_drpqual_flags(["SATURATED"], "in_image")
def detrend_frame(
    in_image: str,
    out_image: str,
    in_bias: str = None,
    in_dark: str = None,
    in_pixelflat: str = None,
    in_nonlinearity: str = None,
    in_slitmap: Table = None,
    convert_to_e: bool = True,
    calculate_error: bool = True,
    replace_with_nan: bool = True,
    reject_cr: bool = True,
    display_plots: bool = False,
):
    """detrends input image by subtracting bias, dark and flatfielding

    Parameters
    ----------
    in_image : str
        path to input image
    out_image : str
        path to output detrended image
    in_bias : str, optional
        path to bias frame, by default None
    in_dark : str, optional
        path to dark frame, by default None
    in_pixelflat : str, optional
        path to pixelflat frame, by default None
    in_nonlinearity : str, optional
        path to non-linearity correction table, by default None
    in_slitmap: fits.BinTableHDU, optional
        FITS binary table containing the slitmap to be added to `out_image`, by default None
    calculate_error : bool, optional
        whether to calculate Poisson errors or not, by default True
    replace_with_nan : bool, optional
        whether to replace or not NaN values by zeros, by default True
    reject_cr : bool, optional
        whether to reject or not cosmic rays from detrended image, by default True
    display_plots : str, optional
        whether to show plots on display or not, by default False
    """

    # TODO: Normalization of flats. This is for combining them right? Need to make sure median is not dominated by diferences in background.
    # We need bright pixels on fiber cores to be scaled to the same level.
    # TODO: Confirm that dark is not being flat fielded in current logic
    # TODO: What is the difference between "flat" and "flatfield"? Pixel flats should not be pixel flatted but regular flats (dome and twilight) yes.
    org_img = loadImage(in_image)
    camera = org_img._header["CCD"]
    exptime = org_img._header["EXPTIME"]
    img_type = org_img._header["IMAGETYP"].lower()
    log.info(
        "target frame parameters: "
        f"MJD = {org_img._header['MJD']}, "
        f"exptime = {exptime}, "
        f"camera = {org_img._header['CCD']}"
    )

    # skip detrending for bias frame
    if img_type == "bias":
        log.info(f"skipping detrending for bias frame: {img_type =}")
        return org_img, None, None, None, None, None

    # read master bias
    if img_type in ["bias"] or (in_bias is None or not os.path.isfile(in_bias)):
        if in_bias and not os.path.isfile(in_bias):
            log.warning(f"master bias '{in_bias}' not found. Using dummy bias")
            org_img.add_header_comment(f"master bias '{in_bias}' not found. Using dummy bias")
        mbias_img = Image(data=numpy.zeros_like(org_img._data))
    else:
        log.info(f"using bias calibration frame '{os.path.basename(in_bias)}'")
        mbias_img = loadImage(in_bias)

    # read master dark
    if img_type in ["bias", "dark"] or (in_dark is None or not os.path.isfile(in_dark)):
        if in_dark and not os.path.isfile(in_dark):
            log.warning(f"master dark '{in_dark}' not found. Using dummy dark")
            org_img.add_header_comment(f"master dark '{in_dark}' not found. Using dummy dark")
        mdark_img = Image(data=numpy.zeros_like(org_img._data))
    else:
        log.info(f"using dark calibration frame '{os.path.basename(in_dark)}'")
        mdark_img = loadImage(in_dark)
        mdark_img = mdark_img / mdark_img._header["EXPTIME"] * exptime

    # read master flat
    if img_type in ["bias", "dark", "pixflat"] or (
        in_pixelflat is None or not os.path.isfile(in_pixelflat)
    ):
        if in_pixelflat and not os.path.isfile(in_pixelflat):
            log.warning(f"master flat '{in_pixelflat}' not found. Using dummy flat")
            org_img.add_header_comment(f"master flat '{in_pixelflat}' not found. Using dummy flat")
        mflat_img = Image(data=numpy.ones_like(org_img._data))
    else:
        log.info(
            f"using pixelflat calibration frame '{os.path.basename(in_pixelflat)}'"
        )
        mflat_img = loadImage(in_pixelflat)

    # bias correct image
    if in_bias:
        log.info("subtracting master bias")
    bcorr_img = org_img - mbias_img

    # read in non_linearity correction table
    if in_nonlinearity is not None:
        ptc_params = numpy.loadtxt(in_nonlinearity, comments="#",
                                 dtype=[("C", "|U2",), ("Q", "|U2",),
                                        ("a1", float,), ("a2", float,),
                                        ("a3", float,)])
    else:
        ptc_params = None

    # convert to electrons if requested
    if convert_to_e:
        # calculate Poisson errors
        log.info("applying gain correction per quadrant")
        for i, quad_sec in enumerate(bcorr_img.getHdrValue(f"{camera.upper()} AMP? TRIMSEC").values()):
            log.info(f"processing quadrant {i+1}: {quad_sec}")
            # extract quadrant image
            quad = bcorr_img.getSection(quad_sec)
            # extract quadrant gain and rdnoise values
            gain = quad.getHdrValue(f"{camera.upper()} AMP{i+1} GAIN")
            rdnoise = quad.getHdrValue(f"{camera.upper()} AMP{i+1} RDNOISE")

            # non-linearity correction
            gain_map = _nonlinearity_correction(ptc_params, gain, quad, iquad=i+1)
            # gain-correct quadrant
            quad *= gain_map
            # propagate new NaNs to the mask
            quad.add_bitmask("BADPIX", where=numpy.isnan(quad._data))

            quad.computePoissonError(rdnoise)
            bcorr_img.setSection(section=quad_sec, subimg=quad, inplace=True)
            log.info(f"median error in quadrant {i+1}: {bn.nanmedian(quad._error):.2f} (e-)")

<<<<<<< HEAD
        bcorr_img.setHdrValue("BUNIT", "electron", "physical units of the image")
        bcorr_img.update_drpstage("GAIN_CORRECTED")
        bcorr_img.update_drpstage("POISSON_ERROR_CALCULATED")
=======
        bcorr_img.setHdrValue("BUNIT", "electron", "physical units of the array values")
>>>>>>> 4d81c4fd
    else:
        # convert to ADU
        log.info("leaving original ADU units")
        bcorr_img.setHdrValue("BUNIT", "adu", "physical units of the array values")

    # complete image detrending
    if in_dark:
        log.info("subtracting master dark")
    elif in_dark and in_pixelflat:
        log.info("subtracting master dark and dividing by master pixelflat")

    detrended_img = (bcorr_img - mdark_img.convertUnit(to=bcorr_img._header["BUNIT"]))
    # NOTE: this is a hack to avoid the error propagation of the division in Image
    detrended_img._data = detrended_img._data / numpy.nan_to_num(mflat_img._data, nan=1.0)
    detrended_img.update_drpstage("DETRENDED")

    # propagate pixel mask
    log.info("propagating pixel mask")
    nanpixels = ~numpy.isfinite(detrended_img._data)
    detrended_img.add_bitmask("BADPIX", where=nanpixels)

    # reject cosmic rays
    if reject_cr:
        log.info("rejecting cosmic rays")
        rdnoise = detrended_img.getHdrValue(f"{camera.upper()} AMP1 RDNOISE")
        detrended_img.reject_cosmics(gain=1.0, rdnoise=rdnoise, rlim=1.3, iterations=5, fwhm_gauss=[2.75, 2.75],
                                     replace_box=[10,2], replace_error=1e6, verbose=True, inplace=True)
        detrended_img.update_drpstage("COSMIC_CLEANED")

    # replace masked pixels with NaNs
    if replace_with_nan:
        log.info(f"replacing {numpy.count_nonzero(detrended_img._mask)} masked pixels with NaNs")
        detrended_img.apply_pixelmask()

    # normalize in case of pixel flat calibration
    # 'pixflat' is the imagetyp that a pixel flat can have
    if img_type == "pixflat":
        flat_array = numpy.ma.masked_array(
            detrended_img._data, mask=detrended_img._mask != 0
        )
        detrended_img = detrended_img / numpy.ma.median(flat_array)

    # add slitmap information if given
    if in_slitmap is not None and detrended_img._header["IMAGETYP"] in {'flat', 'arc', 'object', 'science'}:
        log.info("adding slitmap information")
        detrended_img.setSlitmap(in_slitmap)
    else:
        log.warning("no slitmap information to be added")
        detrended_img.add_header_comment("no slitmap information to be added")

    # add calibrations used to header
    detrended_img.add_header_comment(f"{in_bias}, bias used for {camera}")
    detrended_img.add_header_comment(f"{in_dark}, dark used for {camera}")
    detrended_img.add_header_comment(f"{in_pixelflat}, pixel flat used for {camera}")
    detrended_img.add_header_comment(f"{in_nonlinearity}, non-linearity correction used for {camera}")

    # save detrended image
    log.info(f"writing detrended image to '{os.path.basename(out_image)}'")
    detrended_img.writeFitsData(out_image)

    # show plots
    log.info("plotting results")
    # detrending process
    fig, axs = create_subplots(
        to_display=display_plots,
        nrows=2,
        ncols=2,
        figsize=(15, 15),
        sharex=True,
        sharey=True,
    )
    plt.subplots_adjust(wspace=0.15, hspace=0.1)
    plot_detrend(ori_image=org_img, det_image=detrended_img, axs=axs, mbias=mbias_img, mdark=mdark_img, labels=True)
    save_fig(
        fig,
        product_path=out_image,
        to_display=display_plots,
        figure_path="qa",
        label="detrending",
    )

    return (
        org_img,
        mbias_img,
        mdark_img,
        mflat_img,
        detrended_img,
    )


@drop_missing_input_paths(["in_images"])
def create_master_frame(in_images: List[str], out_image: str, batch_size: int = 30, force_master: bool = True, master_mjd: int = None):
    """Combines the given calibration frames (bias, dark, or pixelflat) into a
    master calibration frame.

    When only one frame is given and `force_master==True`, it is still flagged
    as master, but a warning will be thrown.

    Parameters
    ----------
    in_images : List[str]
        list of paths to images that are going to be combined into a master frame
    out_image : str
        path to output master frame
    force_master : bool, optional
        whether to force or not creation of master frame, by default True, by default True

    Returns
    -------
    org_ims : List[Image]
        list of original images
    master_img : Image
        master image
    """
    if len(in_images) == 0:
        log.error("skipping master frame calculation, no input images given")
        return
    elif len(in_images) == 1:
        if not force_master:
            log.error(
                f"skipping master frame calculation, {len(in_images)} frame to combine"
            )
            return
        else:
            log.warning("building master frame with one image file")

    log.info(f"input frames: {','.join(in_images)}")

    # select only a maximum of `batch_size` images
    if len(in_images) > batch_size:
        log.info(f"selecting {batch_size} random images")
        in_images = numpy.random.choice(in_images, batch_size, replace=False)
    nexp = len(in_images)

    # load images
    org_imgs, imagetyps = [], []
    for in_image in in_images:
        img = loadImage(in_image)
        imagetyps.append(img._header["IMAGETYP"].lower())
        org_imgs.append(img)

    # check if all images have the same imagetyp
    master_type, counts = numpy.unique(imagetyps, return_counts=True)
    master_type = master_type[numpy.argmax(counts)]
    if numpy.any(master_type != numpy.asarray(imagetyps)):
        log.warning(f"not all imagetyp = {master_type}")

    # combine images
    log.info(f"combining {nexp} frames into master frame")
    if master_type == "bias":
        master_img = combineImages(org_imgs, method="median", normalize=False)
    elif master_type == "dark":
        master_img = combineImages(org_imgs, method="median", normalize=False)
    elif master_type == "pixflat":
        master_img = combineImages(
            [img / bn.nanmedian(img._data) for img in org_imgs],
            method="median",
            normalize=True,
            normalize_percentile=75,
        )
        master_img = master_img / master_img.medianImg(size=21, propagate_error=True)
    elif master_type == "arc":
        master_img = combineImages(
            org_imgs, method="median", normalize=True, normalize_percentile=99
        )
    elif master_type == "flat":
        master_img = combineImages(
            org_imgs, method="median", normalize=True, normalize_percentile=75
        )

    # write output master
    log.info(f"writing master frame to '{os.path.basename(out_image)}'")
    if master_mjd is not None:
        master_img._header["MJD"] = master_mjd
    master_img.writeFitsData(out_image)

    return org_imgs, master_img


# @skip_on_missing_input_path(["in_bias", "in_dark", "in_pixelflat"])
# @skip_if_drpqual_flags(["SATURATED"], "in_bias")
# @skip_if_drpqual_flags(["SATURATED"], "in_dark")
# @skip_if_drpqual_flags(["SATURATED"], "in_pixelflat")
# def create_pixelmask(
#     in_bias: str,
#     in_dark: str,
#     out_mask: str,
#     in_pixelflat: str = None,
#     median_box: int = [31, 31],
#     cen_stat: str = "median",
#     low_nsigma: int = 3,
#     high_nsigma: int = 7,
#     column_threshold: float = 0.3,
# ):
#     """create a pixel mask using a simple sigma clipping

#     Given a bias, dark, and pixelflat image, this function will calculate a
#     a pixel mask by performing the following steps:
#         * smooth images with a median filter set by `median_box`
#         * subtract smoothed images from original images
#         * calculate a sigma clipping mask using `cen_stat` and `low_/high_nsigma`
#         * mask whole column if fraction of masked pixels is above `column_threshold`
#         * combine all masks into a single mask

#     By using a low threshold we should be able to pick up weak bad columns, while the
#     high threshold should be able to pick up hot pixels.

#     Parameters
#     ----------
#     in_image : str
#         input image from which the pixel mask will be created
#     out_image : str
#         output image where the resulting pixel mask will be stored
#     cen_stat : str, optional
#         central statistic to use when sigma-clipping, by default "median"
#     nstd : int, optional
#         number of sigmas above which a pixel will be masked, by default 3
#     """
#     # verify of pixelflat exists, ignore if not
#     if in_pixelflat is not None and not os.path.isfile(in_pixelflat):
#         log.warning(f"pixel flat at '{in_pixelflat}' not found, ignoring")
#         in_pixelflat = None

#     imgs, med_imgs, masks = [], [], []
#     for in_image in filter(lambda i: i is not None, [in_bias, in_dark, in_pixelflat]):
#         img = loadImage(in_image)

#         log.info(f"creating pixel mask using '{os.path.basename(in_image)}'")

#         # define pixelmask image
#         mask = Image(data=numpy.ones_like(img._data), mask=numpy.zeros_like(img._data, dtype=bool))

#         quad_sections = img.getHdrValue("AMP? TRIMSEC").values()
#         for sec in quad_sections:
#             log.info(f"processing quadrant = {sec}")
#             quad = img.getSection(sec)
#             msk_quad = mask.getSection(sec)

#             # create a smoothed image using a median rolling box
#             log.info(f"smoothing image with median box {median_box = }")
#             med_quad = quad.medianImg(size=median_box)
#             # subtract that smoothed image from the master dark
#             quad = quad - med_quad

#             # calculate central value
#             # log.info(f"calculating central value using {cen_stat = }")
#             if cen_stat == "mean":
#                 cen = bn.nanmean(quad._data)
#             elif cen_stat == "median":
#                 cen = bn.nanmedian(quad._data)
#             log.info(f"central value = {cen = }")

#             # calculate standard deviation
#             # log.info("calculating standard deviation using biweight_scale")
#             std = biweight_scale(quad._data, M=cen, ignore_nan=True)
#             log.info(f"standard deviation = {std}")

#             # create pixel masks for low and high nsigmas
#             # log.info(f"creating pixel mask for {low_nsigma = } sigma")
#             badcol_mask = (quad._data < cen - low_nsigma * std)
#             badcol_mask |= (quad._data > cen + low_nsigma * std)
#             # log.info(f"creating pixel mask for {high_nsigma = } sigma")
#             if img._header["IMAGETYP"] != "bias":
#                 hotpix_mask = (quad._data < cen - high_nsigma * std)
#                 hotpix_mask |= (quad._data > cen + high_nsigma * std)
#             else:
#                 hotpix_mask = numpy.zeros_like(quad._data, dtype=bool)

#             # mask whole columns if fraction of masked pixels is above threshold
#             bad_columns = numpy.sum(badcol_mask, axis=0) > column_threshold * quad._dim[0]
#             log.info(f"masking {bad_columns.sum()} bad columns")
#             # reset mask to clean good pixels
#             badcol_mask[...] = False
#             # mask only bad columns
#             badcol_mask[:, bad_columns] = True

#             # combine bad column and hot pixel masks
#             msk_quad._mask = badcol_mask | hotpix_mask
#             log.info(f"masking {msk_quad._mask.sum()} pixels in total")

#             # set section to pixelmask image
#             mask.setSection(section=sec, subimg=msk_quad, inplace=True)

#         imgs.append(img)
#         masks.append(mask)

#     # define header for pixel mask
#     new_header = img._header
#     new_header["IMAGETYP"] = "pixmask"
#     new_header["EXPTIME"] = 0
#     new_header["DARKTIME"] = 0
#     # define image object to store pixel mask
#     new_mask = Image(data=mask._data, mask=numpy.any([mask._mask for mask in masks], axis=0), header=new_header)
#     new_mask.apply_pixelmask()
#     log.info(f"writing pixel mask to '{os.path.basename(out_mask)}'")
#     new_mask.writeFitsData(out_mask)

#     return imgs, med_imgs, masks


def create_pixelmask(in_short_dark, in_long_dark, out_pixmask, in_flat_a=None, in_flat_b=None,
                     dc_low=1.0, dc_high=10, dark_low=0.8, dark_high=1.2,
                     flat_low=0.2, flat_high=1.1, display_plots=False):
    """create a pixel mask using a simple sigma clipping

    Given a long and short dark image, this function will calculate a
    a pixel mask by performing the following steps:
        * calculate dark current
        * calculate ratio of darks
        * mask pixels with dark current below `dc_low`
        * mask pixels with ratio below `dark_low` or above `dark_high`

    Parameters
    ----------
    in_short_dark : str
        path to short dark image
    in_long_dark : str
        path to long dark image
    out_pixmask : str
        path to output pixel mask
    in_flat_a : str, optional
        path to flat A image, by default None
    in_flat_b : str, optional
        path to flat B image, by default None
    dc_low : float, optional
        reliable dark current threshold, by default 1.0
    dc_high : float, optional
        high dark current threshold, by default 10
    dark_low : float, optional
        lower ratio threshold, by default 0.8
    dark_high : float, optional
        upper ratio threshold, by default 1.2
    flat_low : float, optional
        lower flat threshold, by default 0.2
    flat_high : float, optional
        upper flat threshold, by default 1.1
    display_plots : bool, optional
        whether to show plots on display or not, by default False

    Returns
    -------
    pixmask : Image
        pixelmask image
    ratio_dark : Image
        ratio of darks image
    ratio_flat : Image
        ratio of flats image, None if no flats were given
    """

    # define dark current unit
    unit = "electron/s"

    # load short/long dark and convert to dark current
    log.info(f"loading short dark '{os.path.basename(in_short_dark)}'")
    short_dark = loadImage(in_short_dark).convertUnit(unit)
    log.info(f"loading long dark '{os.path.basename(in_long_dark)}'")
    long_dark = loadImage(in_long_dark).convertUnit(unit)

    if in_flat_a is not None:
        log.info(f"loading flat A '{os.path.basename(in_flat_a)}'")
        flat_a = loadImage(in_flat_a)
    else:
        flat_a = None
    if in_flat_b is not None:
        log.info(f"loading flat B '{os.path.basename(in_flat_b)}'")
        flat_b = loadImage(in_flat_b)
    else:
        flat_b = None

    # define exposure times
    short_exptime = short_dark._header["EXPTIME"]
    long_exptime = long_dark._header["EXPTIME"]
    log.info(f"short exposure time = {short_exptime}s")
    log.info(f"long exposure time = {long_exptime}s")

    # define ratio of darks
    ratio_dark = short_dark / long_dark

    # define quadrant sections
    camera = short_dark.getHdrValue("CCD")
    sections = short_dark.getHdrValue(f"{camera.upper()} AMP? TRIMSEC")

    # define pixelmask image
    pixmask = Image(data=numpy.zeros_like(short_dark._data), mask=numpy.zeros_like(short_dark._data, dtype="int32"))

    # create histogram figure
    fig_dis, axs_dis = create_subplots(to_display=display_plots, nrows=2, ncols=2, figsize=(15,10), sharex=True, sharey=True)
    plt.subplots_adjust(hspace=0.1, wspace=0.1)
    fig_dis.suptitle(os.path.basename(out_pixmask))
    # create ratio figure
    fig_rat, axs_rat = create_subplots(to_display=display_plots, nrows=2, ncols=2, figsize=(15, 10), sharex=True, sharey=True)
    plt.subplots_adjust(hspace=0.1, wspace=0.1)
    fig_rat.suptitle(os.path.basename(out_pixmask))

    log.info(f"creating pixel mask using dark current threshold = {dc_low} {unit}")
    for iquad, section in enumerate(sections.values()):
        log.info(f"processing quadrant = {section}")
        # get sections
        squad = short_dark.getSection(section)
        lquad = long_dark.getSection(section)
        rquad = ratio_dark.getSection(section)
        mquad = pixmask.getSection(section)

        # define good current mask
        good_dc = (lquad._data > dc_low)
        log.info(f"selecting {good_dc.sum()} pixels with dark current > {dc_low} {unit}")
        # define quadrant pixelmask
        mask_hotpix = (squad._data > dc_high) | ((dark_low >= rquad._data) | (rquad._data >= dark_high))
        # set quadrant pixelmask
        log.info(f"masking {(good_dc & mask_hotpix).sum()} pixels with DC ratio < {dark_low} or > {dark_high}")
        mquad.setData(mask=good_dc & mask_hotpix)
        pixmask.setSection(section, mquad, inplace=True)

        # plot count distribution of short / long exposures
        log.info("plotting count distribution of short / long exposures")
        axs_dis[iquad].hist(squad._data.flatten(), bins=1000, label=f"{short_exptime}s", color="tab:blue", histtype="stepfilled", alpha=0.5)
        axs_dis[iquad].hist(lquad._data.flatten(), bins=1000, label=f"{long_exptime}s", color="tab:red", histtype="stepfilled", alpha=0.5)
        axs_dis[iquad].axvline(dc_low, lw=1, ls="--", color="0.2")
        axs_dis[iquad].set_title(f"quadrant {iquad+1}", loc="left")
        axs_dis[iquad].set_xscale("log")
        axs_dis[iquad].set_yscale("log")
        axs_dis[iquad].grid(color="0.9", ls="--", lw=0.5)
        # plot ratios and hot/cold pixel rejection
        log.info("plotting ratio of short / long exposures")
        axs_rat[iquad].axhspan(dark_low, dark_high, color="0.7", alpha=0.3)
        axs_rat[iquad].plot(squad._data[good_dc].flatten(), rquad._data[good_dc].flatten(), 'o', color="0.2", label='good DC')
        axs_rat[iquad].plot(squad._data[good_dc&mask_hotpix].flatten(), rquad._data[good_dc&mask_hotpix].flatten(), '.', color="tab:red", label='bad pixels')
        axs_rat[iquad].axhline(1, lw=1, ls="--", color="0.2", label="1:1 relationship")
        axs_rat[iquad].set_title(f"quadrant {iquad+1}", loc="left")
        axs_rat[iquad].set_yscale("log")
        axs_rat[iquad].grid(color="0.9", ls="--", lw=0.5)
    axs_dis[0].legend(loc="upper right")
    fig_dis.supxlabel(f'dark current ({unit})')
    fig_dis.supylabel('number of pixels')
    axs_rat[0].legend(loc="lower right")
    fig_rat.supxlabel(f"dark current ({unit}), {short_exptime}s exposure")
    fig_rat.supylabel("ratio, short / long exposure")
    save_fig(fig_dis, product_path=out_pixmask, to_display=display_plots, figure_path="qa", label="dc_hist")
    save_fig(fig_rat, product_path=out_pixmask, to_display=display_plots, figure_path="qa", label="dc_ratio")

    # mask pixels using flats ratio if possible
    ratio_flat = None
    if flat_a is not None and flat_b is not None:
        # median normalize flats
        median_box = 20
        log.info(f"normalizing flats background with {median_box = }")
        flat_a = flat_a / flat_a.medianImg(size=median_box)
        flat_b = flat_b / flat_b.medianImg(size=median_box)

        med_a, med_b = bn.nanmedian(flat_a._data), bn.nanmedian(flat_b._data)
        log.info(f"normalizing flats by median: {med_a = :.2f}, {med_b = :.2f}")
        flat_a = flat_a / med_a
        flat_b = flat_b / med_b

        # calculate ratio of flats
        ratio_flat = flat_a / flat_b
        ratio_med = bn.nanmedian(ratio_flat._data)
        ratio_min = bn.nanmin(ratio_flat._data)
        ratio_max = bn.nanmax(ratio_flat._data)
        log.info(f"calculating ratio of flats: {ratio_med = :.2f} [{ratio_min = :.2f}, {ratio_max = :.2f}]")

        # plot flats histograms
        log.info("plotting flats histograms")
        fig, ax = create_subplots(to_display=display_plots, figsize=(10,5))
        fig.suptitle(os.path.basename(out_pixmask))
        ax.axvspan(flat_low, flat_high, color="0.7", alpha=0.3)
        ax.hist(flat_a._data.ravel(), bins=1000, color="tab:blue", alpha=0.5, label=f"flat A ({os.path.basename(in_flat_a)})")
        ax.hist(flat_b._data.ravel(), bins=1000, color="tab:red", alpha=0.5, label=f"flat B ({os.path.basename(in_flat_b)})")
        ax.axvline(ratio_med, lw=1, ls="--", color="0.2")
        ax.set_xscale("log")
        ax.set_yscale("log")
        ax.grid(color="0.9", ls="--", lw=0.5)
        ax.legend(loc="upper right")
        ax.set_xlabel("flat")
        ax.set_ylabel("number of pixels")
        save_fig(fig, product_path=out_pixmask, to_display=display_plots, figure_path="qa", label="flat_hist")

        # create pixel mask using flat ratio
        flat_mask = (ratio_flat._data < flat_low) | (ratio_flat._data > flat_high)
        log.info(f"masking {flat_mask.sum()} pixels with flats ratio < {flat_low} or > {flat_high}")

        # update pixel mask
        pixmask.add_bitmask("BADPIX", where=flat_mask)

    # set masked pixels to NaN
    nmasked = numpy.count_nonzero(pixmask._mask)
    log.info(f"masked {nmasked} pixels in total ({nmasked/pixmask._mask.size*100:.2f}%)")
    pixmask.setData(data=numpy.nan)

    # write output mask
    log.info(f"writing pixel mask to '{os.path.basename(out_pixmask)}'")
    pixmask.writeFitsData(out_pixmask)

    return pixmask, ratio_dark, ratio_flat


def trace_centroids(in_image: str,
        out_trace_cent: str,
        correct_ref: bool = False,
        median_box: tuple = (1, 10),
        coadd: int = 5,
        method: str = "gauss",
        guess_fwhm: float = 2.5,
        counts_threshold: float = 500,
        max_diff: int = 5.0,
        ncolumns: int | Tuple[int] = 140,
        fit_poly: bool = False,
        poly_deg: int | Tuple[int] = 6,
        interpolate_missing: bool = True,
        display_plots: bool = False
    ) -> Tuple[TraceMask, TraceMask, TraceMask]:

    # load continuum image  from file
    log.info(f"using flat image {os.path.basename(in_image)} for tracing")
    img = loadImage(in_image)
    img.setData(data=numpy.nan_to_num(img._data), error=numpy.nan_to_num(img._error))

    # extract usefull metadata from the image
    channel = img._header["CCD"][0]

    # read slitmap extension
    slitmap = img.getSlitmap()
    slitmap = slitmap[slitmap["spectrographid"] == int(img._header["CCD"][1])]
    bad_fibers = slitmap["fibstatus"] == 1

    # perform median filtering along the dispersion axis to clean cosmic rays
    median_box = tuple(map(lambda x: max(x, 1), median_box))
    if median_box != (1, 1):
        log.info(f"performing median filtering with box {median_box} pixels")
        img = img.replaceMaskMedian(*median_box, replace_error=None)
        img._data = numpy.nan_to_num(img._data)
        img = img.medianImg(median_box, propagate_error=True)

    # coadd images along the dispersion axis to increase the S/N of the peaks
    if coadd != 0:
        log.info(f"coadding {coadd} pixels along the dispersion axis")
        coadd_kernel = numpy.ones((1, coadd), dtype="uint8")
        img = img.convolveImg(coadd_kernel)
        counts_threshold = counts_threshold * coadd

    # handle invalid error values
    img._error[(img._mask!=0)|(img._error<=0)] = numpy.inf

    # calculate centroids for reference column
    if correct_ref:
        ref_cent = img.match_reference_column(ref_column=LVM_REFERENCE_COLUMN)
    else:
        ref_cent = img._slitmap[f"ypix_{channel}"].data

    # trace centroids in each column
    log.info(f"going to trace fiber centroids using {ncolumns} columns")
    centroids = img.trace_fiber_centroids(ref_column=LVM_REFERENCE_COLUMN, ref_centroids=ref_cent, mask_fibstatus=1,
                                          ncolumns=ncolumns, method=method, fwhm_guess=guess_fwhm,
                                          counts_threshold=counts_threshold, max_diff=max_diff)

    if fit_poly:
        # smooth all trace by a polynomial
        log.info(f"fitting centroid guess trace with {poly_deg}-deg polynomial")
        table_data, table_poly, table_poly_all = centroids.fit_polynomial(poly_deg, poly_kind="poly", min_samples_frac=0.5)
        _create_trace_regions(out_trace_cent, table_data, table_poly, table_poly_all, display_plots=display_plots)

        # set bad fibers in trace mask
        centroids._mask[bad_fibers] = PixMask["DEADFIBER"]
        # linearly interpolate coefficients at masked fibers
        log.info(f"interpolating coefficients at {bad_fibers.sum()} masked fibers")
        centroids.interpolate_coeffs()
    else:
        log.info("interpolating centroid guess trace")
        centroids.interpolate_data(axis="X")

        # set bad fibers in trace mask
        centroids._mask[bad_fibers] = PixMask["DEADFIBER"]
        log.info(f"interpolating data at {bad_fibers.sum()} masked fibers")
        centroids.interpolate_data(axis="Y")

    # write centroid if requested
    if out_trace_cent is not None:
        log.info(f"writing centroid trace to '{os.path.basename(out_trace_cent)}'")
        centroids.writeFitsData(out_trace_cent)
    return centroids, img


def trace_fibers(
    in_image: str,
    out_trace_cent: str,
    out_trace_amp: str,
    out_trace_fwhm: str,
    in_trace_cent_guess: str,
    out_model: str = None,
    out_ratio: str = None,
    correct_ref: bool = False,
    median_box: tuple = (1, 10),
    coadd: int = 5,
    method: str = "gauss",
    guess_fwhm: float = 2.5,
    counts_threshold: float = 500,
    max_diff: int = 5.0,
    ncolumns: int | Tuple[int] = 40,
    nblocks: int = 18,
    iblocks: list = [],
    fwhm_limits: Tuple[float] = (1.0, 3.5),
    fit_poly: bool = False,
    poly_deg: int | Tuple[int] = 6,
    interpolate_missing: bool = True,
    only_centroids: bool = False,
    use_given_centroids: bool = False,
    display_plots: bool = False
) -> Tuple[TraceMask, TraceMask, TraceMask]:
    """Trace fibers in a given image

    Given a continuum exposure, this function will trace the fibers
    and return the fiber centroids, flux, and FWHM.

    The first step is to perform a median filtering along the dispersion axis
    to clean cosmic rays. Then, the image is coadded using a Gaussian
    convolution along the dispersion axis to increase the S/N of the peaks. The
    fiber positions are extracted from the fibermap extension of the image
    header. The reference fiber positions are corrected using a
    cross-correlation between the reference fiber profile and the observed
    fiber profile.

    The first measurement of the fiber centroids is performed using individual
    Gaussian fittings per column in a selection of ncolumns across the X-axis.
    This first guess of the centroids is fitted with a polynomial.

    The centroids measured and fitted in the previous step are used to fit for
    the fiber profiles in the image along each ncolumns columns in the image. A
    number of nblocks of Gaussians are fitted simultaneously along each column.
    From each fitting the amplitude, centroid, and FWHM are estimated.

    Optionally, the amplitude, centroid, and FWHM traces can be fitted with
    polynomial functions or interpolated along the X-axis to fully sample the
    fibers.

    Optionally, bad/missing (non-illuminated) fibers can be interpolated using
    the information of the neighboring fibers. If the traces where fitted using
    polynomial functions, the bad/missing fibers are interpolated in the
    coefficients space. The interpolation of bad/missing fibers happens in data
    space otherwise.

    Parameters
    ----------
    in_image : str
        path to input image
    out_trace_cent : str
        path to output centroid trace
    out_trace_amp : str
        path to output amplitude trace
    out_trace_fwhm : str
        path to output FWHM trace
    in_trace_cent_guess : str
        path to input centroid guess trace
    correct_ref : bool, optional
        whether to correct reference fiber positions, by default False
    median_box : tuple, optional
        median box to use for cleaning cosmic rays, by default (1, 10)
    coadd : int, optional
        number of pixels to coadd along dispersion axis, by default 5
    method : str, optional
        method to use for tracing, by default "gauss"
    guess_fwhm : float, optional
        guess FWHM of fiber profiles, by default 3.0
    counts_threshold : float, optional
        threshold to use for fiber detection, by default 0.5
    max_diff : int, optional
        maximum difference between consecutive fiber positions, by default 1.5
    ncolumns : int or 2-tuple, optional
        number of columns to use for tracing, by default 18
    nblocks : int, optional
        number of blocks to use for tracing, by default 18
    iblocks : list, optional
        list of blocks to trace, by default []
    fwhm_limits: tuple, optional
        limits to use for FWHM fitting, by default (1.0, 3.5)
    fit_poly : bool, optional
        whether to fit a polynomial to the dispersion solution, by default False (interpolate in X axis)
    poly_deg : int or 3-tuple, optional
        degree of polynomial(s) to use when fitting amplitude, centroid and FWHM, by default 6
    intrpolate_missing : bool, optional
        whether to interpolate bad/missing fibers, by default True
    only_centroids : bool, optional
        whether to only trace centroids, by default False
    use_given_centroids : bool, optional
        whether to use given centroids, by default False
    display_plots : bool, optional
        whether to show plots on display or not, by default True

    Returns
    -------
    centroids : TraceMask
        fiber centroids
    flux : TraceMask
        fiber flux
    fwhm : TraceMask
        fiber FWHM

    Raises
    ------
    ValueError
        invalid polynomial degree
    ValueError
        invalid number of columns
    """
    # parse polynomial degrees
    if isinstance(poly_deg, (list, tuple)) and len(poly_deg) == 3:
            deg_amp, deg_cent, deg_fwhm = poly_deg
    elif isinstance(poly_deg, int):
        deg_amp = deg_cent = deg_fwhm = poly_deg
    else:
        raise ValueError(f"invalid polynomial degree: {poly_deg}")

    # load continuum image  from file
    log.info(f"using flat image {os.path.basename(in_image)} for tracing")
    img = loadImage(in_image)
    img.setData(data=numpy.nan_to_num(img._data), error=numpy.nan_to_num(img._error))

    # read slitmap extension
    slitmap = img.getSlitmap()
    slitmap = slitmap[slitmap["spectrographid"] == int(img._header["CCD"][1])]
    bad_fibers = slitmap["fibstatus"] == 1

    # perform median filtering along the dispersion axis to clean cosmic rays
    median_box = tuple(map(lambda x: max(x, 1), median_box))
    if median_box != (1, 1):
        log.info(f"performing median filtering with box {median_box} pixels")
        img = img.replaceMaskMedian(*median_box, replace_error=None)
        img._data = numpy.nan_to_num(img._data)
        img = img.medianImg(median_box, propagate_error=True)

    # coadd images along the dispersion axis to increase the S/N of the peaks
    if coadd != 0:
        log.info(f"coadding {coadd} pixels along the dispersion axis")
        coadd_kernel = numpy.ones((1, coadd), dtype="uint8")
        img = img.convolveImg(coadd_kernel)
        counts_threshold = counts_threshold * coadd

    # handle invalid error values
    img._error[(img._mask != 0)|(img._error<=0)] = numpy.inf

    # trace centroids in each column
    log.info(f"loading guess fiber centroids from '{os.path.basename(in_trace_cent_guess)}'")
    centroids = TraceMask.from_file(in_trace_cent_guess)

    # initialize flux and FWHM traces
    trace_cent = copy(centroids)
    trace_amp = copy(centroids)
    trace_amp._header["IMAGETYP"] = "trace_amplitude"
    trace_fwhm = copy(centroids)
    trace_fwhm._header["IMAGETYP"] = "trace_fwhm"

    trace_amp, trace_cent, trace_fwhm, columns, mod_columns, residuals = img.trace_fiber_widths(centroids, ref_column=LVM_REFERENCE_COLUMN,
                                                                                                ncolumns=ncolumns, nblocks=LVM_NBLOCKS, iblocks=iblocks,
                                                                                                max_diff=max_diff,
                                                                                                fwhm_guess=guess_fwhm, fwhm_range=fwhm_limits,
                                                                                                counts_threshold=counts_threshold)

    # smooth all trace by a polynomial
    if fit_poly:

        # plt.figure()
        # data = copy(numpy.split(trace_amp._data, LVM_NBLOCKS, axis=0)[16][0])
        # # data[data==0] = numpy.nan
        # plt.plot(data, label="measured amp")

        log.info(f"fitting peak trace with {deg_amp}-deg polynomial")
        # constraints = [{'type': 'ineq', 'fun': lambda t, c: interpolate.splev(0, (t, c, deg_amp), der=1)},
        #                {'type': 'ineq', 'fun': lambda t, c: -interpolate.splev(trace_amp._data.shape[1], (t, c, deg_amp), der=1)}]
        table_data, table_poly, table_poly_all = trace_amp.fit_polynomial(deg_amp, poly_kind="poly", clip=(0.0,None), min_samples_frac=0.5)
        # table_data, table_poly, table_poly_all = trace_amp.fit_spline(degree=deg_amp, smoothing=0, constraints=constraints)
        _create_trace_regions(out_trace_amp, table_data, table_poly, table_poly_all, display_plots=display_plots)
        # plt.plot(numpy.split(trace_amp._data, LVM_NBLOCKS, axis=0)[16][0], label="fitted amp")
        # plt.show()

        log.info(f"fitting centroid trace with {deg_cent}-deg polynomial")
        table_data, table_poly, table_poly_all = trace_cent.fit_polynomial(deg_cent, poly_kind="poly", min_samples_frac=0.5)
        _create_trace_regions(out_trace_cent, table_data, table_poly, table_poly_all, display_plots=display_plots)

        log.info(f"fitting FWHM trace with {deg_fwhm}-deg polynomial")
        table_data, table_poly, table_poly_all = trace_fwhm.fit_polynomial(deg_fwhm, poly_kind="poly", clip=fwhm_limits, min_samples_frac=0.5)
        _create_trace_regions(out_trace_fwhm, table_data, table_poly, table_poly_all, display_plots=display_plots)

        # set bad fibers in trace mask
        trace_amp._mask[bad_fibers] = PixMask["DEADFIBER"]
        trace_cent._mask[bad_fibers] = PixMask["DEADFIBER"]
        trace_fwhm._mask[bad_fibers] = PixMask["DEADFIBER"]

        # linearly interpolate coefficients at masked fibers
        if interpolate_missing:
            log.info(f"interpolating coefficients at {bad_fibers.sum()} masked fibers")
            trace_amp.interpolate_coeffs()
            trace_cent.interpolate_coeffs()
            trace_fwhm.interpolate_coeffs()
    else:
        # interpolate traces along X axis to fill in missing data
        log.info("interpolating traces along X axis to fill in missing data")
        trace_amp.interpolate_data(axis="X")
        trace_cent.interpolate_data(axis="X")
        trace_fwhm.interpolate_data(axis="X")
        # set bad fibers in trace mask
        trace_amp._mask[bad_fibers] = PixMask["DEADFIBER"]
        trace_cent._mask[bad_fibers] = PixMask["DEADFIBER"]
        trace_fwhm._mask[bad_fibers] = PixMask["DEADFIBER"]

        if interpolate_missing:
            log.info(f"interpolating data at {bad_fibers.sum()} masked fibers")
            trace_amp.interpolate_data(axis="Y")
            trace_cent.interpolate_data(axis="Y")
            trace_fwhm.interpolate_data(axis="Y")

    # evaluate model image
    if out_model is not None and out_ratio is not None:
        log.info("evaluating model image")
        model, mratio = img.eval_fiber_model(trace_cent, trace_fwhm, trace_amp)
        model.writeFitsData(out_model)
        mratio.writeFitsData(out_ratio)
    else:
        model, mratio = None, None

    # write output traces
    log.info(f"writing amplitude trace to '{os.path.basename(out_trace_amp)}'")
    trace_amp.writeFitsData(out_trace_amp)
    log.info(f"writing centroid trace to '{os.path.basename(out_trace_cent)}'")
    trace_cent.writeFitsData(out_trace_cent)
    log.info(f"writing FWHM trace to '{os.path.basename(out_trace_fwhm)}'")
    trace_fwhm.writeFitsData(out_trace_fwhm)

    # plot results
    log.info("plotting results")
    camera = img._header["CCD"]
    # residuals
    fig, ax = create_subplots(to_display=display_plots, nrows=1, ncols=1, figsize=(15,7))
    fig.suptitle(f"Residuals of joint model for {camera = }")
    ax.plot(columns, residuals, "o", color="tab:red", ms=10)
    ax.axhline(0, color="0.2", ls="--", lw=1)
    ax.grid(ls="--", color="0.9", lw=0.5, zorder=0)
    ax.set_xlabel("X (pixel)")
    ax.set_ylabel("residuals (%)")
    save_fig(
        fig,
        product_path=out_trace_amp,
        to_display=display_plots,
        figure_path="qa",
        label="residuals_int_columns"
    )

    # profile models vs data
    fig, ax = create_subplots(to_display=display_plots, figsize=(15,7))
    fig.suptitle(f"Profile fitting residuals for {camera = }")
    fig.supylabel("residuals (%)")
    fig.supxlabel("Y (pixel)")

    colors = plt.cm.Spectral(numpy.linspace(0, 1, len(columns)))
    idx = numpy.argsort(columns)
    img_ = copy(img)
    for i in idx:
        icolumn = columns[i]

        img_slice = img_.getSlice(icolumn, axis="y")
        joint_mod = mod_columns[i](img_slice._pixels)
        img_slice._data[(img_slice._mask!=0)|(joint_mod<=0)] = numpy.nan

        weights = img_slice._data / bn.nansum(img_slice._data) * 500
        residuals = (joint_mod - img_slice._data) / img_slice._data * 100
        ax.scatter(img_slice._pixels, residuals, s=weights, lw=0, color=colors[i])
        ax.set_ylim(-50, 50)
    save_fig(
        fig,
        product_path=out_trace_amp,
        to_display=display_plots,
        figure_path="qa",
        label="residuals_columns"
    )

    return centroids, trace_cent, trace_amp, trace_fwhm, img, model, mratio<|MERGE_RESOLUTION|>--- conflicted
+++ resolved
@@ -388,14 +388,10 @@
     camera = image._header["CCD"]
 
     # calculate thermal shifts
-<<<<<<< HEAD
-    column_shifts = image.measure_fiber_shifts(fiber_model, columns=columns, column_width=column_width, shift_range=shift_range, axs=axs_cc)
+    column_shifts = image.measure_fiber_shifts(fiber_model, trace_cent, columns=columns, column_width=column_width, shift_range=shift_range, axs=axs)
     if (column_shifts!=0).any():
         image.update_drpstage("FIBERS_SHIFTED")
 
-=======
-    column_shifts = image.measure_fiber_shifts(fiber_model, trace_cent, columns=columns, column_width=column_width, shift_range=shift_range, axs=axs)
->>>>>>> 4d81c4fd
     # shifts stats
     median_shift = numpy.nan_to_num(bn.nanmedian(column_shifts, axis=0))
     std_shift = numpy.nan_to_num(bn.nanstd(column_shifts, axis=0))
@@ -411,47 +407,7 @@
     trace_cent_fixed._coeffs[:, 0] += median_shift
     trace_cent_fixed.eval_coeffs()
 
-<<<<<<< HEAD
-    select_blocks = [9]
-    for j, c in enumerate(columns):
-        blocks_pos = numpy.asarray(numpy.split(trace_cent._data[:, c], 18))[select_blocks]
-        blocks_bounds = [(int(bpos.min())-5, int(bpos.max())+5) for bpos in blocks_pos]
-
-        for i, (bmin, bmax) in enumerate(blocks_bounds):
-            x = numpy.arange(bmax-bmin) + i*(bmax-bmin) + 10
-            # y_models = fiber_model._data[bmin:bmax,c-column_width:c+column_width]
-            y_model = bn.nanmedian(fiber_model._data[bmin:bmax,c-column_width:c+column_width], axis=1)
-            y_data = bn.nanmedian(image._data[bmin:bmax, c-column_width:c+column_width], axis=1)
-            snr = numpy.sqrt(y_data.mean())
-            y_model = _normalize_peaks(y_model, min_peak_dist=5.0)
-            y_data = _normalize_peaks(y_data, min_peak_dist=5.0)
-            # axs_fib[j].step(x, y_models * norm, color="0.7", lw=0.7, alpha=0.3)
-            axs_fb[j].step(x, y_data, color="0.2", lw=1.5, label="data" if i == 0 else None)
-            axs_fb[j].step(x, y_model, color="tab:blue", lw=1, label="model" if i == 0 else None)
-            axs_fb[j].step(x+column_shifts[j], numpy.interp(x+column_shifts[j], x, y_model), color="tab:red", lw=1, label="corr. model" if i == 0 else None)
-        axs_fb[j].set_title(f"measured shift {column_shifts[j]:.4f} pixel @ column {c} with SNR = {snr:.2f}")
-        axs_fb[j].set_ylim(-0.05, 1.3)
-    axs_fb[0].legend(loc=1, frameon=False, ncols=3)
-
-    # deltas = TraceMask(data=numpy.zeros_like(trace_cent._data), mask=numpy.ones_like(trace_cent._data, dtype=bool))
-    # deltas._data[:, columns] = column_shifts
-    # deltas._mask[:, columns] = False
-    # deltas.fit_polynomial(deg=4)
-
-    # # fig, ax = create_subplots(to_display=True, figsize=(15,5))
-    # # ax.plot(deltas._data[:, columns]-column_shifts, ".k")
-
-    # trace_cent_fixed = copy(trace_cent)
-    # for ifiber in range(trace_cent._data.shape[0]):
-    #     poly_trace = numpy.polynomial.Polynomial(trace_cent._coeffs[ifiber])
-    #     poly_deltas = numpy.polynomial.Polynomial(deltas._coeffs[ifiber])
-    #     trace_cent_fixed._coeffs[ifiber] = (poly_trace + poly_deltas).coef
-    # trace_cent_fixed.eval_coeffs()
-
-    return image, trace_cent_fixed, column_shifts, fiber_model
-=======
-    return trace_cent_fixed, column_shifts, median_shift, std_shift, fiber_model
->>>>>>> 4d81c4fd
+    return image, trace_cent_fixed, column_shifts, median_shift, std_shift, fiber_model
 
 
 def _apply_electronic_shifts(images, out_images, drp_shifts=None, qc_shifts=None, custom_shifts=None, raw_shifts=None,
@@ -2673,21 +2629,12 @@
 
     # fix centroids for thermal shifts
     log.info(f"measuring fiber thermal shifts @ columns: {','.join(map(str, columns))}")
-<<<<<<< HEAD
-    img, trace_mask, shifts, _ = _fix_fiber_thermal_shifts(img, trace_mask, 2.5,
-                                                           fiber_model=fiber_model,
-                                                           trace_amp=10000,
-                                                           columns=columns,
-                                                           column_width=column_width,
-                                                           shift_range=shift_range, axs=[axs_cc, axs_fb])
-=======
-    trace_mask, shifts, median_shift, std_shift, _ = _fix_fiber_thermal_shifts(img, trace_mask, 2.5,
-                                                                               fiber_model=fiber_model,
-                                                                               trace_amp=10000,
-                                                                               columns=columns,
-                                                                               column_width=column_width,
-                                                                               shift_range=shift_range, axs=[axs_cc, axs_fb])
->>>>>>> 4d81c4fd
+    img, trace_mask, shifts, median_shift, std_shift, _ = _fix_fiber_thermal_shifts(img, trace_mask, 2.5,
+                                                                                    fiber_model=fiber_model,
+                                                                                    trace_amp=10000,
+                                                                                    columns=columns,
+                                                                                    column_width=column_width,
+                                                                                    shift_range=shift_range, axs=[axs_cc, axs_fb])
     # save columns measured for thermal shifts
     plot_fiber_thermal_shift(columns, shifts, median_shift, std_shift, ax=ax_shift)
     save_fig(fig, product_path=out_rss, to_display=display_plots, figure_path="qa", label="fiber_thermal_shifts")
@@ -3253,11 +3200,7 @@
             gain[2] *= 1.089
         if camera == "z3":
             gain[3] /= 1.056
-<<<<<<< HEAD
-        gain = numpy.round(gain, 3)
-=======
         gain = numpy.round(gain, 2)
->>>>>>> 4d81c4fd
 
         log.info(f"using header GAIN = {gain.tolist()} (e-/ADU)")
 
@@ -3397,8 +3340,8 @@
     proc_img.add_bitmask("SATURATED", where=saturated_mask)
 
     # NOTE: this is a patch to mask first/last 3 columns as they don't have any useful data
-    proc_img._mask[:, :3] |= True
-    proc_img._mask[:, -3:] |= True
+    proc_img._mask[:, :3] |= PixMask["NODATA"]
+    proc_img._mask[:, -3:] |= PixMask["NODATA"]
 
     # log number of masked pixels
     nmasked = numpy.count_nonzero(proc_img._mask)
@@ -3411,19 +3354,11 @@
 
     # update data reduction quality flag
     if saturated_mask.sum() / proc_img._mask.size > 0.01:
-<<<<<<< HEAD
         proc_img.update_drpqual("SATURATED")
-=======
-        drpqual += "SATURATED"
-    proc_img.setHdrValue("DRPQUAL", value=drpqual.value, comment="data reduction quality flag")
-
-    # set drp tag version
-    proc_img.setHdrValue("DRPVER", DRPVER, comment='data reduction pipeline software tag')
     # set drp commit SHA
     proc_img.setHdrValue("COMMIT", DRP_COMMIT, comment="data reduction pipeline commit HASH")
     # add calibrations used to header
     proc_img.add_header_comment(f"{in_mask}, pixel mask used for {camera}")
->>>>>>> 4d81c4fd
 
     # write out FITS file
     log.info(f"writing preprocessed image to {os.path.basename(out_image)}")
@@ -3651,12 +3586,8 @@
                 if numpy.any([RAobs, DECobs, PAobs]) == 0:
                     log.warning(f"some astrometry keywords for telescope '{tel}' are missing: {RAobs = }, {DECobs = }, {PAobs = }")
                     org_img.add_header_comment(f"no astromentry keywords '{tel}': {RAobs = }, {DECobs = }, {PAobs = }, using commanded")
-<<<<<<< HEAD
-                org_img.setHdrValue('ASTRMSRC', 'CMD position', comment='Source of astrometric solution: commanded position')
+                org_img.setHdrValue('ASTRMSRC', 'CMD position', comment='source of astrometry: commanded position')
                 org_img.update_drpstage(f"{tel.upper()}_ASTROMETRY_ADDED")
-=======
-                org_img.setHdrValue('ASTRMSRC', 'CMD position', comment='source of astrometry: commanded position')
->>>>>>> 4d81c4fd
         else:
             RAobs=0
             DECobs=0
@@ -3704,12 +3635,11 @@
     slitmap['ra']=RAfib * u.deg
     slitmap['dec']=DECfib * u.deg
     org_img._slitmap=slitmap
-    org_img.update_drpstage("FIBERS_ASTROMETRY_ADDED")
-
     # set header keyword with best knowledge of IFU center
     org_img.setHdrValue('IFUCENRA', RAobs_sci, 'best SCI IFU RA (ASTRMSRC)')
     org_img.setHdrValue('IFUCENDE', DECobs_sci, 'best SCI IFU DEC (ASTRMSRC)')
     org_img.setHdrValue('IFUCENPA', PAobs_sci, 'best SCI IFU PA (ASTRMSRC)')
+    org_img.update_drpstage("FIBERS_ASTROMETRY_ADDED")
 
     log.info(f"writing RA,DEC to slitmap in image '{os.path.basename(out_image)}'")
     org_img.writeFitsData(out_image)
@@ -3851,13 +3781,9 @@
             bcorr_img.setSection(section=quad_sec, subimg=quad, inplace=True)
             log.info(f"median error in quadrant {i+1}: {bn.nanmedian(quad._error):.2f} (e-)")
 
-<<<<<<< HEAD
-        bcorr_img.setHdrValue("BUNIT", "electron", "physical units of the image")
+        bcorr_img.setHdrValue("BUNIT", "electron", "physical units of the array values")
         bcorr_img.update_drpstage("GAIN_CORRECTED")
         bcorr_img.update_drpstage("POISSON_ERROR_CALCULATED")
-=======
-        bcorr_img.setHdrValue("BUNIT", "electron", "physical units of the array values")
->>>>>>> 4d81c4fd
     else:
         # convert to ADU
         log.info("leaving original ADU units")
