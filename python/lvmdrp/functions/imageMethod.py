#!/usr/bin/env python
# encoding: utf-8

import multiprocessing
import os
import sys
from copy import deepcopy as copy
from multiprocessing import Pool, cpu_count

import numpy
import bottleneck as bn
from astropy import units as u
from astropy.table import Table
from astropy.io import fits as pyfits
from astropy.nddata import CCDData, StdDevUncertainty
from astropy.stats.biweight import biweight_location, biweight_scale
from astropy.visualization import simple_norm
from ccdproc import cosmicray_lacosmic
from scipy import interpolate
from tqdm import tqdm

from typing import List

from lvmdrp import log
from lvmdrp.utils.decorators import skip_on_missing_input_path, drop_missing_input_paths, skip_if_drpqual_flags
from lvmdrp.utils.bitmask import QualityFlag
from lvmdrp.core.fiberrows import FiberRows, _read_fiber_ypix
from lvmdrp.core.image import (
    Image,
    _parse_ccd_section,
    _model_overscan,
    combineImages,
    glueImages,
    loadImage,
)
from lvmdrp.core.plot import plt, create_subplots, plot_image, plot_strips, save_fig
from lvmdrp.core.rss import RSS
from lvmdrp.core.spectrum1d import Spectrum1D, _spec_from_lines, _cross_match
from lvmdrp.core.tracemask import TraceMask
from lvmdrp.utils.hdrfix import apply_hdrfix
from lvmdrp.utils.convert import dateobs_to_sjd, correct_sjd


NQUADS = 4
DEFAULT_IMAGETYP = "object"
DEFAULT_TRIMSEC = [
    "[1:2043, 2041:4080]",
    "[2078:4120, 2041:4080]",
    "[1:2043, 1:2040]",
    "[2078:4120, 1:2040]",
]
DEFAULT_BIASSEC = [
    "[2044:2060, 2041:4080]",
    "[2061:2077, 2041:4080]",
    "[2044:2060, 1:2040]",
    "[2061:2077, 1:2040]",
]
DEFAULT_BGSEC = [
    "[1:2043, 61:70]",
    "[1:2043, 61:70]",
    "[1:2043, 1991:2000]",
    "[1:2043, 1991:2000]",
]

description = "Provides Methods to process 2D images"

__all__ = [
    "LACosmic_drp",
    "find_peaks_auto",
    "trace_peaks",
    "subtractStraylight_drp",
    "traceFWHM_drp",
    "extract_spectra",
    "preproc_raw_frame",
    "detrend_frame",
    "create_master_frame",
]


def detCos_drp(
    image,
    out_image,
    rdnoise="2.9",
    sigma_det="5",
    rlim="1.2",
    iter="5",
    fwhm_gauss="2.0",
    replace_box="5,5",
    error_box="5,5",
    replace_error="1e10",
    increase_radius="0",
    gain="1.0",
    verbose="0",
    parallel="auto",
):
    """
    Detects and removes cosmics from astronomical images based on Laplacian edge
    detection scheme combined with a PSF convolution approach (Husemann  et al. in prep.).

    IMPORTANT:
    The image and the readout noise are assumed to be in units of electrons.
    The image also needs to be BIAS subtracted! The gain can be entered to convert the image from ADUs to electros, when this is down already set gain=1.0 as the default.

    Parameters
    ----------
    image: string
        Name of the FITS file for which the comsics should be detected
    out_mask: string
        Name of the  FITS file with the bad pixel mask
    out_clean: string
        Name of the  FITS file with the cleaned image
    rdnoise: float or string of header keyword
        Value or FITS header keyword for the readout noise in electrons
    sigma_det: float, optional  with default: 5.0
        Detection limit of edge pixel above the noise in (sigma units) to be detected as comiscs
    rlim: float, optional  with default: 1.2
        Detection threshold between Laplacian edged and Gaussian smoothed image
    iter: integer, optional with default: 5
        Number of iterations. Should be >1 to fully detect extended cosmics
    fwhm_gauss: float, optional with default: 2.0
        FWHM of the Gaussian smoothing kernel in x and y direction on the CCD
    replace_box: array of two integers, optional with default: [5,5]
        median box size in x and y to estimate replacement values from valid pixels
    replace_error: float, optional with default: 1e10
        Error value for bad pixels in the comupted error image, will be ignored if empty
    increase_radius: integer, optional with default: 0
        Increase the boundary of each detected cosmic ray pixel by the given number of pixels.
    verbose: bollean, optional  with default: True
        Show information during the processing on the command line (0 - no, 1 - yes)


    References
    ----------
    B. Husemann et al. 2012  "", A&A, ??, ???
    """
    # convert all parameters to proper type
    sigma_det = float(sigma_det)
    rlim = float(rlim)
    iterations = int(iter)
    sigma = float(fwhm_gauss) / 2.354
    error_box = replace_box.split(",")
    err_box_x = int(error_box[0])
    err_box_y = int(error_box[1])
    replace_box = replace_box.split(",")
    box_x = int(replace_box[0])
    box_y = int(replace_box[1])
    increase_radius = int(increase_radius)
    verbose = bool(verbose)
    try:
        replace_error = float(replace_error)
    except Exception:
        replace_error = None

    # load image from FITS file
    img = loadImage(image)
    try:
        gain = img.getHdrValue(gain)
    except KeyError:
        pass
    gain = float(gain)

    if gain != 1.0 and verbose:
        print("Convert image from ADUs to electrons using a gain factor of %f" % (gain))

    img = img * gain
    # img.writeFitsData('test.fits')

    # create empty mask if no mask is present in original image
    if img._mask is not None:
        mask_orig = img.getMask()
    else:
        mask_orig = numpy.zeros(img.getDim(), dtype=bool)

    # create a new Image instance to store the initial data array
    img_original = Image(
        data=img.getData(), header=img.getHeader(), error=img.getError(), mask=mask_orig
    )
    img.setData(mask=numpy.zeros(img.getDim(), dtype=bool))
    img.removeError()

    # estimate Poisson noise after roughly cleaning cosmics using a median filter
    try:
        rdnoise = float(img.getHdrValue(rdnoise))
    except KeyError:
        rdnoise = float(rdnoise)
    if verbose:
        print("A value of %f is used for the electron read-out noise." % (rdnoise))

    # create empty mask
    select = numpy.zeros(img.getDim(), dtype=bool)

    # define Laplacian convolution kernal
    LA_kernel = (
        numpy.array(
            [
                [
                    0,
                    -1,
                    0,
                ],
                [-1, 4, -1],
                [0, -1, 0],
            ]
        )
        / 4.0
    )
    out = img

    if parallel:
        try:
            from multiprocessing import Pool, cpu_count

            cpus = cpu_count()
            if cpus > 1:
                cpus = 2
        except Exception:
            cpus = 1

    else:
        cpus = 1
    # start iteration
    if verbose:
        print("Start the detection process using %d CPU cores." % (cpus))
    for i in range(iterations):
        if verbose:
            print("Start iteration %i" % (i + 1))
        # follow the LACosmic scheme to select pixel
        noise = out.medianImg((err_box_x, err_box_y))
        select_neg2 = noise.getData() <= 0
        noise.setData(data=0, select=select_neg2)
        noise = (noise + rdnoise**2).sqrt()
        result = []
        if cpus > 1:
            fine = out.convolveGaussImg(sigma, sigma, mask=True)
            fine_norm = out / fine
            select_neg = fine_norm < 0
            fine_norm.setData(data=0, select=select_neg)
            pool = Pool(cpus)
            result.append(pool.apply_async(out.subsampleImg, args=([2])))
            result.append(pool.apply_async(fine_norm.subsampleImg, args=([2])))
            pool.close()
            pool.join()
            sub = result[0].get()
            sub_norm = result[1].get()
            pool.terminate()
            pool = Pool(cpus)
            result[0] = pool.apply_async(sub.convolveImg, args=([LA_kernel]))
            result[1] = pool.apply_async(sub_norm.convolveImg, args=([LA_kernel]))
            pool.close()
            pool.join()
            conv = result[0].get()
            select_neg = conv < 0
            conv.setData(
                data=0, select=select_neg
            )  # replace all negative values with 0
            Lap2 = result[1].get()
            pool.terminate()
            pool = Pool(cpus)
            result[0] = pool.apply_async(conv.rebin, args=(2, 2))
            result[1] = pool.apply_async(Lap2.rebin, args=(2, 2))
            pool.close()
            pool.join()
            Lap = result[0].get()
            Lap2 = result[1].get()
            pool.terminate()
            S = Lap / (noise * 2)  # normalize Laplacian image by the noise
            S_prime = S - S.medianImg(
                (5, 5)
            )  # cleaning of the normalized Laplacian image
        else:
            sub = out.subsampleImg(2)  # subsample image
            conv = sub.convolveImg(LA_kernel)  # convolve subsampled image with kernel
            select_neg = conv < 0
            conv.setData(
                data=0, select=select_neg
            )  # replace all negative values with 0
            Lap = conv.rebin(2, 2)  # rebin the data to original resolution
            S = Lap / (noise * 2)  # normalize Laplacian image by the noise
            S_prime = S - S.medianImg(
                (5, 5)
            )  # cleaning of the normalized Laplacian image
            fine = out.convolveGaussImg(
                sigma, sigma, mask=True
            )  # convolve image with a 2D Gaussian

            fine_norm = out / fine
            select_neg = fine_norm < 0
            fine_norm.setData(data=0, select=select_neg)
            sub_norm = fine_norm.subsampleImg(2)  # subsample image
            Lap2 = (sub_norm).convolveImg(LA_kernel)
            Lap2 = Lap2.rebin(2, 2)  # rebin the data to original resolution

        select = numpy.logical_or(
            numpy.logical_and((Lap2) > rlim, S_prime > sigma_det), select
        )

        # print information on the screen if demanded
        if verbose:
            dim = img_original.getDim()
            # det_pix = numpy.sum(select)
            print(
                "Total number of detected cosmics: %i out of %i pixels"
                % (numpy.sum(select), dim[0] * dim[1])
            )

        if i == iterations - 1:
            img_original.setData(mask=True, select=select)  # set the new mask
            if increase_radius > 0:
                mask_img = Image(data=img_original._mask)
                mask_new = mask_img.convolveImg(
                    kernel=numpy.ones(
                        (2 * increase_radius + 1, 2 * increase_radius + 1)
                    )
                )
                img_original.setData(mask=mask_new._data)
            out = img_original.replaceMaskMedian(
                box_x, box_y, replace_error=replace_error
            )  # replace possible corrput pixel with zeros for final output
        else:
            out.setData(mask=True, select=select)  # set the new mask
            out = out.replaceMaskMedian(
                box_x, box_y, replace_error=None
            )  # replace possible corrput pixel with zeros
    out.writeFitsData(out_image)


def LACosmic_drp(
    in_image,
    out_image,
    sigma_det="5",
    flim="1.1",
    iter="3",
    sig_gauss="0.8,0.8",
    error_box="20,1",
    replace_box="20,1",
    replace_error="1e10",
    increase_radius="0",
    parallel="2",
):
    """
    Detects and removes cosmic rays from astronomical images based on a modified Laplacian edge
    detection method introduced by van Dokkum (2005) and modified by B. Husemann (2012, in prep.).

    IMPORTANT:
    The image and the readout noise are assumed to be in units of electrons.
    The image also need to be bias subtracted so that the proper Poisson noise image can be estimated.

    Parameters
    --------------
    image: string
                    Name of the FITS file for which the comsics should be detected
    out_image: string
                    Name of the  FITS file containing the cleaned image, a bad pixel mask extension and the error image if contained in the  input
    sigma_det: string of float, optional  with default: '5.0'
                    Detection limit of edge pixel above the noise in (sigma units) to be detected as comiscs
    flim: string of float, optional  with default: '1.1'
                    Detection threshold between Laplacian edged and Gaussian smoothed image (should be >1)
    iter: string of integer, optional with default: '3'
                    Number of iterations. Should be >1 to fully detect extended cosmics
    sig_gauss: string of two comma separated floats, optional with default: '0.8,0.8'
                    Sigma width of the Gaussian smoothing kernel in x and y direction on the CCD
    error_box: string of two comma separated integers, optional with default: '20,1'
                    Pixel box width (x and y width on raw image) used to estimate the electron counts for a given pixel by taken a median to estimate the noise level.
                    It may be elongated along the dispersion axis of the CCD.
    replace_box: string of two comma separated integers, optional with default: '5,5'
                    median box size in x and y to estimate replacement values from valid pixels
    replace_error: strong of float, optional with default: '1e10'
                    Error value for bad pixels in the comupted error image, will be ignored if empty
    rdnoise: string of float or string of header keyword, optional with default: 2.9
                    Value or FITS header keyword for the readout noise in electrons, not used if an error image of a FITS extension is used
    increase_radius: string of int, optional with default: '0'
                    Increase the boundary of each detected cosmic ray pixel by the given number of pixels.
    verbose: string of integer (0 or 1), optional  with default: 1
                    Show information during the processing on the command line (0 - no, 1 - yes)

    Notes
    -------
    As described in the article by van Dokkum a fine structure images is created to distinguish
    between cosmic rays hits and compact real signals that are almost undersampled on the CCD.
    For IFU data these are mainly emission lines from the sky or more importantly from the
    target objects itself.
    We defined a new fine structure map as the ratio between the Lapacian image and a Gaussian
    smoothed image with a width of the Gaussian matching the PSF of the spectrograph in dispersion
    AND cross-dispersion direction. If the given PSF is perfectly matching wtih the true PSF, a limit of
    flim>1 is the cutting line between true signal and cosmic ray hits.

    References
    --------------
    van Dokkum, Pieter G. 2001, "Cosmic-Ray Rejection by Laplacian Edge Detection",
    PASP, 113, 1420

    Examples
    ----------------
    user:> lvmdrp image LACosmic IMAGE.fits MASK.fits CLEAN.fits 5 flim=1.1 sig_gauss=0.8,0.8 replace_box=5,5 increase_radius=1
    """
    # convert all parameters to proper type
    sigma_det = float(sigma_det)
    flim = float(flim)
    iter = int(iter)
    error_box = replace_box.split(",")
    error_box = int(error_box[0]), int(error_box[1])
    sig_gauss = sig_gauss.split(",")
    sig_gauss = float(sig_gauss[0]), float(sig_gauss[1])
    replace_box = replace_box.split(",")
    replace_box = int(replace_box[0]), int(replace_box[1])
    increase_radius = int(increase_radius)
    try:
        replace_error = float(replace_error)
    except (TypeError, ValueError):
        replace_error = None

    # load image from FITS file
    img = loadImage(in_image)

    # create empty mask if no mask is present in original image
    if img._mask is not None:
        mask_orig = img.getMask()
    else:
        mask_orig = numpy.zeros(img.getDim(), dtype=bool)

    # create a new Image instance to store the initial data array
    img_original = Image(
        data=img.getData(), header=img.getHeader(), error=img.getError(), mask=mask_orig
    )
    img.setData(mask=numpy.zeros(img.getDim(), dtype=bool))
    img.removeError()

    cr_select = img.createCosmicMask(
        sigma_det=sigma_det,
        flim=flim,
        iter=iter,
        sig_gauss=sig_gauss,
        error_box=error_box,
        replace_box=replace_box,
        parallel=parallel,
    )

    # update mask in original image
    img_original.setData(mask=True, select=cr_select)

    # refine CR selection
    if increase_radius > 0:
        mask_img = Image(data=img_original._mask)
        mask_new = mask_img.convolveImg(
            kernel=numpy.ones((2 * increase_radius + 1, 2 * increase_radius + 1))
        )
        mask_new = mask_new._data > 0
        img_original.setData(mask=mask_new)
    out = img_original.replaceMaskMedian(
        replace_box[0], replace_box[1], replace_error=replace_error
    )
    out.writeFitsData(out_image)


def old_LACosmic_drp(
    in_image,
    out_image,
    sigma_det="5",
    flim="1.1",
    iter="3",
    sig_gauss="0.8,0.8",
    error_box="20,1",
    replace_box="20,1",
    replace_error="1e10",
    rdnoise="2.9",
    increase_radius="0",
    verbose="0",
    parallel="2",
):
    """
    Detects and removes cosmic rays from astronomical images based on a modified Laplacian edge
    detection method introduced by van Dokkum (2005) and modified by B. Husemann (2012, in prep.).

    IMPORTANT:
    The image and the readout noise are assumed to be in units of electrons.
    The image also need to be bias subtracted so that the proper Poisson noise image can be estimated.

    Parameters
    --------------
    image: string
                    Name of the FITS file for which the comsics should be detected
    out_image: string
                    Name of the  FITS file containing the cleaned image, a bad pixel mask extension and the error image if contained in the  input
    sigma_det: string of float, optional  with default: '5.0'
                    Detection limit of edge pixel above the noise in (sigma units) to be detected as comiscs
    flim: string of float, optional  with default: '1.1'
                    Detection threshold between Laplacian edged and Gaussian smoothed image (should be >1)
    iter: string of integer, optional with default: '3'
                    Number of iterations. Should be >1 to fully detect extended cosmics
    sig_gauss: string of two comma separated floats, optional with default: '0.8,0.8'
                    Sigma width of the Gaussian smoothing kernel in x and y direction on the CCD
    error_box: string of two comma separated integers, optional with default: '20,1'
                    Pixel box width (x and y width on raw image) used to estimate the electron counts for a given pixel by taken a median to estimate the noise level.
                    It may be elongated along the dispersion axis of the CCD.
    replace_box: string of two comma separated integers, optional with default: '5,5'
                    median box size in x and y to estimate replacement values from valid pixels
    replace_error: strong of float, optional with default: '1e10'
                    Error value for bad pixels in the comupted error image, will be ignored if empty
    rdnoise: string of float or string of header keyword, optional with default: 2.9
                    Value or FITS header keyword for the readout noise in electrons, not used if an error image of a FITS extension is used
    increase_radius: string of int, optional with default: '0'
                    Increase the boundary of each detected cosmic ray pixel by the given number of pixels.
    verbose: string of integer (0 or 1), optional  with default: 1
                    Show information during the processing on the command line (0 - no, 1 - yes)

    Notes
    -------
    As described in the article by van Dokkum a fine structure images is created to distinguish
    between cosmic rays hits and compact real signals that are almost undersampled on the CCD.
    For IFU data these are mainly emission lines from the sky or more importantly from the
    target objects itself.
    We defined a new fine structure map as the ratio between the Lapacian image and a Gaussian
    smoothed image with a width of the Gaussian matching the PSF of the spectrograph in dispersion
    AND cross-dispersion direction. If the given PSF is perfectly matching wtih the true PSF, a limit of
    flim>1 is the cutting line between true signal and cosmic ray hits.

    References
    --------------
    van Dokkum, Pieter G. 2001, "Cosmic-Ray Rejection by Laplacian Edge Detection",
    PASP, 113, 1420

    Examples
    ----------------
    user:> lvmdrp image LACosmic IMAGE.fits MASK.fits CLEAN.fits 5 flim=1.1 sig_gauss=0.8,0.8 replace_box=5,5 increase_radius=1
    """
    # convert all parameters to proper type
    sigma_det = float(sigma_det)
    flim = float(flim)
    iterations = int(iter)
    error_box = replace_box.split(",")
    err_box_x = int(error_box[0])
    err_box_y = int(error_box[1])
    sig_gauss = sig_gauss.split(",")
    sigma_x = float(sig_gauss[0])
    sigma_y = float(sig_gauss[1])
    replace_box = replace_box.split(",")
    box_x = int(replace_box[0])
    box_y = int(replace_box[1])
    increase_radius = int(increase_radius)
    verbose = int(verbose)
    try:
        replace_error = float(replace_error)
    except (TypeError, ValueError):
        replace_error = None

    # load image from FITS file
    img = loadImage(in_image)

    # create empty mask if no mask is present in original image
    if img._mask is not None:
        mask_orig = img.getMask()
    else:
        mask_orig = numpy.zeros(img.getDim(), dtype=bool)

    # create a new Image instance to store the initial data array
    img_original = Image(
        data=img.getData(), header=img.getHeader(), error=img.getError(), mask=mask_orig
    )
    img.setData(mask=numpy.zeros(img.getDim(), dtype=bool))
    img.removeError()

    # estimate Poisson noise after roughly cleaning cosmics using a median filter
    try:
        rdnoise = float(rdnoise)
    except (TypeError, ValueError):
        rdnoise = img.getHdrValue(rdnoise)

    # create empty mask
    select = numpy.zeros(img.getDim(), dtype=bool)

    # define Laplacian convolution kernal
    LA_kernel = (
        numpy.array(
            [
                [
                    0,
                    -1,
                    0,
                ],
                [-1, 4, -1],
                [0, -1, 0],
            ]
        )
        / 4.0
    )
    out = img

    if parallel == "auto":
        cpus = cpu_count()
    else:
        cpus = int(parallel)
    # start iteration
    for i in range(iterations):
        if verbose == 1:
            print("iteration %i" % (i + 1))
        # follow the LACosmic scheme to select pixel
        noise = out.medianImg((err_box_y, err_box_x))
        select_noise = noise.getData() <= 0
        noise.setData(data=0, select=select_noise)
        noise = (noise + rdnoise**2).sqrt()
        result = []
        if cpus > 1:
            fine = out.convolveGaussImg(sigma_x, sigma_y)
            fine_norm = out / fine
            select_neg = fine_norm < 0
            fine_norm.setData(data=0, select=select_neg)
            pool = Pool(cpus)
            result.append(pool.apply_async(out.subsampleImg))
            result.append(pool.apply_async(fine_norm.subsampleImg))
            pool.close()
            pool.join()
            sub = result[0].get()
            sub_norm = result[1].get()
            pool.terminate()
            pool = Pool(cpus)
            result[0] = pool.apply_async(sub.convolveImg, args=([LA_kernel]))
            result[1] = pool.apply_async(sub_norm.convolveImg, args=([LA_kernel]))
            pool.close()
            pool.join()
            conv = result[0].get()
            select_neg = conv < 0
            conv.setData(
                data=0, select=select_neg
            )  # replace all negative values with 0
            Lap2 = result[1].get()
            pool.terminate()
            pool = Pool(cpus)
            result[0] = pool.apply_async(conv.rebin, args=(2, 2))
            result[1] = pool.apply_async(Lap2.rebin, args=(2, 2))
            pool.close()
            pool.join()
            Lap = result[0].get()
            Lap2 = result[1].get()
            pool.terminate()
            S = Lap / (noise * 4)  # normalize Laplacian image by the noise
            S_prime = S - S.medianImg(
                (err_box_y, err_box_x)
            )  # cleaning of the normalized Laplacian image

        else:
            sub = out.subsampleImg()  # subsample image
            conv = sub.convolveImg(LA_kernel)  # convolve subsampled image with kernel
            select_neg = conv < 0
            conv.setData(
                data=0, select=select_neg
            )  # replace all negative values with 0
            Lap = conv.rebin(2, 2)  # rebin the data to original resolution
            S = Lap / (noise * 4)  # normalize Laplacian image by the noise
            S_prime = S - S.medianImg(
                (err_box_y, err_box_x)
            )  # cleaning of the normalized Laplacian image
            fine = out.convolveGaussImg(
                sigma_x, sigma_y
            )  # convolve image with a 2D Gaussian
            #        fine.writeFitsData('s_prime.fits')
            fine_norm = out / fine
            select_neg = fine_norm < 0
            fine_norm.setData(data=0, select=select_neg)
            sub_norm = fine_norm.subsampleImg()  # subsample image
            Lap2 = (sub_norm).convolveImg(LA_kernel)
            Lap2 = Lap2.rebin(2, 2)  # rebin the data to original resolution

        ##select = numpy.logical_or(numpy.logical_and(S_prime>sigma_det,(Lap/fine)>flim),select) # select bad pixels
        select = numpy.logical_or(
            numpy.logical_and((Lap2) > flim, S_prime > sigma_det), select
        )

        # print information on the screen if demanded
        if verbose == 1:
            dim = img_original.getDim()
            # det_pix = numpy.sum(select)
            print(
                "Detected pixels: %i out of %i " % (numpy.sum(select), dim[0] * dim[1])
            )

        if i == iterations - 1:
            img_original.setData(mask=True, select=select)  # set the new mask
            if increase_radius > 0:
                # print numpy.sum(img_original._mask)
                mask_img = Image(data=img_original._mask)
                mask_new = mask_img.convolveImg(
                    kernel=numpy.ones(
                        (2 * increase_radius + 1, 2 * increase_radius + 1)
                    )
                )
                # print numpy.sum(mask_new._data)
                mask_new = mask_new._data > 0
                img_original.setData(mask=mask_new)
            out = img_original.replaceMaskMedian(
                box_x, box_y, replace_error=replace_error
            )  # replace possible corrput pixel with zeros for final output
        else:
            out.setData(mask=True, select=select)  # set the new mask
            out = out.replaceMaskMedian(
                box_x, box_y, replace_error=None
            )  # replace possible corrput pixel with zeros
    out.writeFitsData(out_image)


def addCCDMask_drp(image, mask, replaceError="1e10"):
    """
    Adds a mask image (containing only zeros and ones) as new FITS extension to the original image.
    Values of 1 in the mask image are considered as bad pixels. If the image contains already and error image as an
    extension the bad pixels can be replaced in the error array by a user defined value.

    Parameters
    ----------
    image: string
        Name of the FITS file to which the mask should be added
    mask: string
        Name of the FITS file containing the mask of a bad pixel (1 if bad pixel) to be added
    replace_error: strong of float, optional with default: '1e10'
        Error value for bad pixels in a possible error extension, will be ignored if empty

    Examples
    --------
    user:> lvmdrp image addCDDMask IMAGE.fits MASK.fits
    """

    replaceError = float(replaceError)
    img = loadImage(image)
    bad_pixel = loadImage(mask, extension_mask=0)
    if img._mask is not None:
        mask_comb = numpy.logical_or(img._mask, bad_pixel._mask)
    else:
        mask_comb = bad_pixel._mask
    if img._error is not None:
        img.setData(error=replaceError, select=mask_comb)
    img.setData(mask=mask_comb)
    img.writeFitsData(image)


# TODO: en un frame de ciencia colapsar 100 columnas centrales y correr la deteccion de picos
# TODO: comparar con picos del fiberflat, medir shift en las mismas 100 columnas
# TODO: tener en cuenta stretching, no solo cc
# TODO: agregar informacion del fibermap en la salida de esta funcion
# TODO: independientemente de cuantas fibras se detecten, el output tiene que tener todas las fibras + flags
# TODO: agregar informacion de posicion de las fibras al fibermap, para usar como referencia
# esta funcion se corre solo una vez o con frecuencia baja
@skip_on_missing_input_path(["in_image"])
def find_peaks_auto(
    in_image: str,
    out_peaks: str,
    out_region: str = None,
    slice: int = None,
    pixel_range: List[int] = [0, 4080],
    fibers_dmin: int = 5,
    threshold: int = 1.0,
    nfibers: int = None,
    disp_axis: str = "X",
    median_box: List[int] = [1, 10],
    method: str = "hyperbolic",
    init_sigma: float = 1.0,
    display_plots: bool = False,
):
    """
    Finds the exact subpixel cross-dispersion position of a given number of fibers at a certain dispersion column on the raw CCD frame.
    If a predefined number of pixel are expected, the initial threshold value for the minimum peak height will varied until the expected number
    pixels are detected.
    If instead the number of fibers is set to 0, all peaks above the threshold peak height value will be consider as fibers without further iterations.
    The results are stored in an ASCII file for further processing.

    Parameters
    ----------
    image: string
        Name of the Continuum FITS file in which the fiber position along cross-dispersion direction will be measured
    out_peaks : string
        Name of the ASCII file in which the resulting fiber peak positions are stored
    slice: string of integer, optional with default: ''
        Traces the peaks along a given dispersion slice column number. If empty, the dispersion column with the average maximum counts will be used
    pixel_range: string of integer, optional with default: '[0,4080]'
        Defines the range of pixels along the cross-dispersion axis to be considered for the peak finding
    nfibers: string of integer > 0
        Number of fibers for which need to be identified in cross-dispersion
    disp_axies: string of float, optional  with default: 'X'
        Define the dispersion axis, either 'X', 'x', or 0 for the  x axis or 'Y', 'y', or 1 for the y axis.
    threshold: string of float or integer  > 0
        Init threshold for the peak heights to be considered as a fiber peak.
    median_box: string of integer, optional  with default: '8'
        Defines a median smoothing box along dispersion axis to  reduce effects of cosmics or bad pixels
    method: string, optional with default: 'gauss'
        Set the method to measure the peaks positions, either 'gauss' or 'hyperbolic'.
    init_sigma: string of  float, optional with default: '1.0'
        Init guess for the  sigma width (in pixels units)  for the Gaussian fitting, only used if method 'gauss' is selected
    display_plots: string of integer (0 or 1), optional  with default: 1
        Show information during the processing on the command line (0 - no, 1 - yes)

    Examples
    --------
    user:> lvmdrp image findPeaksAuto IMAGE.fits OUT_PEAKS.txt 382  method='gauss', init_sigma=1.3
    """
    # TODO: read fibermap information (with the initial position of the fibers)
    # TODO: flag saturated fibers around those initial positions
    npeaks = nfibers

    # Load Image
    img = loadImage(in_image)

    # swap axes so that the dispersion axis goes along the x axis
    if disp_axis == "X" or disp_axis == "x":
        pass
    elif disp_axis == "Y" or disp_axis == "y":
        img.swapaxes()

    # perform median filtering along the dispersion axis to clean cosmic rays
    if 0 not in median_box:
        img = img.medianImg(median_box)

    # if no slice is given find the cross-dispersion cut with the highest signal
    if slice is None:
        log.info("collapsing image along Y-axis using a median statistic")
        median_cut = img.collapseImg(
            axis="y", mode="median"
        )  # median collapse of image along cross-dispersion axis
        maximum = median_cut.max()  # get maximum value along dispersion axis
        column = maximum[2]  # pixel position of maximum value
        log.info(f"selecting {column = } to locate fibers")
        cut = img.getSlice(column, axis="y")  # extract this column from image
    else:
        column = int(slice)  # convert column to integer value
        log.info(f"selecting {column = } to locate fibers")
        cut = img.getSlice(column, axis="y")  # extract this column from image

    # find location of peaks (local maxima) either above a fixed threshold or to reach a fixed number of peaks
    log.info("locating fibers")
    pixels, _, peaks = cut.findPeaks(
        pix_range=pixel_range, min_dwave=fibers_dmin, threshold=threshold, npeaks=npeaks
    )
    log.info(f"found {len(pixels)} fibers")

    # find the subpixel centroids of the peaks from the central 3 pixels using either a hyperbolic approximation
    # or perform a leastsq fit with a Gaussian
    log.info("refining fiber location")
    centers = cut.measurePeaks(pixels, method, init_sigma, threshold=0, max_diff=1.0)[0]
    # round the subpixel peak positions to their nearest integer value
    round_cent = numpy.round(centers).astype(int)
    log.info(f"final number of fibers found {len(round_cent)}")

    # write number of peaks and their position
    log.info(f"writing {os.path.basename(out_peaks)}")
    columns = [
        pyfits.Column(name="FIBER", format="I", array=numpy.arange(centers.size)),
        pyfits.Column(name="PIXEL", format="I", array=round_cent),
        pyfits.Column(name="SUBPIX", format="D", array=centers),
        pyfits.Column(name="QUALITY", format="I", array=numpy.zeros_like(centers)),
    ]
    table = pyfits.BinTableHDU().from_columns(columns)
    table.header["XPIX"] = (column, "X coordinate of the fibers [pix]")
    hdu_list = pyfits.HDUList([pyfits.PrimaryHDU(header=img._header), table])
    hdu_list.writeto(out_peaks, overwrite=True)
    # write .reg file for ds9
    if out_region is not None:
        with open(out_region, "w") as reg_out:
            reg_out.write("# Region file format: DS9 version 4.1\n")
            reg_out.write(
                'global color=green dashlist=8 3 width=1 font="helvetica 10 normal roman" select=1 highlite=1 dash=0 fixed=0 edit=1 move=1 delete=1 include=1 source=1\n'
            )
            reg_out.write("physical\n")
            for i in range(len(centers)):
                reg_out.write(
                    "# text(%.4f,%.4f) text={%i, %i}\n"
                    % (column+1, centers[i]+1, i + 1, round_cent[i])
                )
        # with open(out_region.replace(".reg", ".txt"), "w") as txt_out:
        #     for i in range(len(centers)-1, -1, -1):
        #         txt_out.write("%i %i\n" % (i + 1, round_cent[i]))

    # plot figure
    fig, ax = create_subplots(to_display=display_plots, figsize=(15, 10))
    ax.step(cut._pixels, cut._data, "-k", lw=1, where="mid")
    ax.plot(pixels, peaks, "o", color="tab:red", mew=0, ms=5)
    ax.plot(
        centers,
        numpy.ones(len(centers)) * numpy.nanmax(peaks) * 0.5,
        "x",
        mew=1,
        ms=7,
        color="tab:blue",
    )
    ax.set_xlabel("cross-dispersion axis (pix)")
    ax.set_ylabel("fiber profile")
    save_fig(
        fig,
        product_path=out_peaks,
        to_display=display_plots,
        figure_path="qa",
        label=None,
    )


def findPeaksOffset_drp(
    image,
    peaks_master,
    out_peaks,
    disp_axis="X",
    threshold="1500",
    median_box="8",
    median_cross="1",
    slice="",
    method="gauss",
    init_sigma="1.0",
    accuracy=1.2,
):
    threshold = float(threshold)
    median_box = int(median_box)
    median_cross = int(median_cross)
    init_sigma = float(init_sigma)

    # Load Image
    img = loadImage(image)

    # swap axes so that the dispersion axis goes along the x axis
    if disp_axis == "X" or disp_axis == "x":
        pass
    elif disp_axis == "Y" or disp_axis == "y":
        img.swapaxes()

    # perform median filtering along the dispersion axis to clean cosmic rays
    img = img.medianImg((median_cross, median_box))

    # if no slice is given find the cross-dispersion cut with the highest signal
    if slice == "":
        median_cut = img.collapseImg(
            axis="y", mode="median"
        )  # median collapse of image along cross-dispersion axis
        maximum = median_cut.max()  # get maximum value along dispersion axis
        column = maximum[2]  # pixel position of maximum value
        cut = img.getSlice(column, axis="y")  # extract this column from image
    else:
        column = int(slice)  # convert column to integer value
        cut = img.getSlice(column, axis="y")  # extract this column from image

    master_file = open(peaks_master, "r")
    lines = master_file.readlines()
    fiber = numpy.zeros(len(lines), dtype=numpy.int16)
    pixel = numpy.zeros(len(lines), dtype=numpy.int16)
    ref_pos = numpy.zeros(len(lines), dtype=numpy.float32)
    fib_qual = []
    for i in range(len(lines)):
        line = lines[i].split()
        fiber[i] = int(line[0])
        pixel[i] = int(line[1])
        ref_pos[i] = float(line[2])
        fib_qual.append(line[3])
    fib_qual = numpy.array(fib_qual)

    select_good = fib_qual == "GOOD"
    # npeaks=numpy.sum(select_good)
    # find location of peaks (local maxima) either above a fixed threshold or to reach a fixed number of peaks

    accepted = False
    offset = 0.0
    slope = 0.0

    ref_positions = ref_pos[select_good]
    while accepted is False:
        # if numpy.sum(select_weak)>0:
        #    select = numpy.logical_and(select_good_weak, select_weak)
        #    plt.plot(peaks_weak_good[0][select[select_good_weak]],peaks_weak_good[2] [select[select_good_weak]],'ob')
        peaks = cut.findPeaks(threshold=threshold)
        centers = cut.measurePeaks(
            peaks[0], method, init_sigma, threshold=0, max_diff=1.0
        )[0]
        plt.clf()
        plt.plot(cut._data, "-k")
        plt.plot(peaks[0], peaks[2], "or")
        plt.plot(centers, numpy.ones(len(centers)) * 2000.0, "xg")
        plt.plot(
            ref_positions + (ref_positions - ref_positions[0]) * slope + offset,
            numpy.ones(numpy.sum(select_good)) * 2000.0,
            "+b",
        )
        plt.show()
        print("New Threshold (%.1f):" % (threshold))
        line = sys.stdin.readline()
        try:
            threshold = float(line)
        except (TypeError, ValueError):
            accepted = True
        print("New Offset (%.1f):" % (offset))
        line = sys.stdin.readline()
        try:
            offset = float(line)
        except (TypeError, ValueError):
            pass
        print("New slope (%.1f):" % (slope))
        line = sys.stdin.readline()
        try:
            slope = float(line)
        except (TypeError, ValueError):
            pass

    # expect_first = ref_pos[select_good][0]
    # shift_peaks=peaks_good[0][0]-expect_first
    # if expect_first>=5 and shift_peaks>5:
    #    idx = numpy.indices(cut._data.shape)[0]
    # while ref_pos[select_good][-1]+shift_peaks+2>cut._data.shape[0]:
    #    last_fiber = idx[select_good][-1]

    # npeaks = numpy.sum(select_good)
    # peaks_good = cut.findPeaks(threshold=threshold, npeaks=npeaks)

    # centers = peaks_ref

    # round_cent = numpy.round(centers._data).astype('int16') # round the subpixel peak positions to their nearest integer value
    file_out = open(out_peaks, "w")

    file_out.write("%i\n" % (column))
    for i in range(len(ref_pos)):
        position = (ref_pos[i] - ref_positions[0]) * slope + offset + ref_pos[i]
        if select_good[i]:
            diff_arg = numpy.argmin(numpy.fabs(position - centers))
            diff = position - centers[diff_arg]
            if numpy.fabs(diff) < accuracy:
                file_out.write(
                    "%i %i %e %i\n"
                    % (
                        i + 1,
                        numpy.round(centers[diff_arg]).astype("int16"),
                        centers[diff_arg],
                        0,
                    )
                )
            else:
                file_out.write(
                    "%i %i %e %i\n"
                    % (i + 1, numpy.round(position).astype("int16"), position, 1)
                )
        else:
            file_out.write(
                "%i %i %e %i\n"
                % (i + 1, numpy.round(position).astype("int16"), position, 1)
            )
    file_out.close()


def findPeaksMaster_drp(
    image,
    peaks_master,
    out_peaks,
    disp_axis="X",
    threshold="1500",
    threshold_weak="500",
    median_box="8",
    median_cross="1",
    slice="",
    method="gauss",
    init_sigma="1.0",
    verbose="1",
):
    threshold = float(threshold)
    threshold_weak = float(threshold_weak)
    median_box = int(median_box)
    median_cross = int(median_cross)
    init_sigma = float(init_sigma)
    verbose = int(verbose)

    # Load Image
    img = loadImage(image)

    # swap axes so that the dispersion axis goes along the x axis
    if disp_axis == "X" or disp_axis == "x":
        pass
    elif disp_axis == "Y" or disp_axis == "y":
        img.swapaxes()

    # perform median filtering along the dispersion axis to clean cosmic rays
    img = img.medianImg((median_cross, median_box))

    # if no slice is given find the cross-dispersion cut with the highest signal
    if slice == "":
        median_cut = img.collapseImg(
            axis="y", mode="median"
        )  # median collapse of image along cross-dispersion axis
        maximum = median_cut.max()  # get maximum value along dispersion axis
        column = maximum[2]  # pixel position of maximum value
        cut = img.getSlice(column, axis="y")  # extract this column from image
    else:
        column = int(slice)  # convert column to integer value
        cut = img.getSlice(column, axis="y")  # extract this column from image

    master_file = open(peaks_master, "r")
    lines = master_file.readlines()
    fiber = numpy.zeros(len(lines), dtype=numpy.int16)
    pixel = numpy.zeros(len(lines), dtype=numpy.int16)
    ref_pos = numpy.zeros(len(lines), dtype=numpy.float32)
    fib_qual = []
    for i in range(len(lines)):
        line = lines[i].split()
        fiber[i] = int(line[0])
        pixel[i] = int(line[1])
        ref_pos[i] = float(line[2])
        fib_qual.append(line[3])
    fib_qual = numpy.array(fib_qual)

    select_good = fib_qual == "GOOD"
    npeaks = numpy.sum(select_good)
    # find location of peaks (local maxima) either above a fixed threshold or to reach a fixed number of peaks

    peaks_good = cut.findPeaks(threshold=threshold, npeaks=npeaks)
    expect_first = ref_pos[select_good][0]
    shift_peaks = peaks_good[0][0] - expect_first
    if expect_first >= 5 and shift_peaks > 5:
        idx = numpy.indices(cut._data.shape)[0]
        while ref_pos[select_good][-1] + shift_peaks + 2 > cut._data.shape[0]:
            last_fiber = idx[select_good][-1]
            select_good[last_fiber] = False
    npeaks = numpy.sum(select_good)
    peaks_good = cut.findPeaks(threshold=threshold, npeaks=npeaks)
    centers_good = cut.measurePeaks(
        peaks_good[0], method, init_sigma, threshold=0, max_diff=1.0
    )[0]
    peaks_ref = Spectrum1D(wave=fiber, data=ref_pos)

    shift_spec = Spectrum1D(
        wave=fiber[select_good], data=ref_pos[select_good] - centers_good
    )
    shift_spec.smoothPoly(order=-3, ref_base=fiber)
    centers = peaks_ref - shift_spec
    centers._data[select_good] = centers_good

    select_good_weak = numpy.logical_or(select_good, fib_qual == "WEAK")
    select_weak = fib_qual == "WEAK"
    npeaks = numpy.sum(select_good_weak)
    peaks_weak_good = cut.findPeaks(threshold=threshold_weak, npeaks=npeaks)
    centers_weak_good = cut.measurePeaks(
        peaks_weak_good[0], method, init_sigma, threshold=0, max_diff=1.0
    )[0]
    offset_weak = centers._data[select_good_weak] - centers_weak_good
    select_wrong = numpy.logical_not(
        numpy.logical_and(offset_weak > -0.5, offset_weak < 0.5)
    )
    offset_weak[select_wrong] = 0
    centers._data[select_good_weak] = centers._data[select_good_weak] - offset_weak
    round_cent = numpy.round(centers._data).astype(
        "int16"
    )  # round the subpixel peak positions to their nearest integer value
    file_out = open(out_peaks, "w")
    select_bad = numpy.logical_not(select_good_weak)
    file_out.write("%i\n" % (column))
    for i in range(len(round_cent)):
        file_out.write(
            "%i %i %e %i\n" % (i, round_cent[i], centers._data[i], int(select_bad[i]))
        )
    file_out.close()

    if verbose == 1:
        # control plot for the peaks NEED TO BE REPLACE BY A PROPER VERSION AND POSSIBLE IMPLEMENTAION FOR A GUI
        print("%i Fibers found" % (len(centers._data)))
        plt.plot(cut._data, "-k")
        plt.plot(peaks_good[0], peaks_good[2], "or")
        if numpy.sum(select_weak) > 0:
            select = numpy.logical_and(select_good_weak, select_weak)
            plt.plot(
                peaks_weak_good[0][select[select_good_weak]],
                peaks_weak_good[2][select[select_good_weak]],
                "ob",
            )
        plt.plot(centers._data, numpy.ones(len(centers._data)) * 2000.0, "xg")
        plt.show()


def findPeaksMaster2_drp(
    image,
    peaks_master,
    out_peaks,
    disp_axis="X",
    threshold="1500",
    threshold_weak="500",
    median_box="8",
    median_cross="1",
    slice="",
    method="gauss",
    init_sigma="1.0",
    border="4",
    verbose="1",
):
    threshold = float(threshold)
    threshold_weak = float(threshold_weak)
    border = int(border)
    median_box = int(median_box)
    median_cross = int(median_cross)
    init_sigma = float(init_sigma)
    verbose = int(verbose)

    # Load Image
    img = loadImage(image)

    # swap axes so that the dispersion axis goes along the x axis
    if disp_axis == "X" or disp_axis == "x":
        pass
    elif disp_axis == "Y" or disp_axis == "y":
        img.swapaxes()

    # perform median filtering along the dispersion axis to clean cosmic rays
    img = img.medianImg((median_cross, median_box))

    # if no slice is given find the cross-dispersion cut with the highest signal
    if slice == "":
        median_cut = img.collapseImg(
            axis="y", mode="median"
        )  # median collapse of image along cross-dispersion axis
        maximum = median_cut.max()  # get maximum value along dispersion axis
        column = maximum[2]  # pixel position of maximum value
        cut = img.getSlice(column, axis="y")  # extract this column from image
    else:
        column = int(slice)  # convert column to integer value
        cut = img.getSlice(column, axis="y")  # extract this column from image

    master_file = open(peaks_master, "r")
    lines = master_file.readlines()
    fiber = numpy.zeros(len(lines), dtype=numpy.int16)
    pixel = numpy.zeros(len(lines), dtype=numpy.int16)
    ref_pos = numpy.zeros(len(lines), dtype=numpy.float32)
    fib_qual = []
    for i in range(len(lines)):
        line = lines[i].split()
        # print(line)
        fiber[i] = int(line[0])
        pixel[i] = int(line[1])
        ref_pos[i] = float(line[2])
        fib_qual.append(line[3])
    fib_qual = numpy.array(fib_qual)

    select_good = fib_qual == "GOOD"
    # npeaks = numpy.sum(select_good)
    # find location of peaks (local maxima) either above a fixed threshold or to reach a fixed number of peaks

    peaks_good = []
    if numpy.nanmax(cut._data) < threshold:
        threshold = numpy.nanmax(cut._data) * 0.8
    while len(peaks_good) != numpy.sum(select_good):
        (peaks_good, temp, peaks_flux) = cut.findPeaks(threshold=threshold, npeaks=0)
        if peaks_good[0] < border:
            peaks_good = peaks_good[1:]
            peaks_flux = peaks_flux[1:]
        if peaks_good[-1] > len(cut._data) - border - 1:
            peaks_good = peaks_good[:-1]
            peaks_flux = peaks_flux[:-1]
        if peaks_good[0] > 10:
            expect_first = ref_pos[select_good][0]
            shift_peaks = peaks_good[0] - expect_first
        elif peaks_good[-1] + 10 <= len(cut._data) - 1:
            expect_last = ref_pos[select_good][-1]
            shift_peaks = peaks_good[-1] - expect_last

        # print peaks_good
        # ref_pos_temp = ref_pos[:] + shift_peaks
        select_good = (
            (fib_qual == "GOOD")
            & (numpy.rint(ref_pos + shift_peaks) > border)
            & (numpy.rint(ref_pos + shift_peaks) < len(cut._data) - border - 1)
        )
        # print (ref_pos+shift_peaks)[select_good],len(cut._data)
        if numpy.sum(select_good) > len(peaks_good):
            threshold = threshold / 1.02
        elif numpy.sum(select_good) < len(peaks_good):
            threshold = threshold * 1.05
            # print(threshold,numpy.sum(select_good),len(peaks_good),shift_peaks)
        # break
    centers_good = cut.measurePeaks(
        peaks_good, method, init_sigma, threshold=0, max_diff=1.0
    )[0]
    peaks_ref = Spectrum1D(wave=fiber, data=ref_pos)

    shift_spec = Spectrum1D(
        wave=fiber[select_good], data=ref_pos[select_good] - centers_good
    )
    shift_spec.smoothPoly(order=-3, ref_base=fiber)
    centers = peaks_ref - shift_spec
    centers._data[select_good] = centers_good

    round_cent = numpy.round(centers._data).astype(
        "int16"
    )  # round the subpixel peak positions to their nearest integer value
    file_out = open(out_peaks, "w")
    select_bad = numpy.logical_not(select_good)
    file_out.write("%i\n" % (column))
    for i in range(len(round_cent)):
        file_out.write(
            "%i %i %e %i\n" % (i, round_cent[i], centers._data[i], int(select_bad[i]))
        )
    file_out.close()

    if verbose == 1:
        # control plot for the peaks NEED TO BE REPLACE BY A PROPER VERSION AND POSSIBLE IMPLEMENTAION FOR A GUI
        print("%i Fibers found" % (len(centers._data)))
        plt.plot(cut._data, "-k")
        plt.plot(peaks_good, peaks_flux, "or")
        plt.plot(centers._data, numpy.ones(len(centers._data)) * 2000.0, "xg")
        plt.show()


# TODO: guardar tabla con los pixeles usados en el trazado (antes del fitting)
# TODO: guardar polinomio evaluado (con buen muestreo)
# TODO: graficar los coeficientes versus los puntos usados en el ajuste polinomial
def trace_peaks(
    in_image: str,
    out_trace: str,
    in_peaks: str = None,
    ref_column: int = 2000,
    correct_ref: bool = False,
    write_trace_data: bool = False,
    disp_axis: str = "X",
    method: str = "gauss",
    median_box: int = 10,
    median_cross: int = 1,
    steps: int = 30,
    coadd: int = 5,
    poly_disp: int = 6,
    init_sigma: float = 1.0,
    threshold: float = 0.5,
    max_diff: int = 1,
    display_plots: bool = True,
):
    """
    Traces the peaks of fibers along the dispersion axis. The peaks at a specific dispersion
    column had to be determined before. Two scheme of measuring the subpixel peak positionare
    available: A hyperbolic approximation or fitting a Gaussian profile to the brightest
    3 pixels of a peak. In both cases the resulting fiber traces along the dispersion axis are
    smoothed by modelling it with a polynomial function.

    Parameters
    ----------
    image: string
        Name of the Continuum exposure FITS file  used to trace the fibre positions
    peaks_file : string
        Name of peaks file containing previously estimated peak position for a certain cross-disperion profile at a specific dispersion column
    trace_out: string
        Name of the  FITS file in which the trace mask will be stored
    disp_axis: string of float, optional  with default: 'X'
        Define the dispersion axis, either 'X','x', or 0 for the  x axis or 'Y','y', or 1 for the y axis.
    method: string, optional with default: 'gauss'
        Set the method to measure the peaks positions, either 'gauss' or 'hyperbolic'.
    median_box: string of integer, optional  with default: '7'
        Set a median box size for a median filtering in cross-dispersion direction (reduces artifiacts)
    steps : string of int, optional with default :'30'
        Steps in dispersions direction for which to measure the cross-dispersion fibre positions (saves times)
    coadd: string of integer, optional with default: '30'
        Coadd number of pixels in dispersion direction to increase the S/N of the data
    poly_disp: string of integer, optional with default: '-6'
        Order of the polynomial used to smooth the measured peak position along dispersion axis (positiv: normal polynomial, negative: Legandre polynomial)
    init_sigma: string of float, optional with default: '1.0'
        Initial guess for the width of the Gaussian profiles to measure the peak positions (only used in with method 'gauss')
    threshold: string of float, optional  with default: '100.0'
        Minimum contrast between peak height and the adjacent continuuml counts to be considered as a good measurement
    max_diff: string of float, optional with default: '1.0'
        Maximum difference between the peak position of each fiber in adjacent measurements (steps) along  dispersion direction
    verbose: string of integer (0 or 1), optional  with default: 1
        Show information during the processing on the command line (0 - no, 1 - yes)

    Examples
    --------
    user:> lvmdrp image tracePeaks IMAGE.fits OUT_PEAKS.txt x method=gauss steps=40 coadd=20 smooth_poly=-8
    """

    # load continuum image  from file
    log.info(f"using flat image {os.path.basename(in_image)} for tracing")
    img = loadImage(in_image)
    img.setData(data=numpy.nan_to_num(img._data), error=numpy.nan_to_num(img._error))

    # orient image so that the cross-dispersion is along the first and the dispersion is along the second array axis
    if disp_axis == "X" or disp_axis == "x":
        pass
    elif disp_axis == "Y" or disp_axis == "y":
        img.swapaxes()

    dim = img.getDim()
    # perform median filtering along the dispersion axis to clean cosmic rays
    if median_box != 0 or median_cross != 0:
        median_box = max(median_box, 1)
        median_cross = max(median_cross, 1)
        img = img.medianImg((median_cross, median_box))

    # coadd images along the dispersion axis to increase the S/N of the peaks
    if coadd != 0:
        coadd_kernel = numpy.ones(
            (1, coadd), dtype="uint8"
        )  # create convolution kernel array for coaddition
        img = img.convolveImg(coadd_kernel)  # perform convolution to coadd the signal
        threshold = (
            threshold * coadd
        )  # adjust the minimum contrast threshold for the peaks

    # load the initial positions of the fibers at a certain column
    if in_peaks is None:
        # read slitmap extension
        slitmap = img.getSlitmap()
        slitmap = slitmap[slitmap["spectrographid"] == int(img._header["CCD"][1])]
        
        ref_column = 2000
        channel = img._header["CCD"][0]
        positions = slitmap[f"ypix_{channel}"]
        fibers = positions.size

        # correct reference fiber positions
        profile = img.getSlice(ref_column, axis="y")._data
        if correct_ref:
            ypix = numpy.arange(profile.size)
            guess_heights = numpy.ones_like(positions) * numpy.nanmax(profile)
            ref_profile = _spec_from_lines(positions, sigma=1.2, wavelength=ypix, heights=guess_heights)
            log.info(f"correcting guess positions for column {ref_column}")
            cc, bhat, mhat = _cross_match(
                ref_spec=ref_profile,
                obs_spec=profile,
                stretch_factors=numpy.linspace(0.7,1.3,5000),
                shift_range=[-100, 100])
            log.info(f"stretch factor: {mhat:.3f}, shift: {bhat:.3f}")
            positions = positions * mhat + bhat
        # set mask
        fibers_status = slitmap["fibstatus"]
        bad_fibers = (fibers_status == 1) | (profile[positions.astype(int)] < threshold)
        good_fibers = numpy.logical_not(bad_fibers)
    else:
        ref_column, _, _, positions, bad_fibers = _read_fiber_ypix(in_peaks)
        fibers = positions.size
        good_fibers = numpy.logical_not(bad_fibers)

    # create empty trace mask for the image
    trace = TraceMask()
    trace.createEmpty(data_dim=(fibers, dim[1]), mask_dim=(fibers, dim[1]))
    trace.setFibers(fibers)
    trace._good_fibers = good_fibers
    # add the positions of the previous identified peaks
    trace.setSlice(
        ref_column, axis="y", data=positions, mask=numpy.zeros(len(positions), dtype="bool")
    )

    # select cross-dispersion ref_column for the measurements of the peaks
    # TODO: fix this mess with the steps
    first = numpy.arange(ref_column - 1, -1, -1)
    select_first = first % steps == 0
    second = numpy.arange(ref_column + 1, dim[1], 1)
    select_second = second % steps == 0
    # iterate towards index 0 along dispersion axis
    log.info("tracing fibers along dispersion axis")
    iterator = tqdm(
        first[select_first],
        total=select_first.sum(),
        desc=f"tracing fiber left from pixel {ref_column}",
        ascii=True,
        unit="pixel",
    )
    for i in iterator:
        cut_iter = img.getSlice(i, axis="y")  # extract cross-dispersion ref_column
        # infer pixel position of the previous ref_column
        # log.info(f"counter: {i}")
        if i == first[select_first][0]:
            pix = numpy.round(trace.getData()[0][:, ref_column]).astype("int16")
        else:
            pix = numpy.round(trace.getData()[0][:, i + steps]).astype("int16")

        # measure the peaks for the ref_column and store it in the trace
        centers = cut_iter.measurePeaks(
            pix, method, init_sigma, threshold=threshold, max_diff=float(max_diff)
        )
        trace.setSlice(i, axis="y", data=centers[0], mask=centers[1])

    # iterate towards the last index along dispersion axis
    iterator = tqdm(
        second[select_second],
        total=select_second.sum(),
        desc=f"tracing fiber right from pixel {ref_column}",
        ascii=True,
        unit="pixel",
    )
    for i in iterator:
        cut_iter = img.getSlice(i, axis="y")  # extract cross-dispersion ref_column
        # infer pixel position of the previous ref_column
        if i == second[select_second][0]:
            pix = numpy.round(trace.getData()[0][:, ref_column]).astype("int16")
        else:
            pix = numpy.round(trace.getData()[0][:, i - steps]).astype("int16")

        # measure the peaks for the ref_column and store it in the trace
        centers = cut_iter.measurePeaks(
            pix, method, init_sigma, threshold=threshold, max_diff=float(max_diff)
        )
        trace.setSlice(i, axis="y", data=centers[0], mask=centers[1])

    # define trace data before polynomial smoothing
    trace_data = copy(trace)

    # mask zeros and data outside threshold and max_diff
    trace._mask |= (trace._data <= 0)
    # smooth all trace by a polynomial
    log.info(f"fitting trace with {numpy.abs(poly_disp)}-deg polynomial")
    table, table_poly, table_poly_all = trace.smoothTracePoly(poly_disp, poly_kind="poly")
    # set bad fibers in trace mask
    trace._mask[bad_fibers] = True

    if write_trace_data:
        coords_file = out_trace.replace("calib", "ancillary").replace(".fits", "_coords.txt")
        poly_file = coords_file.replace("_coords.txt", "_poly.txt")
        poly_all_file = coords_file.replace("_coords.txt", "_poly_all.txt")
        log.info(f"writing trace data to files: {os.path.basename(coords_file)}, {os.path.basename(poly_file)} and {os.path.basename(poly_all_file)}")
        numpy.savetxt(coords_file, 1+numpy.asarray(table), fmt="%.5f")
        numpy.savetxt(poly_file, 1+numpy.asarray(table_poly), fmt="%.5f")
        numpy.savetxt(poly_all_file, 1+numpy.asarray(table_poly_all), fmt="%.5f")
    
    # linearly interpolate coefficients at masked fibers
    log.info(f"interpolating coefficients at {bad_fibers.sum()} masked fibers")
    x_pixels = numpy.arange(trace._data.shape[1])
    y_pixels = numpy.arange(trace._fibers)
    for column in range(trace._data.shape[1]):
        mask = trace._mask[:, column]
        for order in range(trace._coeffs.shape[1]):
            trace._coeffs[mask, order] = numpy.interp(y_pixels[mask], y_pixels[~mask], trace._coeffs[~mask, order])
    # evaluate trace at interpolated fibers
    for ifiber in y_pixels[bad_fibers]:
        poly = numpy.polynomial.Polynomial(trace._coeffs[ifiber, :])
        trace._data[ifiber, :] = poly(x_pixels)

    # create new header
    log.info(f"writing output trace at {os.path.basename(out_trace)}")
    new_header = img._header.copy()
    new_header["IMAGETYP"] = "trace"
    trace.setHeader(new_header)
    # write trace mask to file
    trace.writeFitsData(out_trace)

    # plot traces and data used in the fitting
    log.info("plotting traces and data used in the fitting")
    pix_ranges = [(0, 300), (1900, 2200), (3700, trace._data.shape[1])]
    fig, axs = plt.subplots(1, len(pix_ranges), figsize=(5 * len(pix_ranges), 10), sharey=True)

    figtitle = os.path.basename(out_trace.replace(".fits", ""))
    fig.suptitle(f"{figtitle}", size="large")

    img.apply_pixelmask()
    fiberflat_data = img._data

    pixels = numpy.arange(trace_data._data.shape[1])
    mask = (trace_data._data != 0).sum(axis=0).astype(bool)
    x = numpy.tile(pixels[mask], trace_data._fibers)
    y = trace_data._data[:, mask].flatten()

    for i, pix_range in enumerate(pix_ranges):
        axs[i].scatter(x, y, c="r", s=10)

        norm = simple_norm(fiberflat_data, stretch="asinh")
        axs[i].imshow(fiberflat_data, norm=norm, origin="lower", cmap="binary_r")

        for ifiber in range(trace._fibers):
            fiber = trace.getSpec(ifiber)
            axs[i].plot(fiber._pixels, fiber._data, color=plt.cm.rainbow(ifiber/trace._fibers), lw=0.5)

        axs[i].set_xlim(*pix_range)
        axs[i].set_ylim(3500, 4100)

    fig.tight_layout()
    save_fig(
        fig,
        product_path=out_trace,
        to_display=display_plots,
        figure_path="qa",
        label="traces",
    )

    return trace_data, trace


def glueCCDFrames_drp(
    images,
    out_image,
    boundary_x,
    boundary_y,
    positions,
    orientation,
    subtract_overscan="1",
    compute_error="1",
    gain="",
    rdnoise="",
):
    """
    Glue CCD subimages of different amplifiers  to a full science CCD images. The orientations of the sub images are taken into account as well as their overscan regions.
    A Poission error image can be automatically computed during this process. This requires that the GAIN and the Read-Out Noise are stored as header keywords in each
    subimage.

    Parameters
    --------------
    images: string
                    Comma-separated names of the FITS images containing the subimage to be combined
    out_image: string
                    Name of the FITS file  in which the combined image will be stored
    boundary_x : string of two comma-separated integers
                    Pixel boundaries of the subimages EXCLUDING the overscan regions along x axis (first pixel has index 1)
    boundary_y : string of two comma-separated integers
                    Pixel boundaries of the subimages EXCLUDING the overscan regionsalong y axis (first pixel has index 1)
    positions : string of two comma-separated  integer digits,
                    Describes the position of each sub image in colum/row format where the first digit describes the row and the second the column position.
                    '00' would correspond to the lower left corner in the combined CCD frame
    orientation: comma-separated strings
                    Describes how each subimage should be oriented before place into the glued CCD frame. Possible options are: 'S','T','X','Y','90','180'', and 270'
                    Their meaning are:
                    'S' : orientation is unchanged
                    'T' : the x and y axes are swapped
                    'X' : mirrored along the x axis
                    'Y' : mirrored along the y axis
                    '90' : rotated by 90 degrees
                    '180' : rotated by 180 degrees
                    '270' : rotated by 270 degrees
    subtract_overscan : string of integer ('0' or '1'), optional  with default: '1'
                    Should the median value of the overscan region be subtracted from the subimage before glueing, '1' - Yes, '0' - No
    compute_error : string of integer ('0' or '1'), optional  with default: '1'
                    Should the Poisson error included into the second extension, '1' - Yes, '0' - No
    gain : string, optional with default :''
                    Name of the FITS Header keyword for the gain value of the CCD, will be multiplied
    rdnoise: string, optional with default: ''
                    Name of the FITS Header keyword for the read out noise value

    Examples
    ----------------
    user:>  lvmdrp image glueCCDFrame FRAME1.fits, FRAME2.fits, FRAME3.fits, FRAME4.fits  FULLFRAME.fits  50,800 1,900  00,10,01,11 X,90,Y,180 gain='GAIN'
    """
    # convert input parameters to proper type
    images = images.split(",")
    bound_x = boundary_x.split(",")
    bound_y = boundary_y.split(",")
    orient = orientation.split(",")
    pos = positions.split(",")
    subtract_overscan = bool(int(subtract_overscan))
    compute_error = bool(int(compute_error))
    # create empty lists
    org_imgs = []  # list of images
    gains = []  # list of gains
    rdnoises = []  # list of read-out noises
    bias = []  # list of biasses

    for i in images:
        # load subimages from disc and append them to a list
        img = loadImage(i, extension_data=0)
        org_imgs.append(img)
        if gain != "":
            # get gain value
            try:
                gains.append(img.getHdrValue(gain))
            except KeyError:
                gains.append(float(gain))
        if rdnoise != "":
            # get read out noise value
            try:
                rdnoises.append(img.getHdrValue(rdnoise))
            except KeyError:
                rdnoises.append(float(rdnoise))
        else:
            rdnoises.append(0.0)

    for i in range(len(images)):
        # append the bias from the overscane region
        bias.append(org_imgs[i].cutOverscan(bound_x, bound_y, subtract_overscan))
        # multiplication with the gain factor
        if gain == "":
            mult = 1.0
        else:
            mult = gains[i]
        org_imgs[i] = org_imgs[i] * mult

        # change orientation of subimages
        org_imgs[i].orientImage(orient[i])
        if compute_error:
            org_imgs[i].computePoissonError(rdnoise=rdnoises[i])

    # create glued image
    full_img = glueImages(org_imgs, pos)

    # adjust FITS header information
    full_img.removeHdrEntries(["GAIN", "RDNOISE", "COMMENT", ""])
    # add gain keywords for the different subimages (CDDs/Amplifies)
    if gain != "":
        for i in range(len(org_imgs)):
            full_img.setHdrValue(
                "HIERARCH AMP%i GAIN" % (i + 1),
                gains[i],
                "Gain value of CCD amplifier %i" % (i + 1),
            )
    # add read-out noise keywords for the different subimages (CDDs/Amplifies)
    if rdnoise != "":
        for i in range(len(org_imgs)):
            full_img.setHdrValue(
                "HIERARCH AMP%i RDNOISE" % (i + 1),
                rdnoises[i],
                "Read-out noise of CCD amplifier %i" % (i + 1),
            )
    # add bias of overscan region for the different subimages (CDDs/Amplifies)
    for i in range(len(org_imgs)):
        if subtract_overscan:
            full_img.setHdrValue(
                "HIERARCH AMP%i OVERSCAN" % (i + 1),
                bias[i],
                "Overscan median (bias) of CCD amplifier %i" % (i + 1),
            )
    ##full_img.setHeader(header=header) # set the modified FITS Header
    # write out FITS file
    if compute_error:
        extension_error = 1
    else:
        extension_error = None
    full_img.writeFitsData(out_image, extension_error=extension_error)


def combineImages_drp(images, out_image, method="median", k="3.0"):
    # convert input parameters to proper type
    images = images.split(",")
    if len(images) == 1:
        file_list = open(images, "r")
        images = file_list.readlines()
        file_list.close()
    k = float(k)
    org_imgs = []
    for i in images:
        # load subimages from disc and append them to a list
        org_imgs.append(loadImage(i.replace("\n", "")))

    combined_img = combineImages(org_imgs, method=method, k=k)
    # write out FITS file
    combined_img.writeFitsData(out_image)


def subtractStraylight_drp(
    in_image,
    in_trace,
    out_stray,
    out_image,
    disp_axis="X",
    aperture="7",
    poly_cross="4",
    smooth_disp="5",
    smooth_gauss="10.0",
    parallel="auto",
):
    """
                Subtracts a diffuse background signal (stray light) from the raw data. It uses the regions between fiber to estimate the stray light signal and
                smoothes the result by a polyon in cross-disperion direction and afterwards a wide 2D Gaussian filter to reduce the introduction of low frequency noise.

                Parameters
                --------------
                image: string
                                Name of the FITS image from which the stray light should be subtracted
                trace: string
                                Name of the  FITS file with the trace mask of the fibers
                stray_image: string
                                Name of the FITS file in which the pure straylight image is stored
                clean_img: string
                                Name of the FITS file in which the straylight subtracted image is stored
                disp_axis: string of float, optional  with default: 'X'
                                Define the dispersion axis, either 'X','x', or 0 for the  x axis or 'Y','y', or 1 for the y axis.
                aperture: string of integer, optional  with default: '7'
                                Size of the aperture around each fiber in cross-disperion direction assumed to contain signal from fibers
                poly_cross: string of integer, optional with default: '4'
                        Order of the polynomial used to interpolate the background signal in cross-dispersion direction (positiv: normal polynomial, negativ: Legandre polynomial)
                smooth_gauss : string of float, optional with default :'10.0'
                        Width of the 2D Gaussian filter to smooth the measured background signal

                Examples
                ----------------
    user:> lvmdrp image subtractStrylight IMAGE.fits TRACE.fits CLEAN.fits x aperture=9 poly_cross=6 smooth_gauss=20.0
    """
    # convert input parameters to proper type
    aperture = int(aperture)
    poly_cross = int(poly_cross)
    smooth_gauss = float(smooth_gauss)
    smooth_disp = int(smooth_disp)

    # load image data
    img = loadImage(in_image)

    # orient image so that the cross-dispersion is along the first and the dispersion is along the second array axis
    if disp_axis == "X" or disp_axis == "x":
        pass
    elif disp_axis == "Y" or disp_axis == "y":
        img.swapaxes()

    # load trace mask
    trace_mask = TraceMask()
    trace_mask.loadFitsData(in_trace, extension_data=0)
    # trace_mask.clipTrace(img._dim[0])

    # if img._mask is not None:
    #    img._data[img._mask==1] = numpy.nan

    # smooth image along dispersion axis with a median filter excluded NaN values bas
    if smooth_disp:
        smooth_disp = max(1, smooth_disp)
        img_median = img.medianImg((1, smooth_disp), use_mask=True)
    else:
        img_median = img

    # mask regions around each fiber within a given cross-dispersion aperture
    img_median.maskFiberTraces(trace_mask, aperture=aperture, parallel=parallel)

    # fit the signal in unmaksed areas along cross-dispersion axis independently with a polynom of a given order
    img_fit = img_median.fitPoly(order=poly_cross, plot=-1)

    # smooth the results by 2D Gaussian filter of given with (cross- and dispersion axis have equal width)
    img_smooth = img_fit.convolveGaussImg(smooth_gauss, smooth_gauss)

    # subtract smoothed background signal from origianal image
    img = loadImage(in_image)

    if disp_axis == "X" or disp_axis == "x":
        pass
    elif disp_axis == "Y" or disp_axis == "y":
        img.swapaxes()

    img_out = img - img_smooth
    ##img_out = img-img_fit

    # restore original orientation of image
    if disp_axis == "X" or disp_axis == "x":
        pass
    elif disp_axis == "Y" or disp_axis == "y":
        img_out.swapaxes()
        img_smooth.swapaxes()

    # include header and write out file
    img_out.setHeader(header=img.getHeader())
    img_out.writeFitsData(out_image)
    img_smooth.writeFitsData(out_stray)


def traceFWHM_drp(
    in_image,
    in_trace,
    out_fwhm,
    disp_axis="X",
    blocks="20",
    steps="100",
    coadd="10",
    poly_disp="5",
    poly_kind="poly",
    threshold_flux="50.0",
    init_fwhm="2.0",
    clip="",
    parallel="auto",
):
    """
    Measures the FWHM of the cross-dispersion fiber profile across the CCD.  It assumes that the profiles have a Gaussian shape and that the width  is CONSTANT for
    a BLOCK of fibers in cross-dispersion direction.  If the FITS image contains an extension with the error, the error frame will be taken into account in the Gaussian fitting.
    To increase the speed only the cross-dispersion profiles at certain position along the dispersion axis with a certain distance (steps)
    in pixels are modelled. The FWHM are then extrapolate by fitting a polynomial of given order along the dispersion axis.

    Parameters
    ----------
    image: string
        Name of the Continuum FITS image from which the fiber profile width should be estimate.
    trace: string
        Name of the  FITS file representing the trace mask of the fibers
    fwhm_out: string
        Name of the FITS file in which the FWHM trace image will be stored
    disp_axis: string of float, optional  with default: 'X'
        Define the dispersion axis, either 'X','x', or 0 for the  x axis or 'Y','y', or 1 for the y axis.
    blocks: string of integer, optional  with default: '20'
        Number of fiber blocks that are modelled simultaneously with the same FWHM in cross-dispersion direction.
        The actual number of fibers per block is roughly the total number of fibers divided by the number of blocks.
    steps : string of int, optional with default :'100'
        Steps in dispersions direction columns to measure the cross-dispersion fibre positions
    coadd: string of integer, optional with default: '10'
        Coadd number of pixels in dispersion direction to increase the S/N of the data
    poly_disp: string of integer, optional with default: '5'
        Order of the polynomial used to extrapolate the FWHM  values along dispersion direction for each block
        (positiv: normal polynomial, negativ: Legandre polynomial)
    poly_kind : string, optional with default: 'poly'
        the type of polynomial to use when extrapolating the FWHM
    threshold_flux: sting of float, optional with default: '50.0'
        Minimum integrated counts for a valid fiber per dispersion element
    init_fwhm: string of float, optional with default: '2.0'
        Initial guess of the cross-dispersion fiber FWHM
    clip: string of two comma separated floats, optional with default: ''
        Minimum and maximum number of FWHM in the resulting FWHM trace image. If some value are below or above
        the given limits they are replaced by those limits.
    parallel: either string of integer (>0) or  'auto', optional with default: 'auto'
        Number of CPU cores used in parallel for the computation. If set to auto, the maximum number of CPUs
        for the given system is used.

    Examples
    --------
    user:> lvmdrp image traceFWHM IMAGE.fits TRACE.fits FWHM.fits x blocks=32 steps=50 poly_disp=20 clip=2,6 parallel=2
    """

    # convert input parameters to proper type
    steps = int(steps)
    blocks = int(blocks)
    poly_disp = int(poly_disp)
    init_fwhm = float(init_fwhm)
    coadd = int(coadd)
    threshold_flux = float(threshold_flux)
    if clip != "":
        clip = clip.split(",")
        clip = [float(clip[0]), float(clip[1])]
    else:
        clip = None

    # load image data
    img = loadImage(in_image)

    # orient image so that the cross-dispersion is along the first and the dispersion is along the second array axis
    if disp_axis == "X" or disp_axis == "x":
        pass
    elif disp_axis == "Y" or disp_axis == "y":
        img.swapaxes()
    dim = img.getDim()

    # coadd images along the dispersion axis to increase the S/N of the peaks
    if coadd != 0:
        coadd_kernel = numpy.ones(
            (1, coadd), dtype="uint8"
        )  # create convolution kernel array for coaddition
        img = img.convolveImg(coadd_kernel)  # perform convolution to coadd the signal
        threshold_flux = (
            threshold_flux * coadd
        )  # adjust threshold flux to the coadded signal

    # load trace
    trace_mask = TraceMask()
    trace_mask.loadFitsData(in_trace)

    # create a trace mask for the image
    traceFWHM = TraceMask()

    # define the cross-dispersion slices to be modelled with Gaussian profiles
    axis = numpy.arange(dim[1])
    select_steps = axis % steps == 0
    select_steps[-1] = True

    if parallel == "auto":
        fragments = multiprocessing.cpu_count()
    else:
        fragments = int(parallel)
    if fragments > 1:
        split_img = img.split(fragments, axis="X")
        split_trace = trace_mask.split(fragments, axis="X")
        pool = Pool()
        threads = []
        fwhm = []
        mask = []
        select = numpy.array_split(select_steps, fragments)
        for i in range(fragments):
            threads.append(
                pool.apply_async(
                    split_img[i].traceFWHM,
                    (
                        select[i],
                        split_trace[i],
                        blocks,
                        init_fwhm,
                        threshold_flux,
                        dim[0],
                    ),
                )
            )

        for i in range(fragments):
            result = threads[i].get()
            fwhm.append(result[0])
            mask.append(result[1])

        pool.close()
        pool.join()
        traceFWHM = TraceMask(
            data=numpy.concatenate(fwhm, axis=1), mask=numpy.concatenate(mask, axis=1)
        )
    else:
        result = img.traceFWHM(
            select_steps, trace_mask, blocks, init_fwhm, threshold_flux, max_pix=dim[0]
        )
        traceFWHM = TraceMask(data=result[0], mask=result[1])
    # traceFWHM = img.traceFWHM()

    # smooth the FWHM trace with a polynomial fit along dispersion axis (uncertain pixels are not used)
    traceFWHM.smoothTracePoly(deg=poly_disp, poly_kind=poly_kind, clip=clip)

    # write out FWHM trace to FITS file
    traceFWHM.writeFitsData(out_fwhm)


def offsetTrace_drp(
    image,
    trace,
    disp,
    lines,
    logfile,
    blocks="15",
    disp_axis="X",
    init_offset="0.0",
    size="20",
):
    """
                Measures the offset in the fiber trace in  cross-dispersion direction in an object raw frame compared to the traces measured from a continuum lamp frame.
                The measurements are stored in a ASCII logfile for futher processing and usage.

                Parameters
                --------------
                image: string
                                Name of the target FITS image which should be test for an offset in the tracing
                trace: string
                                Name of the  RSS FITS file representing the trace mask of the fibers
                disp: string
                                Name of the  RSS FITS file representing containing the wavelength solution for each pixel
                lines: comma separeted string of floats
                                Wavelength sequence of bright lines that can be used to compare the tracing
                logfile: string
                                Name of the output log file in which the measurements are stored in ASCII format
                blocks: string of integer, optional  with default: '20'
                                Number of fiber blocks that are modelled simultaneously with the same FWHM but with a variable offset compare to
                                the original central positions. The actual number of fibers per block is roughly the total number of fibers divided by
                                the number of blocks.
                disp_axis: string of float, optional  with default: 'X'
                                Define the dispersion axis, either 'X','x', or 0 for the  x axis or 'Y','y', or 1 for the y axis.
                init_offset: string of float, optional with default: '0.0'
                        Initial guess of the cross-dispersion fiber trace offset in pixels
                size:  string of int (>0), optional with default: '20'
                        Number of pixels being coadd in dispersion direction centered on the wavelength corresponding to the wavelengthes
                        of the input lines

                Examples
                ----------------
    user:> lvmdrp image offsetTrace IMAGE.fits TRACE.fits DISP.fits  blocks=32 size=30
    """
    lines = lines.split(",")
    size = float(size)
    blocks = int(blocks)
    init_offset = float(init_offset)
    img = Image()
    img.loadFitsData(image)
    # orient image so that the cross-dispersion is along the first and the dispersion is along the second array axis
    if disp_axis == "X" or disp_axis == "x":
        pass
    elif disp_axis == "Y" or disp_axis == "y":
        img.swapaxes()

    trace_mask = TraceMask()
    trace_mask.loadFitsData(trace)

    dispersion_sol = FiberRows()
    dispersion_sol.loadFitsData(disp)

    # read log file to guess offset position
    try:
        log = open(logfile, "r")
        log_lines = log.readlines()
        i = 0
        # offset_files = []
        while i < len(log_lines):
            if len(log_lines[i].split()) == 1:
                i += 1
                offsets = []
            else:
                offsets.append(
                    numpy.nanmedian(
                        numpy.array(log_lines[i + 2].split()[1:]).astype("float32")
                    )
                )
                i += 3
        log.close()
    except IOError:
        offsets = []
        for i in range(len(lines)):
            offsets.append(init_offset)

    log = open(logfile, "a")
    log.write("%s\n" % (image))
    off_trace_all = []
    for i in range(len(lines)):
        wave_line = float(lines[i])
        distance = numpy.abs(dispersion_sol._data - wave_line)
        central_pix = numpy.argmin(distance, 1)
        central_pos = trace_mask._data[numpy.arange(len(central_pix)), central_pix]
        fit = numpy.polyfit(central_pos, central_pix, 4)
        poly = numpy.polyval(fit, numpy.arange(img._data.shape[0]))
        line_pos = numpy.rint(poly).astype("int16")
        collapsed_data = numpy.zeros(len(line_pos), dtype=numpy.float32)

        for j in range(len(line_pos)):
            collapsed_data[j] = numpy.sum(
                img._data[j, line_pos[j] - size : line_pos[j] + size]
            )
        if img._error is not None:
            collapsed_error = numpy.zeros(len(line_pos), dtype=numpy.float32)
            for j in range(len(line_pos)):
                collapsed_error[j] = numpy.sqrt(
                    numpy.sum(
                        img._error[j, line_pos[j] - size : line_pos[j] + size] ** 2
                    )
                )
        else:
            collapsed_error = None
        trace_spec = Spectrum1D(
            wave=numpy.arange(len(collapsed_data)),
            data=collapsed_data,
            error=collapsed_error,
        )
        if trace_mask._mask is not None:
            mask = trace_mask._mask[numpy.arange(len(central_pix)), central_pix]
        else:
            mask = None
        out = trace_spec.measureOffsetPeaks(
            trace_mask._data[numpy.arange(len(central_pix)), central_pix],
            mask,
            blocks,
            init_offset=offsets[i],
            plot=-1,
        )
        off_trace_all.append(out[0])
        string_x = "%.3f" % (wave_line)
        string_y = "%.3f" % (wave_line)
        string_pix = "%.3f" % (wave_line)
        block_line_pos = numpy.array_split(line_pos, blocks)
        for j in range(len(out[0])):
            string_x += " %.3f" % (out[1][j])
            string_y += " %.3f" % (out[0][j])
            string_pix += " %.3f" % (numpy.nanmedian(block_line_pos[j]))
        log.write(string_x + "\n")
        log.write(string_pix + "\n")
        log.write(string_y + "\n")
    off_trace_median = numpy.nanmedian(numpy.array(off_trace_all))
    off_trace_rms = numpy.std(numpy.array(off_trace_all))
    off_trace_rms = "%.4f" % off_trace_rms if numpy.isfinite(off_trace_rms) else "NAN"
    img.setHdrValue(
        "HIERARCH PIPE FLEX YOFF",
        float("%.4f" % off_trace_median) * -1,
        "flexure offset in y-direction",
    )
    img.setHdrValue(
        "HIERARCH PIPE FLEX YRMS", off_trace_rms, "flexure rms in y-direction"
    )
    img.writeFitsHeader(image)
    log.close()


def offsetTrace2_drp(
    image,
    trace,
    trace_fwhm,
    disp,
    lines,
    logfile,
    blocks="15",
    disp_axis="X",
    min_offset="-2",
    max_offset="2",
    step_offset="0.1",
    size="20",
):
    """
    Measures the offset in the fiber trace in  cross-dispersion direction in an object raw frame compared to the traces measured from a continuum lamp frame.
    The measurements are stored in a ASCII logfile for futher processing and usage.

    Parameters
    --------------
    image: string
                    Name of the target FITS image which should be test for an offset in the tracing
    trace: string
                    Name of the  RSS FITS file representing the trace mask of the fibers
    disp: string
                    Name of the  RSS FITS file representing containing the wavelength solution for each pixel
    lines: comma separeted string of floats
                    Wavelength sequence of bright lines that can be used to compare the tracing
    logfile: string
                    Name of the output log file in which the measurements are stored in ASCII format
    blocks: string of integer, optional  with default: '20'
                    Number of fiber blocks that are modelled simultaneously with the same FWHM but with a variable offset compare to
                    the original central positions. The actual number of fibers per block is roughly the total number of fibers divided by
                    the number of blocks.
    disp_axis: string of float, optional  with default: 'X'
                    Define the dispersion axis, either 'X','x', or 0 for the  x axis or 'Y','y', or 1 for the y axis.
    init_offset: string of float, optional with default: '0.0'
            Initial guess of the cross-dispersion fiber trace offset in pixels
    size:  string of int (>0), optional with default: '20'
            Number of pixels being coadd in dispersion direction centered on the wavelength corresponding to the wavelengthes
            of the input lines

    Examples
    ----------------
    user:> lvmdrp image offsetTrace IMAGE.fits TRACE.fits DISP.fits  blocks=32 size=30
    """
    lines = lines.split(",")
    size = int(size)
    blocks = int(blocks)
    min_offset = float(min_offset)
    max_offset = float(max_offset)
    step_offset = float(step_offset)

    img = Image()
    img.loadFitsData(image)
    # orient image so that the cross-dispersion is along the first and the dispersion is along the second array axis
    if disp_axis == "X" or disp_axis == "x":
        pass
    elif disp_axis == "Y" or disp_axis == "y":
        img.swapaxes()

    trace_mask = TraceMask()
    trace_mask.loadFitsData(trace)

    trace_fwhm_mask = TraceMask()
    trace_fwhm_mask.loadFitsData(trace_fwhm)

    dispersion_sol = FiberRows()
    dispersion_sol.loadFitsData(disp)

    log = open(logfile, "a")
    log.write("%s\n" % (image))
    off_trace_all = []
    for i in range(len(lines)):
        wave_line = float(lines[i])
        distance = numpy.abs(dispersion_sol._data - wave_line)
        central_pix = numpy.argmin(distance, 1)
        central_pos = trace_mask._data[numpy.arange(len(central_pix)), central_pix]
        central_fwhm = trace_fwhm_mask._data[
            numpy.arange(len(central_pix)), central_pix
        ]
        fit = numpy.polyfit(central_pos, central_pix, 4)
        poly = numpy.polyval(fit, numpy.arange(img._data.shape[0]))
        line_pos = numpy.rint(poly).astype("int16")
        collapsed_data = numpy.zeros(len(line_pos), dtype=numpy.float32)

        for j in range(len(line_pos)):
            collapsed_data[j] = numpy.sum(
                img._data[j, line_pos[j] - size : line_pos[j] + size]
            )
        if img._error is not None:
            collapsed_error = numpy.zeros(len(line_pos), dtype=numpy.float32)
            for j in range(len(line_pos)):
                collapsed_error[j] = numpy.sqrt(
                    numpy.sum(
                        img._error[j, line_pos[j] - size : line_pos[j] + size] ** 2
                    )
                )
        else:
            collapsed_error = None
        trace_spec = Spectrum1D(
            wave=numpy.arange(len(collapsed_data)),
            data=collapsed_data,
            error=collapsed_error,
        )
        if trace_mask._mask is not None:
            mask = trace_mask._mask[numpy.arange(len(central_pix)), central_pix]
        else:
            mask = None
        out = trace_spec.measureOffsetPeaks2(
            central_pos,
            mask,
            central_fwhm,
            blocks,
            min_offset,
            max_offset,
            step_offset,
            plot=-1,
        )
        off_trace_all.append(out[0] * -1)
        string_x = "%.3f" % (wave_line)
        string_y = "%.3f" % (wave_line)
        string_pix = "%.3f" % (wave_line)
        block_line_pos = numpy.array_split(line_pos, blocks)
        for j in range(len(out[0])):
            string_x += " %.3f" % (out[1][j])
            string_y += " %.3f" % (out[0][j] * -1)
            string_pix += " %.3f" % (numpy.nanmedian(block_line_pos[j]))
        log.write(string_x + "\n")
        log.write(string_pix + "\n")
        log.write(string_y + "\n")

    off_trace_median = numpy.nanmedian(numpy.array(off_trace_all))
    off_trace_rms = numpy.std(numpy.array(off_trace_all))
    img.setHdrValue(
        "HIERARCH PIPE FLEX YOFF",
        float("%.4f" % off_trace_median) * -1,
        "flexure offset in y-direction",
    )
    img.setHdrValue(
        "HIERARCH PIPE FLEX YRMS",
        float("%.4f" % off_trace_rms),
        "flexure rms in y-direction",
    )
    img.writeFitsHeader(image)
    log.close()


# TODO: suggestion from Oleg: test a voigt profile for the flux extraction
# it might be better in dealing with cross-talk
# TODO:
# * define lvm-frame ancillary product to replace for out_rss
@skip_on_missing_input_path(["in_image", "in_trace"])
def extract_spectra(
    in_image: str,
    out_rss: str,
    in_trace: str,
    method: str = "optimal",
    aperture: int = 7,
    fwhm: float = 2.5,
    disp_axis: str = "X",
    replace_error: float = 1.0e10,
    plot_fig: bool = False,
    parallel: str = "auto",
):
    """
    Extracts the flux for each fiber along the dispersion direction which is written into an RSS FITS file format.
    Either a simple aperture or an optimal extraction scheme may be used.
    In the optimal extraction scheme each cross-dispersion profile is fitted with independent Gaussian for each fiber where
    the position and fwhm is fixed according to the input parameters. This allows for a linear fitting scheme where only the fluxes per fiber
    are the only free parameter.

    Parameters
    --------------
    image: string
                    Name of the Continuum FITS image from which the fiber profile width should be estimate.
    trace: string
                    Name of the  FITS file representing the trace mask of the fibers
    out_rss: string
                    Name of the extracted RSS FITS file
    method: string, optional with default: 'optimal'
                    Available methods are either
                    1. 'optimal': using Gaussian profile fitting to extract the flux. The fwhm parameter needs to be set properly
                    2. 'aperture': simple aperture extraction. The aperture parameter needs to be set as desired
    aperture: string of integer (>0), optional with default: '7'
                    Size of the aperture around the peak position in cross-dispersion direction as used to integrate the flux.
                    Only used if method is set to 'aperture' otherwise this parameter is ignored.
    fwhm: string or string of float, optional with default: '2.5'
                    Set the FWHM in case of the Gaussian profile fitting in optimal method. Either a signle value or the name of a fits file containing
                    a spatially resolved FWHM map is provided. Only used if method is set to 'optimal', otherwise this parameter is ignored.
    disp_axis: string of float, optional  with default: 'X'
                    Define the dispersion axis, either 'X','x', or 0 for the  x axis or 'Y','y', or 1 for the y axis.
    parallel: either string of integer (>0) or  'auto', optional with default: 'auto'
            Number of CPU cores used in parallel for the computation. If set to auto, the maximum number of CPUs
            for the given system is used.

    Examples
    ----------------
    user:> lvmdrp image extractSpec IMAGE.fits TRACE.fits RSS.fits optimal fwhm=FWHM.fits
    """

    img = loadImage(in_image)

    # orient image so that the cross-dispersion is along the first and the dispersion is along the second array axis
    if disp_axis == "X" or disp_axis == "x":
        pass
    elif disp_axis == "Y" or disp_axis == "y":
        img.swapaxes()

    trace_mask = TraceMask()
    trace_mask.loadFitsData(in_trace)
    trace_fwhm = TraceMask()

    if method == "optimal":
        # load FWHM trace
        try:
            fwhm = float(fwhm)
            trace_fwhm.setData(data=numpy.ones(trace_mask._data.shape) * fwhm)
        except ValueError:
            trace_fwhm.loadFitsData(fwhm, extension_data=0)

        # set up parallel run
        if parallel == "auto":
            fragments = multiprocessing.cpu_count()
        else:
            fragments = int(parallel)

        # run extraction algorithm
        if fragments > 1:
            split_img = img.split(fragments)
            split_trace = trace_mask.split(fragments)
            split_fwhm = trace_fwhm.split(fragments)
            pool = Pool()
            threads = []
            data = []
            error = []
            mask = []
            for i in range(fragments):
                threads.append(
                    pool.apply_async(
                        split_img[i].extractSpecOptimal, (split_trace[i], split_fwhm[i])
                    )
                )
            for i in range(fragments):
                result = threads[i].get()
                data.append(result[0])
                error.append(result[1])
                mask.append(result[2])
            pool.close()
            pool.join()
            data = numpy.concatenate(data, axis=1)
            if error[0] is not None:
                error = numpy.concatenate(error, axis=1)
            else:
                error = None
            if mask[0] is not None:
                mask = numpy.concatenate(mask, axis=1)
            else:
                mask = None
        else:
            (data, error, mask) = img.extractSpecOptimal(
                trace_mask, trace_fwhm, plot_fig=plot_fig
            )
    elif method == "aperture":
        (data, error, mask) = img.extractSpecAperture(trace_mask, aperture)

    if error is not None:
        error[mask] = replace_error
<<<<<<< HEAD
    rss = RSS(
=======
    
    rss = FiberRows(
>>>>>>> 5242a452
        data=data,
        mask=mask,
        error=error,
        good_fibers=trace_mask._good_fibers,
        header=img.getHeader(),
    )
    rss.setHdrValue("NAXIS2", data.shape[0])
    rss.setHdrValue("NAXIS1", data.shape[1])
    rss.setHdrValue("DISPAXIS", 1)
    if method == "optimal":
        rss.setHdrValue(
            "HIERARCH PIPE CDISP FWHM MIN",
            numpy.nanmin(trace_fwhm._data[rss._good_fibers]),
        )
        rss.setHdrValue(
            "HIERARCH PIPE CDISP FWHM MAX",
            numpy.nanmax(trace_fwhm._data[rss._good_fibers]),
        )
        rss.setHdrValue(
            "HIERARCH PIPE CDISP FWHM AVG",
            numpy.nanmean(trace_fwhm._data[rss._good_fibers]) if data.size != 0 else 0,
        )
        rss.setHdrValue(
            "HIERARCH PIPE CDISP FWHM MED",
            numpy.nanmedian(trace_fwhm._data[rss._good_fibers])
            if data.size != 0
            else 0,
        )
        rss.setHdrValue(
            "HIERARCH PIPE CDISP FWHM SIG",
            numpy.std(trace_fwhm._data[rss._good_fibers]) if data.size != 0 else 0,
        )
    # propagate slitmap
    rss.setSlitmap(img.getSlitmap())
    # save extracted RSS
    rss.writeFitsData(out_rss)


def calibrateSDSSImage_drp(file_in, file_out, field_file):
    """
                Converts the original SDSS image as retrieved from the DR into a photometrically calibrated image
                in untis of ??. Photometric information are taken from the corresponding SDSS field FITS file.

                Parameters
                --------------
                file_in: string
                                Name of the original SDSS image file
                file_out: string
                                Name of the  photometric calibrated FITS output file in units of ????
                field_file: string
                                Name of the corresponding SDSS field FITS file containing the photometric information

                Examples
                ----------------
    user:> lvmdrp image calibrateSDSSImage fpC-001453-g4-0030.fit.gz SDSS_calib.fits drField-001453-4-40-0030.fit
    """
    image = loadImage(file_in)
    calImage = image.calibrateSDSS(field_file)
    calImage.writeFitsData(file_out)


def subtractBias_drp(
    in_image,
    out_image,
    in_bias,
    compute_error="1",
    boundary_x="",
    boundary_y="",
    gain="",
    rdnoise="",
    subtract_light="0",
):
    subtract_light = bool(int(subtract_light))
    compute_error = bool(int(compute_error))
    image = loadImage(in_image)
    # print('image',image._data)
    bias_frame = loadImage(in_bias)
    # print('bias',bias_frame._data)

    clean = image - bias_frame
    # print('clean',clean._data)

    if gain != "":
        # get gain value
        try:
            gain = image.getHdrValue(gain)
        except KeyError:
            gain = float(gain)
        clean = clean * gain
        # print(clean._dim)

    if rdnoise != "":
        # get gain value
        try:
            rdnoise = image.getHdrValue(rdnoise)
        except KeyError:
            rdnoise = float(rdnoise)

    if compute_error:
        clean.computePoissonError(rdnoise=rdnoise)

    # if boundary_x != "":
    #     bound_x = boundary_x.split(",")
    # else:
    #     bound_x = [1, clean._dim[1]]
    # if boundary_y != "":
    #     bound_y = boundary_y.split(",")
    # else:
    #     bound_y = [1, clean._dim[0]]
    # straylight = clean.cutOverscan(bound_x, bound_y, subtract_light)
    # print(straylight)

    clean.writeFitsData(out_image)


def reprojectRSS_drp(
    stray, trace, fwhm_cross, fwhm_spect, wave, flux, sim_fwhm=0.5, method="linear"
):
    """
    Historic task used for debugging of the the extraction routine...
    """
    # label for outputs
    out_path = os.path.dirname(flux) or "./"
    out_name = os.path.basename(flux).replace(".fits", "")

    # read stray light map
    trace_stray = TraceMask()
    trace_stray.loadFitsData(stray, extension_data=0)
    # read trace
    trace_mask = TraceMask()
    trace_mask.loadFitsData(trace, extension_data=0)
    # read spatial fwhm
    trace_fwhm = TraceMask()
    trace_fwhm.loadFitsData(fwhm_cross, extension_data=0)
    # read spectral fwhm (lsf)
    spect_fwhm = TraceMask()
    spect_fwhm.loadFitsData(fwhm_spect, extension_data=0)
    # read wavelength solution
    trace_wave = TraceMask()
    trace_wave.loadFitsData(wave, extension_data=0)
    # read simulated RSS
    rss_flux = RSS()
    rss_flux.loadFitsData(flux)

    # TODO: implement interpolation in the cross-dispersion direction for:
    # 	- trace_fwhm
    # 	- spect_fwhm
    # 	- trace_wave
    # 	- trace_mask
    if trace_mask._data.shape[1] != rss_flux._data.shape[1]:
        trace_fwhm_res = numpy.zeros(
            (rss_flux._data.shape[0], trace_mask._data.shape[1])
        )
        spect_fwhm_res = numpy.zeros(
            (rss_flux._data.shape[0], trace_mask._data.shape[1])
        )
        trace_wave_res = numpy.zeros(
            (rss_flux._data.shape[0], trace_mask._data.shape[1])
        )
        trace_mask_res = numpy.zeros(
            (rss_flux._data.shape[0], trace_mask._data.shape[1])
        )
        cross_pixel = numpy.arange(trace_mask._data.shape[0])
        cross_pixel_res = numpy.linspace(
            0, trace_mask._data.shape[0] - 1, rss_flux._data.shape[0]
        )
        for i in range(trace_mask._data.shape[1]):
            if method == "spline":
                interp_trace_fwhm = interpolate.UnivariateSpline(
                    cross_pixel, trace_fwhm._data[:, i], s=0
                )
                interp_spect_fwhm = interpolate.UnivariateSpline(
                    cross_pixel, spect_fwhm._data[:, i], s=0
                )
                interp_wave = interpolate.UnivariateSpline(
                    cross_pixel, trace_wave._data[:, i], s=0
                )
                interp_mask = interpolate.UnivariateSpline(
                    cross_pixel, trace_mask._data[:, i], s=0
                )
                trace_fwhm_res[:, i] = interp_trace_fwhm(cross_pixel_res)
                spect_fwhm_res[:, i] = interp_spect_fwhm(cross_pixel_res)
                trace_wave_res[:, i] = interp_wave(cross_pixel_res)
                trace_mask_res[:, i] = interp_mask(cross_pixel_res)
            elif method == "linear":
                interp_trace_fwhm = interpolate.interpolate.interp1d(
                    cross_pixel, trace_fwhm._data[:, i]
                )
                interp_spect_fwhm = interpolate.interpolate.interp1d(
                    cross_pixel, spect_fwhm._data[:, i]
                )
                interp_wave = interpolate.interpolate.interp1d(
                    cross_pixel, trace_wave._data[:, i]
                )
                interp_mask = interpolate.interpolate.interp1d(
                    cross_pixel, trace_mask._data[:, i]
                )
                trace_fwhm_res[:, i] = interp_trace_fwhm(cross_pixel_res)
                spect_fwhm_res[:, i] = interp_spect_fwhm(cross_pixel_res)
                trace_wave_res[:, i] = interp_wave(cross_pixel_res)
                trace_mask_res[:, i] = interp_mask(cross_pixel_res)
            else:
                raise NotImplementedError(
                    f"interpolation method '{method}' not implemented"
                )
    else:
        trace_fwhm_res = trace_fwhm
        spect_fwhm_res = spect_fwhm
        trace_wave_res = trace_wave
        trace_mask_res = trace_mask

    trace_fwhm.setData(data=trace_fwhm_res)
    spect_fwhm.setData(data=spect_fwhm_res)
    trace_wave.setData(data=trace_wave_res)
    trace_mask.setData(data=trace_mask_res)
    # write new trace frames
    trace_fwhm.writeFitsData(filename=f"{out_path}/{out_name}.fwhm.fits")
    spect_fwhm.writeFitsData(filename=f"{out_path}/{out_name}.res.fits")
    trace_wave.writeFitsData(filename=f"{out_path}/{out_name}.disp.fits")
    trace_mask.writeFitsData(filename=f"{out_path}/{out_name}.trc.fits")

    # TODO: convert physical units into electrons
    # 	- read flux calibration factor
    # 	- apply factor to simulated spectra

    rss_flux_out = numpy.zeros((rss_flux._data.shape[0], trace_mask._data.shape[1]))
    for j in range(rss_flux._data.shape[0]):
        # extract the j-spectrum & set the original (simulated) fwhm
        spectrum = rss_flux[j]
        # BUG: resampling should be done after applying LSF to ensure the later is done in the most well-sampled data possible
        # resample to instrumental sampling
        spectrum = spectrum.resampleSpec(trace_wave_res[j], method="spline")
        # degrade spectral resolution to instrumental fwhm
        # BUG: there are cases in which instrumental resolution is better than simulation resolution
        spectrum = spectrum.smoothGaussVariable(
            numpy.sqrt(numpy.abs(spect_fwhm_res[j] ** 2 - sim_fwhm**2))
        )
        # transform to pixel space
        rss_flux_out[j] = spectrum._data

    out_2d = numpy.zeros(trace_stray._data.shape)
    pixel = numpy.arange(spect_fwhm_res.shape[1])
    fact = numpy.sqrt(2.0 * numpy.pi)
    for i in range(trace_mask_res.shape[1]):
        # re-project spectrum using the given instrumental setup
        sigma = trace_fwhm_res[:, i][None, :] / 2.354
        A = numpy.exp(
            -0.5 * ((pixel[:, None] - trace_mask_res[:, i][None, :]) / abs(sigma)) ** 2
        ) / (fact * abs(sigma))
        out_2d[:, i] = numpy.dot(A, rss_flux_out[:, i])

    # add stray light map
    out_2d = out_2d + trace_stray._data
    # TODO: add fiber-to-fiber transmission (fiberflat)
    # TODO: add random poissonian noise (bias+dark)
    # TODO: convert to ADU
    # store re-projected in FITS
    rep = pyfits.PrimaryHDU(out_2d)
    rep.writeto(f"{out_path}/{out_name}_2d.fits", overwrite=True)


def testres_drp(image, trace, fwhm, flux):
    """
    Historic task used for debugging of the the extraction routine...
    """
    img = Image()
    # t1 = time.time()
    img.loadFitsData(image, extension_data=0)
    trace_mask = TraceMask()
    trace_mask.loadFitsData(trace, extension_data=0)
    trace_fwhm = TraceMask()
    #   trace_fwhm.setData(data=numpy.ones(trace_mask._data.shape)*2.5)
    trace_fwhm.loadFitsData(fwhm, extension_data=0)

    trace_flux = TraceMask()
    trace_flux.loadFitsData(flux, extension_data=0)
    x = numpy.arange(img._dim[0])
    out = numpy.zeros(img._dim)
    fact = numpy.sqrt(2.0 * numpy.pi)
    for i in range(img._dim[1]):
        #  print i
        A = (
            1.0
            * numpy.exp(
                -0.5
                * (
                    (x[:, numpy.newaxis] - trace_mask._data[:, i][numpy.newaxis, :])
                    / abs(trace_fwhm._data[:, i][numpy.newaxis, :] / 2.354)
                )
                ** 2
            )
            / (fact * abs(trace_fwhm._data[:, i][numpy.newaxis, :] / 2.354))
        )
        spec = numpy.dot(A, trace_flux._data[:, i])
        out[:, i] = spec
        if i == 1000:
            plt.plot(spec, "-r")
            plt.plot(img._data[:, i], "ok")
            plt.show()

    hdu = pyfits.PrimaryHDU(img._data - out)
    hdu.writeto("res.fits", overwrite=True)
    hdu = pyfits.PrimaryHDU(out)
    hdu.writeto("fit.fits", overwrite=True)

    hdu = pyfits.PrimaryHDU((img._data - out) / img._data)
    hdu.writeto("res_rel.fits", overwrite=True)

# TODO: for arcs take short exposures for bright lines & long exposures for faint lines
# TODO: Argon: 10s + 300s
# TODO: Neon: 10s + 300s
# TODO: HgNe: 15s (particularly helpful for r and NIR strong lines) + 300s (not so many lines in NIR or r)
# TODO: Xenon: 300s
# TODO: correct non-linear region using the PTC
# TODO: Quartz lamp flat-fielding, 10 exptime is fine
@skip_on_missing_input_path(["in_image", "in_mask"])
def preproc_raw_frame(
    in_image: str,
    out_image: str,
    in_mask: str = None,
    assume_imagetyp: str = None,
    assume_trimsec: str = None,
    assume_biassec: str = None,
    assume_gain: list = None,
    assume_rdnoise: list = None,
    gain_prefix: str = "GAIN",
    rdnoise_prefix: str = "RDNOISE",
    subtract_overscan: bool = True,
    overscan_stat: str = "biweight",
    overscan_model: str = "spline",
    replace_with_nan: bool = True,
    display_plots: bool = False,
):
    """produces a preprocessed frame given an LVM raw frame

    this taks performs the following steps:

        - identifies and extracts the overscan region, per quadrant
        - identifies extracts the science regions per quadrant
        - optionally subtracts the overscan regions in three possible modes:
            * median value (constant)
            * spline fit
            * polynomial fit
        - computes the saturated pixel mask
        - optionally propagates the "dead" and "hot" pixel mask into the processed frame

    Parameters
    ----------
    in_image : str
        input raw frame path
    out_image : str
        output preprocessed frame path
    in_mask : str, optional
        input pixel mask path, by default None
    assume_imagetyp : str, optional
        whether to assume this image type or use the one in header, by default None
    assume_trimsec : str, optional
        useful data section for each quadrant, by default None
    assume_biassec : str, optional
        overscan section for each quadrant, by default None
    assume_gain : list, optional
        gain values for each quadrant, by default None
    assume_rdnoise : list, optional
        read noise for each quadrant, by default None
    gain_prefix : str, optional
        gain keyword prefix, by default "GAIN"
    rdnoise_prefix : str, optional
        read noise keyword prefix, by default "RDNOISE"
    subtract_overscan : bool, optional
        whether to subtract the overscan for each quadrant or not, by default True
    overscan_stat : str, optional
        statistics to use when coadding pixels along the X axis, by default "biweight"
    overscan_model : str, optional
        model used to fit the overscan profile of each quadrant, by default "spline"
    replace_with_nan : bool, optional
        whether to replace masked pixels with NaNs or not, by default True
    display_plots : bool, optional
        whether to show plots on display or not, by default False
    """
    # load image
    log.info(f"starting preprocessing of raw image '{os.path.basename(in_image)}'")
    org_img = loadImage(in_image)
    org_header = org_img.getHeader()

    # fix the header with header fix file
    # convert real MJD to SJD
    try:
        sjd = int(dateobs_to_sjd(org_header.get("OBSTIME")))
        sjd = correct_sjd(in_image, sjd)
        org_header = apply_hdrfix(sjd, hdr=org_header) or org_header
    except ValueError as e:
        log.error(f"cannot apply header fix: {e}")

    # assume imagetyp or not
    if assume_imagetyp:
        log.warning(f"assuming IMAGETYP = '{assume_imagetyp}'")
        org_header["IMAGETYP"] = assume_imagetyp
    elif "IMAGETYP" not in org_header:
        log.error(
            f"IMAGETYP not found in header. Assuming IMAGETYP = {DEFAULT_IMAGETYP}"
        )
        org_header["IMAGETYP"] = DEFAULT_IMAGETYP
    else:
        log.info(f"using header IMAGETYP = '{org_header['IMAGETYP']}'")

    # extract exptime
    exptime = org_header["EXPTIME"]
    log.info(f"exposure time {exptime} (s)")

    # extract TRIMSEC or assume default value
    if assume_trimsec:
        log.info(f"using given TRIMSEC = {assume_trimsec}")
        sc_sec = [sec for sec in assume_trimsec]
    elif not org_header["TRIMSEC?"]:
        log.warning(f"assuming TRIMSEC = {DEFAULT_TRIMSEC}")
        sc_sec = DEFAULT_TRIMSEC
    else:
        sc_sec = list(org_header["TRIMSEC?"].values())
        log.info(f"using header TRIMSEC = {sc_sec}")

    # extract BIASSEC or assume default value
    if assume_biassec:
        log.info(f"using given BIASSEC = {assume_biassec}")
        os_sec = [sec for sec in assume_biassec]
    elif not org_header["BIASSEC?"]:
        log.warning(f"assuming BIASSEC = {DEFAULT_BIASSEC}")
        os_sec = DEFAULT_BIASSEC
    else:
        os_sec = list(org_header["BIASSEC?"].values())
        log.info(f"using header BIASSEC = {os_sec}")

    # extract gain
    gain = numpy.ones(NQUADS)
    if assume_gain:
        log.info(f"using given GAIN = {assume_gain} (e-/ADU)")
        gain = numpy.asarray(assume_gain)
    elif not org_header[f"{gain_prefix}?"]:
        log.warning(f"assuming GAIN = {gain.tolist()} (e-/ADU)")
    else:
        gain = numpy.asarray(list(org_header[f"{gain_prefix}?"].values()))
        log.info(f"using header GAIN = {gain.tolist()} (e-/ADU)")

    # initialize overscan stats, quadrants lists and, gains and rnoise
    os_bias_med, os_bias_std = numpy.zeros(NQUADS), numpy.zeros(NQUADS)
    sc_quads, os_quads = [], []
    os_profiles, os_models = [], []
    # process each quadrant
    for i, (sc_xy, os_xy) in enumerate(zip(sc_sec, os_sec)):
        # get overscan and science quadrant & convert to electron
        sc_quad = org_img.getSection(section=sc_xy)
        os_quad = org_img.getSection(section=os_xy)
        # compute overscan stats
        os_bias_med[i] = numpy.nanmedian(os_quad._data, axis=None)
        os_bias_std[i] = numpy.nanmedian(numpy.std(os_quad._data, axis=1), axis=None)
        log.info(
            f"median and standard deviation in OS quadrant {i+1}: "
            f"{os_bias_med[i]:.2f} +/- {os_bias_std[i]:.2f} (ADU)"
        )
        # subtract overscan bias from image if requested
        if subtract_overscan:
            if overscan_stat == "biweight":
                os_stat = biweight_location
            elif overscan_stat == "median":
                os_stat = numpy.nanmedian
            else:
                log.warning(
                    f"overscan statistic '{overscan_stat}' not implemented, "
                    "falling back to 'biweight'"
                )
                os_stat = biweight_location

            if overscan_model not in ["const", "poly", "spline"]:
                log.warning(
                    f"overscan model '{overscan_model}' not implemented, "
                    "falling back to 'spline'"
                )
                overscan_model = "spline"
            if overscan_model == "const":
                os_profile, os_model = _model_overscan(
                    os_quad, axis=1, stat=os_stat, model="const"
                )
            if overscan_model == "spline":
                os_profile, os_model = _model_overscan(
                    os_quad, axis=1, stat=os_stat, nknots=300
                )
            elif overscan_model == "poly":
                os_profile, os_model = _model_overscan(
                    os_quad, axis=1, stat=os_stat, model="poly", deg=9
                )

            sc_quad = sc_quad - os_model

            os_profiles.append(os_profile)
            os_models.append(os_model)

        sc_quads.append(sc_quad)
        os_quads.append(os_quad)

    # extract rdnoise
    rdnoise = os_bias_std * gain
    if assume_rdnoise:
        log.info(f"using given RDNOISE = {assume_rdnoise} (ADU)")
        rdnoise = numpy.asarray(assume_rdnoise)
    elif not org_header[f"{rdnoise_prefix}?"]:
        log.warning(f"assuming RDNOISE = {rdnoise.tolist()} (ADU)")
    else:
        rdnoise = numpy.asarray(list(org_header[f"{rdnoise_prefix}?"].values()))
        log.info(f"using header RDNOISE = {rdnoise.tolist()} (e-)")

    # join images
    QUAD_POSITIONS = ["01", "11", "00", "10"]
    proc_img = glueImages(sc_quads, positions=QUAD_POSITIONS)
    proc_img.setHeader(org_header)
    # update/set unit
    proc_img.setHdrValue("BUNIT", "adu", "physical units of the array values")
    # flip along dispersion axis
    try:
        ccd = org_header["CCD"]
    except KeyError:
        ccd = os.path.basename(in_image).split(".")[0].split("-")[1]
        org_header["CCD"] = ccd
    if ccd.startswith("z") or ccd.startswith("b"):
        log.info("flipping along X-axis")
        proc_img.orientImage("X")

    # update header
    log.info("updating header with per quadrant stats")
    # add amplifier quadrants
    for i in range(NQUADS):
        ysize, xsize = sc_quads[i]._dim
        x, y = int(QUAD_POSITIONS[i][0]), int(QUAD_POSITIONS[i][1])
        # flip y-axis
        y = 1 if y == 0 else 0
        proc_img.setHdrValue(
            f"HIERARCH AMP{i+1} TRIMSEC",
            f"[{x*xsize+1}:{xsize*(x+1)}, {y*ysize+1}:{ysize*(y+1)}]",
            f"Region of amp. {i+1}",
        )
    # add gain keywords for the different subimages (CCDs/Amplifiers)
    for i in range(NQUADS):
        proc_img.setHdrValue(
            f"HIERARCH AMP{i+1} {gain_prefix}",
            gain[i],
            f"Gain value of amp. {i+1} [electron/adu]",
        )
    # add read-out noise keywords for the different subimages (CCDs/Amplifiers)
    for i in range(NQUADS):
        proc_img.setHdrValue(
            f"HIERARCH AMP{i+1} {rdnoise_prefix}",
            rdnoise[i],
            f"Read-out noise of amp. {i+1} [electron]",
        )
    # add bias of overscan region for the different subimages (CCDs/Amplifiers)
    for i in range(NQUADS):
        proc_img.setHdrValue(
            f"HIERARCH AMP{i+1} OVERSCAN",
            os_bias_med[i],
            f"Overscan median of amp. {i+1} [adu]",
        )
    # add bias std of overscan region for the different subimages (CCDs/Amplifiers)
    for i in range(NQUADS):
        proc_img.setHdrValue(
            f"HIERARCH AMP{i+1} OVERSCAN_STD",
            os_bias_std[i],
            f"Overscan std of amp. {i+1} [adu]",
        )

    # load master pixel mask
    if in_mask and proc_img._header["IMAGETYP"] not in {"bias", "dark", "pixelflat"}:
        log.info(f"loading master pixel mask from {os.path.basename(in_mask)}")
        master_mask = loadImage(in_mask)._mask.astype(bool)
    else:
        master_mask = numpy.zeros_like(proc_img._data, dtype=bool)

    # create pixel mask on the original image
    log.info("building pixel mask")
    proc_img._mask = master_mask
    # convert temp image to ADU for saturated pixel masking
    saturated_mask = proc_img._data >= (0.9 * 2**16)
    proc_img._mask |= saturated_mask

    # log number of masked pixels
    nmasked = proc_img._mask.sum()
    log.info(f"{nmasked} ({nmasked / proc_img._mask.size * 100:.2g} %) pixels masked")

    # update masked pixels with NaNs if needed
    if replace_with_nan:
        log.info(f"replacing {nmasked} masked pixels with NaNs")
        proc_img.apply_pixelmask()

    # update data reduction quality flag
    drpqual = QualityFlag(0)
    if saturated_mask.sum() / proc_img._mask.size > 0.01:
        drpqual += "SATURATED"
    proc_img.setHdrValue("DRPQUAL", value=drpqual.value, comment="data reduction quality flag")

    # write out FITS file
    log.info(f"writing preprocessed image to {os.path.basename(out_image)}")
    proc_img.writeFitsData(out_image)

    # plot overscan strips along X and Y axes
    log.info("plotting results")
    # show column between ac and bd
    fig, axs = create_subplots(
        display_plots, nrows=2, ncols=1, figsize=(15, 10), sharex=True, sharey=False
    )
    axs[-1].set_xlabel("X (pixel)")
    fig.supylabel("median counts (ADU)")
    fig.suptitle("overscan cut along X-axis", size="xx-large")

    os_ab = glueImages(os_quads[:2], positions=["00", "10"])
    os_cd = glueImages(os_quads[2:], positions=["00", "10"])
    for i, os_quad in enumerate([os_ab, os_cd]):
        plot_strips(
            os_quad,
            axis=0,
            nstrip=1,
            ax=axs[i],
            mu_stat=numpy.nanmedian,
            sg_stat=lambda x, axis: numpy.nanmedian(numpy.std(x, axis=axis)),
            labels=True,
        )
        os_x, os_y = _parse_ccd_section(list(os_sec)[0])
        axs[i].axvline(os_x[1] - os_x[0], ls="--", color="0.5", lw=1)
        axs[i].set_title(f"overscan for quadrants {['12','34'][i]}", loc="left")
    save_fig(
        fig,
        product_path=out_image,
        to_display=display_plots,
        figure_path="qa",
        label="os_strips_12-34_x",
    )

    # show median counts along Y-axis
    fig, axs = create_subplots(
        to_display=display_plots,
        nrows=2,
        ncols=1,
        figsize=(15, 10),
        sharex=True,
        sharey=False,
    )
    axs[-1].set_xlabel("Y (pixel)")
    fig.supylabel("counts (ADU)")
    fig.suptitle("overscan cut along Y-axis", size="xx-large")
    os_ac = glueImages(os_quads[::2], positions=["00", "01"])
    os_bd = glueImages(os_quads[1::2], positions=["00", "01"])
    for i, os_quad in enumerate([os_ac, os_bd]):
        plot_strips(
            os_quad,
            axis=1,
            nstrip=1,
            ax=axs[i],
            mu_stat=numpy.nanmedian,
            sg_stat=lambda x, axis: numpy.nanmedian(numpy.std(x, axis=axis)),
            labels=True,
        )
        os_x, os_y = _parse_ccd_section(list(os_sec)[0])
        axs[i].axvline(os_y[1] - os_y[0], ls="--", color="0.5", lw=1)
        axs[i].set_title(f"overscan for quadrants {['13','24'][i]}", loc="left")
    save_fig(
        fig,
        product_path=out_image,
        to_display=display_plots,
        figure_path="qa",
        label="os_strips_13-24_y",
    )

    # show median counts for all quadrants along Y-axis
    fig, axs = create_subplots(
        to_display=display_plots, nrows=4, ncols=1, figsize=(15, 10), sharex=True
    )
    fig.supxlabel("Y (pixel)")
    fig.supylabel("counts (ADU)")
    fig.suptitle("overscan for all quadrants", size="xx-large")
    for i, os_quad in enumerate(os_quads):
        plot_strips(
            os_quad,
            axis=1,
            nstrip=1,
            ax=axs[i],
            mu_stat=numpy.nanmedian,
            sg_stat=lambda x, axis: numpy.nanmedian(numpy.std(x, axis=axis)),
            labels=True,
        )
        axs[i].step(
            numpy.arange(os_profiles[i].size), os_profiles[i], color="tab:orange", lw=1
        )
        axs[i].step(numpy.arange(os_profiles[i].size), os_models[i], color="k", lw=1)
        axs[i].axhline(
            numpy.nanmedian(os_quad._data.flatten()) + rdnoise[i],
            ls="--",
            color="tab:purple",
            lw=1,
            label=f"median + {rdnoise_prefix}",
        )
        axs[i].set_title(f"quadrant {i+1}", loc="left")
    save_fig(
        fig,
        product_path=out_image,
        to_display=display_plots,
        figure_path="qa",
        label="os_strips",
    )

    return org_img, os_profiles, os_models, proc_img


@skip_on_missing_input_path(["in_image"])
# @skip_if_drpqual_flags(["SATURATED"], "in_image")
def detrend_frame(
    in_image: str,
    out_image: str,
    in_bias: str = None,
    in_dark: str = None,
    in_pixelflat: str = None,
    in_slitmap: Table = None,
    calculate_error: bool = True,
    replace_with_nan: bool = True,
    reject_cr: bool = True,
    median_box: list = [0, 0],
    display_plots: bool = False,
):
    """detrends input image by subtracting bias, dark and flatfielding

    Parameters
    ----------
    in_image : str
        path to input image
    out_image : str
        path to output detrended image
    in_bias : str, optional
        path to bias frame, by default ""
    in_dark : str, optional
        path to dark frame, by default ""
    in_pixelflat : str, optional
        path to pixelflat frame, by default ""
    in_slitmap: fits.BinTableHDU, optional
        FITS binary table containing the slitmap to be added to `out_image`, by default None
    calculate_error : bool, optional
        whether to calculate Poisson errors or not, by default "1"
    replace_with_nan : bool, optional
        whether to replace or not NaN values by zeros, by default "0"
    reject_cr : bool, optional
        whether to reject or not cosmic rays from detrended image, by default "1"
    median_box : tuple, optional
        size of the median box to refine pixel mask, by default [0,0]
    display_plots : str, optional
        whether to show plots on display or not, by default "0"
    """

    # TODO: Normalization of flats. This is for combining them right? Need to make sure median is not dominated by diferences in background.
    # We need bright pixels on fiber cores to be scaled to the same level.
    # TODO: Confirm that dark is not being flat fielded in current logic
    # TODO: What is the difference between "flat" and "flatfield"? Pixel flats should not be pixel flatted but regular flats (dome and twilight) yes.
    org_img = loadImage(in_image)
    exptime = org_img._header["EXPTIME"]
    img_type = org_img._header["IMAGETYP"].lower()
    log.info(
        "target frame parameters: "
        f"MJD = {org_img._header['MJD']}, "
        f"exptime = {org_img._header['EXPTIME']}, "
        f"camera = {org_img._header['CCD']}"
    )

    # skip detrending for bias frame
    if img_type == "bias":
        log.info(f"skipping detrending for bias frame: {img_type =}")
        return org_img, None, None, None, None, None

    # read master bias
    if img_type in ["bias"] or (in_bias is None or not os.path.isfile(in_bias)):
        if in_bias and not os.path.isfile(in_bias):
            log.warning(f"master bias '{in_bias}' not found. Using dummy bias")
        mbias_img = Image(data=numpy.zeros_like(org_img._data))
    else:
        log.info(f"using bias calibration frame '{os.path.basename(in_bias)}'")
        mbias_img = loadImage(in_bias)

    # read master dark
    if img_type in ["bias", "dark"] or (in_dark is None or not os.path.isfile(in_dark)):
        if in_dark and not os.path.isfile(in_dark):
            log.warning(f"master dark '{in_dark}' not found. Using dummy dark")
        mdark_img = Image(data=numpy.zeros_like(org_img._data))
    else:
        log.info(f"using dark calibration frame '{os.path.basename(in_dark)}'")
        mdark_img = loadImage(in_dark)

    # read master flat
    if img_type in ["bias", "dark", "pixelflat"] or (
        in_pixelflat is None or not os.path.isfile(in_pixelflat)
    ):
        if in_pixelflat and not os.path.isfile(in_pixelflat):
            log.warning(f"master flat '{in_pixelflat}' not found. Using dummy flat")
        mflat_img = Image(data=numpy.ones_like(org_img._data))
    else:
        log.info(
            f"using pixelflat calibration frame '{os.path.basename(in_pixelflat)}'"
        )
        mflat_img = loadImage(in_pixelflat)

    # bias correct image
    if in_bias:
        log.info("subtracting master bias")
    bcorr_img = org_img - mbias_img

    # calculate Poisson errors
    log.info("calculating Poisson errors per quadrant")
    for i, quad_sec in enumerate(bcorr_img.getHdrValue("AMP? TRIMSEC").values()):
        # extract quadrant image
        quad = bcorr_img.getSection(quad_sec)
        # extract quadrant gain and rdnoise values
        gain = quad.getHdrValue(f"AMP{i+1} GAIN")
        rdnoise = quad.getHdrValue(f"AMP{i+1} RDNOISE")
        # gain-correct quadrant
        quad *= gain

        quad.computePoissonError(rdnoise)
        bcorr_img.setSection(section=quad_sec, subimg=quad, inplace=True)
        log.info(
            f"median error in quadrant {i+1}: {numpy.nanmedian(quad._error):.2f} (e-)"
        )

    # convert to electron/s (avoid zero division)
    bcorr_img /= max(1, exptime)
    bcorr_img.setHdrValue("BUNIT", "electron/s", "physical units of the image")

    # complete image detrending
    if in_dark:
        log.info("subtracting master dark")
    elif in_dark and in_pixelflat:
        log.info("subtracting master dark and dividing by master pixelflat")
    detrended_img = (bcorr_img - mdark_img) / mflat_img

    # propagate pixel mask
    log.info("propagating pixel mask")
    nanpixels = numpy.isnan(detrended_img._data)
    infpixels = numpy.isinf(detrended_img._data)
    detrended_img._mask = numpy.logical_or(org_img._mask, nanpixels)
    detrended_img._mask = numpy.logical_or(detrended_img._mask, infpixels)

    # reject cosmic rays
    if reject_cr:
        log.info("rejecting cosmic rays")
        ccd = CCDData(
            detrended_img._data,
            uncertainty=StdDevUncertainty(detrended_img._error),
            unit=u.electron,
            mask=detrended_img._mask,
        )
        array = copy(detrended_img._data)
        array[detrended_img._mask] = numpy.nan
        clean_ccd = cosmicray_lacosmic(
            ccd, sigclip=30.0, objlim=numpy.nanpercentile(array, q=99.9)
        )
        cr_mask = clean_ccd.mask
        cr_mask[detrended_img._mask] = False

        ncosmic = cr_mask.sum()
        if ncosmic > 100000:
            log.error(f"found cosmic ray {ncosmic} pixels, ignoring CR")
            cr_mask[:, :] = False
        elif ncosmic > 1000:
            log.warning(f"found cosmic ray {ncosmic} pixels")
        else:
            log.info(f"found cosmic ray {ncosmic} pixels")
        clean_img = Image(data=clean_ccd.data, mask=cr_mask)
        # update image with cosmic ray mask
        detrended_img.setData(mask=(detrended_img._mask | clean_img._mask))
    else:
        cr_mask = numpy.zeros(detrended_img._dim, dtype=bool)
        clean_img = Image(
            data=numpy.ones(detrended_img._dim) * numpy.nan,
            mask=numpy.zeros(detrended_img._dim),
        )

    # replace masked pixels with NaNs
    if replace_with_nan:
        log.info(f"replacing {detrended_img._mask.sum()} masked pixels with NaNs")
        detrended_img.apply_pixelmask()

    # refine mask
    if all(median_box):
        log.info(f"refining pixel mask with {median_box = }")
        med_img = detrended_img.medianImg(size=median_box, use_mask=True)
        detrended_img.setData(mask=(detrended_img._mask | med_img._mask), inplace=True)

    # normalize in case of pixel flat calibration
    # 'pixelflat' is the imagetyp that a pixel flat can have
    if img_type == "pixelflat":
        flat_array = numpy.ma.masked_array(
            detrended_img._data, mask=detrended_img._mask
        )
        detrended_img = detrended_img / numpy.ma.median(flat_array)

    # add slitmap information if given
    if in_slitmap is not None and detrended_img._header["IMAGETYP"] in {'flat', 'arc', 'object', 'science'}:
        log.info("adding slitmap information")
        detrended_img.setSlitmap(in_slitmap)
    else:
        log.warning("no slitmap information to be added")
    
    # save detrended image
    log.info(f"writing detrended image to '{os.path.basename(out_image)}'")
    detrended_img.writeFitsData(out_image)

    # show plots
    log.info("plotting results")
    # detrending process
    fig, axs = create_subplots(
        to_display=display_plots,
        nrows=2,
        ncols=2,
        figsize=(15, 15),
        sharex=True,
        sharey=True,
    )
    plot_image(org_img, ax=axs[0], title="original", labels=False)
    plot_image(bcorr_img, ax=axs[1], title="error", extension="error", labels=False)
    plot_image(
        clean_img,
        ax=axs[2],
        title=f"CR mask ({reject_cr = })",
        extension="mask",
        labels=False,
    )
    plot_image(detrended_img, ax=axs[3], title="detrended", labels=False)
    fig.supxlabel("X (pixel)")
    fig.supylabel("Y (pixel)")
    save_fig(
        fig,
        product_path=out_image,
        to_display=display_plots,
        figure_path="qa",
        label="detrending",
    )

    return (
        org_img,
        mbias_img,
        mdark_img,
        mflat_img,
        cr_mask,
        detrended_img,
    )


@drop_missing_input_paths(["in_images"])
def create_master_frame(in_images: List[str], out_image: str, batch_size: int = 30, force_master: bool = True):
    """Combines the given calibration frames (bias, dark, or pixelflat) into a
    master calibration frame.

    When only one frame is given and `force_master==True`, it is still flagged
    as master, but a warning will be thrown.

    Parameters
    ----------
    in_images : List[str]
        list of paths to images that are going to be combined into a master frame
    out_image : str
        path to output master frame
    force_master : bool, optional
        whether to force or not creation of master frame, by default True, by default True

    Returns
    -------
    org_ims : List[Image]
        list of original images
    master_img : Image
        master image
    """
    if len(in_images) == 0:
        log.error("skipping master frame calculation, no input images given")
        return
    elif len(in_images) == 1:
        if not force_master:
            log.error(
                f"skipping master frame calculation, {len(in_images)} frame to combine"
            )
            return
        else:
            log.warning("building master frame with one image file")

    log.info(f"input frames: {','.join(in_images)}")

    # select only a maximum of `batch_size` images
    if len(in_images) > batch_size:
        log.info(f"selecting {batch_size} random images")
        in_images = numpy.random.choice(in_images, batch_size, replace=False)
    nexp = len(in_images)
    
    # load images
    org_imgs, imagetyps = [], []
    for in_image in in_images:
        img = loadImage(in_image)
        imagetyps.append(img._header["IMAGETYP"].lower())
        org_imgs.append(img)

    # check if all images have the same imagetyp
    master_type, counts = numpy.unique(imagetyps, return_counts=True)
    master_type = master_type[numpy.argmax(counts)]
    if numpy.any(master_type != numpy.asarray(imagetyps)):
        log.warning(f"not all imagetyp = {master_type}")

    # combine images
    log.info(f"combining {nexp} frames into master frame")
    if master_type == "bias":
        master_img = combineImages(org_imgs, method="median", normalize=False)
    elif master_type == "dark":
        master_img = combineImages(org_imgs, method="median", normalize=False)
    elif master_type == "pixelflat":
        master_img = combineImages(
            [img / numpy.nanmedian(img._data) for img in org_imgs],
            method="median",
            normalize=True,
            normalize_percentile=75,
        )
    elif master_type == "arc":
        master_img = combineImages(
            org_imgs, method="median", normalize=True, normalize_percentile=99
        )
    elif master_type == "flat":
        master_img = combineImages(
            org_imgs, method="median", normalize=True, normalize_percentile=75
        )

    # write output master 
    log.info(f"writing master frame to '{os.path.basename(out_image)}'")
    master_img.writeFitsData(out_image)

    return org_imgs, master_img


@skip_on_missing_input_path(["in_bias", "in_dark", "in_pixelflat"])
@skip_if_drpqual_flags(["SATURATED"], "in_bias")
@skip_if_drpqual_flags(["SATURATED"], "in_dark")
@skip_if_drpqual_flags(["SATURATED"], "in_pixelflat")
def create_pixelmask(
    in_bias: str,
    in_dark: str,
    out_mask: str,
    in_pixelflat: str = None,
    median_box: int = [31, 31],
    cen_stat: str = "median",
    low_nsigma: int = 3,
    high_nsigma: int = 7,
    column_threshold: float = 0.3,
):
    """create a pixel mask using a simple sigma clipping

    Given a bias, dark, and pixelflat image, this function will calculate a
    a pixel mask by performing the following steps:
        * smooth images with a median filter set by `median_box`
        * subtract smoothed images from original images
        * calculate a sigma clipping mask using `cen_stat` and `low_/high_nsigma`
        * mask whole column if fraction of masked pixels is above `column_threshold`
        * combine all masks into a single mask

    By using a low threshold we should be able to pick up weak bad columns, while the
    high threshold should be able to pick up hot pixels.

    Parameters
    ----------
    in_image : str
        input image from which the pixel mask will be created
    out_image : str
        output image where the resulting pixel mask will be stored
    cen_stat : str, optional
        central statistic to use when sigma-clipping, by default "median"
    nstd : int, optional
        number of sigmas above which a pixel will be masked, by default 3
    """
    # verify of pixelflat exists, ignore if not
    if in_pixelflat is not None and not os.path.isfile(in_pixelflat):
        log.warning(f"pixel flat at '{in_pixelflat}' not found, ignoring")
        in_pixelflat = None

    imgs, med_imgs, masks = [], [], []
    for in_image in filter(lambda i: i is not None, [in_bias, in_dark, in_pixelflat]):
        img = loadImage(in_image)

        log.info(f"creating pixel mask using '{os.path.basename(in_image)}'")

        # define pixelmask image
        mask = Image(data=numpy.ones_like(img._data), mask=numpy.zeros_like(img._data, dtype=bool))

        quad_sections = img.getHdrValue("AMP? TRIMSEC").values()
        for sec in quad_sections:
            log.info(f"processing quadrant = {sec}")
            quad = img.getSection(sec)
            msk_quad = mask.getSection(sec)

            # create a smoothed image using a median rolling box
            log.info(f"smoothing image with median box {median_box = }")
            med_quad = quad.medianImg(size=median_box)
            # subtract that smoothed image from the master dark
            quad = quad - med_quad

            # calculate central value
            # log.info(f"calculating central value using {cen_stat = }")
            if cen_stat == "mean":
                cen = bn.nanmean(quad._data)
            elif cen_stat == "median":
                cen = bn.nanmedian(quad._data)
            log.info(f"central value = {cen = }")

            # calculate standard deviation
            # log.info("calculating standard deviation using biweight_scale")
            std = biweight_scale(quad._data, M=cen, ignore_nan=True)
            log.info(f"standard deviation = {std}")

            # create pixel masks for low and high nsigmas
            # log.info(f"creating pixel mask for {low_nsigma = } sigma")
            badcol_mask = (quad._data < cen - low_nsigma * std)
            badcol_mask |= (quad._data > cen + low_nsigma * std)
            # log.info(f"creating pixel mask for {high_nsigma = } sigma")
            if img._header["IMAGETYP"] != "bias":
                hotpix_mask = (quad._data < cen - high_nsigma * std)
                hotpix_mask |= (quad._data > cen + high_nsigma * std)
            else:
                hotpix_mask = numpy.zeros_like(quad._data, dtype=bool)

            # mask whole columns if fraction of masked pixels is above threshold
            bad_columns = numpy.sum(badcol_mask, axis=0) > column_threshold * quad._dim[0]
            log.info(f"masking {bad_columns.sum()} bad columns")
            # reset mask to clean good pixels
            badcol_mask[...] = False
            # mask only bad columns
            badcol_mask[:, bad_columns] = True

            # combine bad column and hot pixel masks
            msk_quad._mask = badcol_mask | hotpix_mask
            log.info(f"masking {msk_quad._mask.sum()} pixels in total")

            # set section to pixelmask image
            mask.setSection(section=sec, subimg=msk_quad, inplace=True)

        imgs.append(img)
        masks.append(mask)

    # define header for pixel mask
    new_header = img._header
    new_header["IMAGETYP"] = "pixmask"
    new_header["EXPTIME"] = 0
    new_header["DARKTIME"] = 0
    # define image object to store pixel mask
    new_mask = Image(data=mask._data, mask=numpy.any([mask._mask for mask in masks], axis=0), header=new_header)
    new_mask.apply_pixelmask()
    log.info(f"writing pixel mask to '{os.path.basename(out_mask)}'")
    new_mask.writeFitsData(out_mask)

    return imgs, med_imgs, masks


# TODO: for fiberflats, calculate an average over an X range (around the center) of the
# extracted fibers and normalize by it
# TODO: then combine them using the RSS method implemented<|MERGE_RESOLUTION|>--- conflicted
+++ resolved
@@ -2396,12 +2396,7 @@
 
     if error is not None:
         error[mask] = replace_error
-<<<<<<< HEAD
     rss = RSS(
-=======
-    
-    rss = FiberRows(
->>>>>>> 5242a452
         data=data,
         mask=mask,
         error=error,
