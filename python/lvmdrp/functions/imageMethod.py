#!/usr/bin/env python
# encoding: utf-8

import multiprocessing
import os
import sys
from itertools import product
from copy import deepcopy as copy
from multiprocessing import Pool, cpu_count

import numpy
import bottleneck as bn
from astropy import units as u
from astropy.table import Table
from astropy.io import fits as pyfits
from astropy.nddata import CCDData, StdDevUncertainty
from astropy.stats.biweight import biweight_location
from astropy.visualization import simple_norm
from ccdproc import cosmicray_lacosmic
from scipy import interpolate
from tqdm import tqdm

from typing import List, Tuple

from lvmdrp import log
from lvmdrp.utils.decorators import skip_on_missing_input_path, drop_missing_input_paths, skip_if_drpqual_flags
from lvmdrp.utils.bitmask import QualityFlag
from lvmdrp.core.fit_profile import Gaussians
from lvmdrp.core.fiberrows import FiberRows, _read_fiber_ypix
from lvmdrp.core.image import (
    Image,
    _parse_ccd_section,
    _model_overscan,
    combineImages,
    glueImages,
    loadImage,
)
from lvmdrp.core.plot import plt, create_subplots, plot_detrend, plot_strips, save_fig
from lvmdrp.core.rss import RSS
from lvmdrp.core.spectrum1d import Spectrum1D, _spec_from_lines, _cross_match
from lvmdrp.core.tracemask import TraceMask
from lvmdrp.utils.hdrfix import apply_hdrfix
from lvmdrp.utils.convert import dateobs_to_sjd, correct_sjd


NQUADS = 4
DEFAULT_IMAGETYP = "object"
DEFAULT_TRIMSEC = [
    "[1:2043, 2041:4080]",
    "[2078:4120, 2041:4080]",
    "[1:2043, 1:2040]",
    "[2078:4120, 1:2040]",
]
DEFAULT_BIASSEC = [
    "[2044:2060, 2041:4080]",
    "[2061:2077, 2041:4080]",
    "[2044:2060, 1:2040]",
    "[2061:2077, 1:2040]",
]
DEFAULT_BGSEC = [
    "[1:2043, 61:70]",
    "[1:2043, 61:70]",
    "[1:2043, 1991:2000]",
    "[1:2043, 1991:2000]",
]
<<<<<<< HEAD
LVM_NBLOCKS = 18
LVM_REFERENCE_COLUMN = 2000
=======
DEFAULT_PTC_PATH = os.path.join(os.environ["LVMCORE_DIR"], "metrology", "PTC_fit.txt")
>>>>>>> 140db509


description = "Provides Methods to process 2D images"

__all__ = [
    "LACosmic_drp",
    "find_peaks_auto",
    "trace_peaks",
    "subtractStraylight_drp",
    "traceFWHM_drp",
    "extract_spectra",
    "preproc_raw_frame",
    "detrend_frame",
    "create_master_frame",
]


def _nonlinearity_correction(ptc_params: None | numpy.ndarray, nominal_gain: float, quadrant: Image, iquad: int) -> Image:
    """calculates non-linearity correction for input quadrant

    Parameters
    ----------
    ptc_params : numpy.ndarray
        table with non-linearity correction parameters
    nominal_gain : float
        gain value of the input quadrant
    quadrant : Image
        input quadrant
    iquad : int
        quadrant number (1-index based)

    Returns
    -------
    Image
        gain map

    """
    quad = {1: "TL", 2: "TR", 3: "BL", 4: "BR"}[iquad]
    camera = quadrant._header["CCD"]


    if ptc_params is not None:
        row_qc = (ptc_params["C"] == camera) & (ptc_params["Q"] == quad)
        col_coeffs = "a1 a2 a3".split()

        a1, a2, a3 = ptc_params[row_qc][col_coeffs][0]
        log.info(f"calculating gain map using parameters: {a1 = :.2g}, {a2 = :.2g}, {a3 = :.2g}")
        gain_map = Image(data=1 / (a1 + a2*a3 * quadrant._data**(a3-1)))
        gain_map.setData(data=nominal_gain, select=numpy.isnan(gain_map._data), inplace=True)

        gain_med = numpy.nanmedian(gain_map._data)
        gain_min, gain_max = numpy.nanmin(gain_map._data), numpy.nanmax(gain_map._data)
        log.info(f"gain map stats: {gain_med = :.2f} [{gain_min = :.2f}, {gain_max = :.2f}] ({nominal_gain = :.2f} e-/ADU)")
    else:
        log.warning("cannot apply non-linearity correction")
        log.info(f"using {nominal_gain = } (e-/ADU)")
        gain_map = Image(data=numpy.ones(quadrant._data.shape) * nominal_gain)
    return gain_map


def _create_peaks_regions(fibermap: Table, column: int = 2000) -> None:
    """creates a DS9 region file with the fiber peaks

    Parameters
    ----------
    fibermap : Table
        fibermap in the format given in lvmcore repository
    column : int, optional
        column number, by default 2000
    """
    for camspec in product("brz","123"):
        camera = "".join(camspec)
        out_region = f"peaks_{camera}.reg"

        fibermap_cam = fibermap[fibermap["spectrographid"] == int(camspec[1])]
        centers = fibermap_cam[f"ypix_{camspec[0]}"].data

        with open(out_region, "w") as reg_out:
            reg_out.write("# Region file format: DS9 version 4.1\n")
            reg_out.write(
                'global color=green dashlist=8 3 width=1 font="helvetica 10 normal roman" select=1 highlite=1 dash=0 fixed=0 edit=1 move=1 delete=1 include=1 source=1\n'
            )
            reg_out.write("physical\n")
            for i in range(len(centers)):
                reg_out.write(
                    "# text(%.4f,%.4f) text={%i, %i}\n"
                    % (column+1, centers[i]+1, i + 1, centers[i])
                )


def detCos_drp(
    image,
    out_image,
    rdnoise="2.9",
    sigma_det="5",
    rlim="1.2",
    iter="5",
    fwhm_gauss="2.0",
    replace_box="5,5",
    error_box="5,5",
    replace_error="1e10",
    increase_radius="0",
    gain="1.0",
    verbose="0",
    parallel="auto",
):
    """
    Detects and removes cosmics from astronomical images based on Laplacian edge
    detection scheme combined with a PSF convolution approach (Husemann  et al. in prep.).

    IMPORTANT:
    The image and the readout noise are assumed to be in units of electrons.
    The image also needs to be BIAS subtracted! The gain can be entered to convert the image from ADUs to electros, when this is down already set gain=1.0 as the default.

    Parameters
    ----------
    image: string
        Name of the FITS file for which the comsics should be detected
    out_mask: string
        Name of the  FITS file with the bad pixel mask
    out_clean: string
        Name of the  FITS file with the cleaned image
    rdnoise: float or string of header keyword
        Value or FITS header keyword for the readout noise in electrons
    sigma_det: float, optional  with default: 5.0
        Detection limit of edge pixel above the noise in (sigma units) to be detected as comiscs
    rlim: float, optional  with default: 1.2
        Detection threshold between Laplacian edged and Gaussian smoothed image
    iter: integer, optional with default: 5
        Number of iterations. Should be >1 to fully detect extended cosmics
    fwhm_gauss: float, optional with default: 2.0
        FWHM of the Gaussian smoothing kernel in x and y direction on the CCD
    replace_box: array of two integers, optional with default: [5,5]
        median box size in x and y to estimate replacement values from valid pixels
    replace_error: float, optional with default: 1e10
        Error value for bad pixels in the comupted error image, will be ignored if empty
    increase_radius: integer, optional with default: 0
        Increase the boundary of each detected cosmic ray pixel by the given number of pixels.
    verbose: bollean, optional  with default: True
        Show information during the processing on the command line (0 - no, 1 - yes)


    References
    ----------
    B. Husemann et al. 2012  "", A&A, ??, ???
    """
    # convert all parameters to proper type
    sigma_det = float(sigma_det)
    rlim = float(rlim)
    iterations = int(iter)
    sigma = float(fwhm_gauss) / 2.354
    error_box = replace_box.split(",")
    err_box_x = int(error_box[0])
    err_box_y = int(error_box[1])
    replace_box = replace_box.split(",")
    box_x = int(replace_box[0])
    box_y = int(replace_box[1])
    increase_radius = int(increase_radius)
    verbose = bool(verbose)
    try:
        replace_error = float(replace_error)
    except Exception:
        replace_error = None

    # load image from FITS file
    img = loadImage(image)
    try:
        gain = img.getHdrValue(gain)
    except KeyError:
        pass
    gain = float(gain)

    if gain != 1.0 and verbose:
        print("Convert image from ADUs to electrons using a gain factor of %f" % (gain))

    img = img * gain
    # img.writeFitsData('test.fits')

    # create empty mask if no mask is present in original image
    if img._mask is not None:
        mask_orig = img.getMask()
    else:
        mask_orig = numpy.zeros(img.getDim(), dtype=bool)

    # create a new Image instance to store the initial data array
    img_original = Image(
        data=img.getData(), header=img.getHeader(), error=img.getError(), mask=mask_orig
    )
    img.setData(mask=numpy.zeros(img.getDim(), dtype=bool))
    img.removeError()

    # estimate Poisson noise after roughly cleaning cosmics using a median filter
    try:
        rdnoise = float(img.getHdrValue(rdnoise))
    except KeyError:
        rdnoise = float(rdnoise)
    if verbose:
        print("A value of %f is used for the electron read-out noise." % (rdnoise))

    # create empty mask
    select = numpy.zeros(img.getDim(), dtype=bool)

    # define Laplacian convolution kernal
    LA_kernel = (
        numpy.array(
            [
                [
                    0,
                    -1,
                    0,
                ],
                [-1, 4, -1],
                [0, -1, 0],
            ]
        )
        / 4.0
    )
    out = img

    if parallel:
        try:
            from multiprocessing import Pool, cpu_count

            cpus = cpu_count()
            if cpus > 1:
                cpus = 2
        except Exception:
            cpus = 1

    else:
        cpus = 1
    # start iteration
    if verbose:
        print("Start the detection process using %d CPU cores." % (cpus))
    for i in range(iterations):
        if verbose:
            print("Start iteration %i" % (i + 1))
        # follow the LACosmic scheme to select pixel
        noise = out.medianImg((err_box_x, err_box_y))
        select_neg2 = noise.getData() <= 0
        noise.setData(data=0, select=select_neg2)
        noise = (noise + rdnoise**2).sqrt()
        result = []
        if cpus > 1:
            fine = out.convolveGaussImg(sigma, sigma, mask=True)
            fine_norm = out / fine
            select_neg = fine_norm < 0
            fine_norm.setData(data=0, select=select_neg)
            pool = Pool(cpus)
            result.append(pool.apply_async(out.subsampleImg, args=([2])))
            result.append(pool.apply_async(fine_norm.subsampleImg, args=([2])))
            pool.close()
            pool.join()
            sub = result[0].get()
            sub_norm = result[1].get()
            pool.terminate()
            pool = Pool(cpus)
            result[0] = pool.apply_async(sub.convolveImg, args=([LA_kernel]))
            result[1] = pool.apply_async(sub_norm.convolveImg, args=([LA_kernel]))
            pool.close()
            pool.join()
            conv = result[0].get()
            select_neg = conv < 0
            conv.setData(
                data=0, select=select_neg
            )  # replace all negative values with 0
            Lap2 = result[1].get()
            pool.terminate()
            pool = Pool(cpus)
            result[0] = pool.apply_async(conv.rebin, args=(2, 2))
            result[1] = pool.apply_async(Lap2.rebin, args=(2, 2))
            pool.close()
            pool.join()
            Lap = result[0].get()
            Lap2 = result[1].get()
            pool.terminate()
            S = Lap / (noise * 2)  # normalize Laplacian image by the noise
            S_prime = S - S.medianImg(
                (5, 5)
            )  # cleaning of the normalized Laplacian image
        else:
            sub = out.subsampleImg(2)  # subsample image
            conv = sub.convolveImg(LA_kernel)  # convolve subsampled image with kernel
            select_neg = conv < 0
            conv.setData(
                data=0, select=select_neg
            )  # replace all negative values with 0
            Lap = conv.rebin(2, 2)  # rebin the data to original resolution
            S = Lap / (noise * 2)  # normalize Laplacian image by the noise
            S_prime = S - S.medianImg(
                (5, 5)
            )  # cleaning of the normalized Laplacian image
            fine = out.convolveGaussImg(
                sigma, sigma, mask=True
            )  # convolve image with a 2D Gaussian

            fine_norm = out / fine
            select_neg = fine_norm < 0
            fine_norm.setData(data=0, select=select_neg)
            sub_norm = fine_norm.subsampleImg(2)  # subsample image
            Lap2 = (sub_norm).convolveImg(LA_kernel)
            Lap2 = Lap2.rebin(2, 2)  # rebin the data to original resolution

        select = numpy.logical_or(
            numpy.logical_and((Lap2) > rlim, S_prime > sigma_det), select
        )

        # print information on the screen if demanded
        if verbose:
            dim = img_original.getDim()
            # det_pix = numpy.sum(select)
            print(
                "Total number of detected cosmics: %i out of %i pixels"
                % (numpy.sum(select), dim[0] * dim[1])
            )

        if i == iterations - 1:
            img_original.setData(mask=True, select=select)  # set the new mask
            if increase_radius > 0:
                mask_img = Image(data=img_original._mask)
                mask_new = mask_img.convolveImg(
                    kernel=numpy.ones(
                        (2 * increase_radius + 1, 2 * increase_radius + 1)
                    )
                )
                img_original.setData(mask=mask_new._data)
            out = img_original.replaceMaskMedian(
                box_x, box_y, replace_error=replace_error
            )  # replace possible corrput pixel with zeros for final output
        else:
            out.setData(mask=True, select=select)  # set the new mask
            out = out.replaceMaskMedian(
                box_x, box_y, replace_error=None
            )  # replace possible corrput pixel with zeros
    out.writeFitsData(out_image)


def LACosmic_drp(
    in_image,
    out_image,
    sigma_det="5",
    flim="1.1",
    iter="3",
    sig_gauss="0.8,0.8",
    error_box="20,1",
    replace_box="20,1",
    replace_error="1e10",
    increase_radius="0",
    parallel="2",
):
    """
    Detects and removes cosmic rays from astronomical images based on a modified Laplacian edge
    detection method introduced by van Dokkum (2005) and modified by B. Husemann (2012, in prep.).

    IMPORTANT:
    The image and the readout noise are assumed to be in units of electrons.
    The image also need to be bias subtracted so that the proper Poisson noise image can be estimated.

    Parameters
    --------------
    image: string
                    Name of the FITS file for which the comsics should be detected
    out_image: string
                    Name of the  FITS file containing the cleaned image, a bad pixel mask extension and the error image if contained in the  input
    sigma_det: string of float, optional  with default: '5.0'
                    Detection limit of edge pixel above the noise in (sigma units) to be detected as comiscs
    flim: string of float, optional  with default: '1.1'
                    Detection threshold between Laplacian edged and Gaussian smoothed image (should be >1)
    iter: string of integer, optional with default: '3'
                    Number of iterations. Should be >1 to fully detect extended cosmics
    sig_gauss: string of two comma separated floats, optional with default: '0.8,0.8'
                    Sigma width of the Gaussian smoothing kernel in x and y direction on the CCD
    error_box: string of two comma separated integers, optional with default: '20,1'
                    Pixel box width (x and y width on raw image) used to estimate the electron counts for a given pixel by taken a median to estimate the noise level.
                    It may be elongated along the dispersion axis of the CCD.
    replace_box: string of two comma separated integers, optional with default: '5,5'
                    median box size in x and y to estimate replacement values from valid pixels
    replace_error: strong of float, optional with default: '1e10'
                    Error value for bad pixels in the comupted error image, will be ignored if empty
    rdnoise: string of float or string of header keyword, optional with default: 2.9
                    Value or FITS header keyword for the readout noise in electrons, not used if an error image of a FITS extension is used
    increase_radius: string of int, optional with default: '0'
                    Increase the boundary of each detected cosmic ray pixel by the given number of pixels.
    verbose: string of integer (0 or 1), optional  with default: 1
                    Show information during the processing on the command line (0 - no, 1 - yes)

    Notes
    -------
    As described in the article by van Dokkum a fine structure images is created to distinguish
    between cosmic rays hits and compact real signals that are almost undersampled on the CCD.
    For IFU data these are mainly emission lines from the sky or more importantly from the
    target objects itself.
    We defined a new fine structure map as the ratio between the Lapacian image and a Gaussian
    smoothed image with a width of the Gaussian matching the PSF of the spectrograph in dispersion
    AND cross-dispersion direction. If the given PSF is perfectly matching wtih the true PSF, a limit of
    flim>1 is the cutting line between true signal and cosmic ray hits.

    References
    --------------
    van Dokkum, Pieter G. 2001, "Cosmic-Ray Rejection by Laplacian Edge Detection",
    PASP, 113, 1420

    Examples
    ----------------
    user:> lvmdrp image LACosmic IMAGE.fits MASK.fits CLEAN.fits 5 flim=1.1 sig_gauss=0.8,0.8 replace_box=5,5 increase_radius=1
    """
    # convert all parameters to proper type
    sigma_det = float(sigma_det)
    flim = float(flim)
    iter = int(iter)
    error_box = replace_box.split(",")
    error_box = int(error_box[0]), int(error_box[1])
    sig_gauss = sig_gauss.split(",")
    sig_gauss = float(sig_gauss[0]), float(sig_gauss[1])
    replace_box = replace_box.split(",")
    replace_box = int(replace_box[0]), int(replace_box[1])
    increase_radius = int(increase_radius)
    try:
        replace_error = float(replace_error)
    except (TypeError, ValueError):
        replace_error = None

    # load image from FITS file
    img = loadImage(in_image)

    # create empty mask if no mask is present in original image
    if img._mask is not None:
        mask_orig = img.getMask()
    else:
        mask_orig = numpy.zeros(img.getDim(), dtype=bool)

    # create a new Image instance to store the initial data array
    img_original = Image(
        data=img.getData(), header=img.getHeader(), error=img.getError(), mask=mask_orig
    )
    img.setData(mask=numpy.zeros(img.getDim(), dtype=bool))
    img.removeError()

    cr_select = img.createCosmicMask(
        sigma_det=sigma_det,
        flim=flim,
        iter=iter,
        sig_gauss=sig_gauss,
        error_box=error_box,
        replace_box=replace_box,
        parallel=parallel,
    )

    # update mask in original image
    img_original.setData(mask=True, select=cr_select)

    # refine CR selection
    if increase_radius > 0:
        mask_img = Image(data=img_original._mask)
        mask_new = mask_img.convolveImg(
            kernel=numpy.ones((2 * increase_radius + 1, 2 * increase_radius + 1))
        )
        mask_new = mask_new._data > 0
        img_original.setData(mask=mask_new)
    out = img_original.replaceMaskMedian(
        replace_box[0], replace_box[1], replace_error=replace_error
    )
    out.writeFitsData(out_image)


def old_LACosmic_drp(
    in_image,
    out_image,
    sigma_det="5",
    flim="1.1",
    iter="3",
    sig_gauss="0.8,0.8",
    error_box="20,1",
    replace_box="20,1",
    replace_error="1e10",
    rdnoise="2.9",
    increase_radius="0",
    verbose="0",
    parallel="2",
):
    """
    Detects and removes cosmic rays from astronomical images based on a modified Laplacian edge
    detection method introduced by van Dokkum (2005) and modified by B. Husemann (2012, in prep.).

    IMPORTANT:
    The image and the readout noise are assumed to be in units of electrons.
    The image also need to be bias subtracted so that the proper Poisson noise image can be estimated.

    Parameters
    --------------
    image: string
                    Name of the FITS file for which the comsics should be detected
    out_image: string
                    Name of the  FITS file containing the cleaned image, a bad pixel mask extension and the error image if contained in the  input
    sigma_det: string of float, optional  with default: '5.0'
                    Detection limit of edge pixel above the noise in (sigma units) to be detected as comiscs
    flim: string of float, optional  with default: '1.1'
                    Detection threshold between Laplacian edged and Gaussian smoothed image (should be >1)
    iter: string of integer, optional with default: '3'
                    Number of iterations. Should be >1 to fully detect extended cosmics
    sig_gauss: string of two comma separated floats, optional with default: '0.8,0.8'
                    Sigma width of the Gaussian smoothing kernel in x and y direction on the CCD
    error_box: string of two comma separated integers, optional with default: '20,1'
                    Pixel box width (x and y width on raw image) used to estimate the electron counts for a given pixel by taken a median to estimate the noise level.
                    It may be elongated along the dispersion axis of the CCD.
    replace_box: string of two comma separated integers, optional with default: '5,5'
                    median box size in x and y to estimate replacement values from valid pixels
    replace_error: strong of float, optional with default: '1e10'
                    Error value for bad pixels in the comupted error image, will be ignored if empty
    rdnoise: string of float or string of header keyword, optional with default: 2.9
                    Value or FITS header keyword for the readout noise in electrons, not used if an error image of a FITS extension is used
    increase_radius: string of int, optional with default: '0'
                    Increase the boundary of each detected cosmic ray pixel by the given number of pixels.
    verbose: string of integer (0 or 1), optional  with default: 1
                    Show information during the processing on the command line (0 - no, 1 - yes)

    Notes
    -------
    As described in the article by van Dokkum a fine structure images is created to distinguish
    between cosmic rays hits and compact real signals that are almost undersampled on the CCD.
    For IFU data these are mainly emission lines from the sky or more importantly from the
    target objects itself.
    We defined a new fine structure map as the ratio between the Lapacian image and a Gaussian
    smoothed image with a width of the Gaussian matching the PSF of the spectrograph in dispersion
    AND cross-dispersion direction. If the given PSF is perfectly matching wtih the true PSF, a limit of
    flim>1 is the cutting line between true signal and cosmic ray hits.

    References
    --------------
    van Dokkum, Pieter G. 2001, "Cosmic-Ray Rejection by Laplacian Edge Detection",
    PASP, 113, 1420

    Examples
    ----------------
    user:> lvmdrp image LACosmic IMAGE.fits MASK.fits CLEAN.fits 5 flim=1.1 sig_gauss=0.8,0.8 replace_box=5,5 increase_radius=1
    """
    # convert all parameters to proper type
    sigma_det = float(sigma_det)
    flim = float(flim)
    iterations = int(iter)
    error_box = replace_box.split(",")
    err_box_x = int(error_box[0])
    err_box_y = int(error_box[1])
    sig_gauss = sig_gauss.split(",")
    sigma_x = float(sig_gauss[0])
    sigma_y = float(sig_gauss[1])
    replace_box = replace_box.split(",")
    box_x = int(replace_box[0])
    box_y = int(replace_box[1])
    increase_radius = int(increase_radius)
    verbose = int(verbose)
    try:
        replace_error = float(replace_error)
    except (TypeError, ValueError):
        replace_error = None

    # load image from FITS file
    img = loadImage(in_image)

    # create empty mask if no mask is present in original image
    if img._mask is not None:
        mask_orig = img.getMask()
    else:
        mask_orig = numpy.zeros(img.getDim(), dtype=bool)

    # create a new Image instance to store the initial data array
    img_original = Image(
        data=img.getData(), header=img.getHeader(), error=img.getError(), mask=mask_orig
    )
    img.setData(mask=numpy.zeros(img.getDim(), dtype=bool))
    img.removeError()

    # estimate Poisson noise after roughly cleaning cosmics using a median filter
    try:
        rdnoise = float(rdnoise)
    except (TypeError, ValueError):
        rdnoise = img.getHdrValue(rdnoise)

    # create empty mask
    select = numpy.zeros(img.getDim(), dtype=bool)

    # define Laplacian convolution kernal
    LA_kernel = (
        numpy.array(
            [
                [
                    0,
                    -1,
                    0,
                ],
                [-1, 4, -1],
                [0, -1, 0],
            ]
        )
        / 4.0
    )
    out = img

    if parallel == "auto":
        cpus = cpu_count()
    else:
        cpus = int(parallel)
    # start iteration
    for i in range(iterations):
        if verbose == 1:
            print("iteration %i" % (i + 1))
        # follow the LACosmic scheme to select pixel
        noise = out.medianImg((err_box_y, err_box_x))
        select_noise = noise.getData() <= 0
        noise.setData(data=0, select=select_noise)
        noise = (noise + rdnoise**2).sqrt()
        result = []
        if cpus > 1:
            fine = out.convolveGaussImg(sigma_x, sigma_y)
            fine_norm = out / fine
            select_neg = fine_norm < 0
            fine_norm.setData(data=0, select=select_neg)
            pool = Pool(cpus)
            result.append(pool.apply_async(out.subsampleImg))
            result.append(pool.apply_async(fine_norm.subsampleImg))
            pool.close()
            pool.join()
            sub = result[0].get()
            sub_norm = result[1].get()
            pool.terminate()
            pool = Pool(cpus)
            result[0] = pool.apply_async(sub.convolveImg, args=([LA_kernel]))
            result[1] = pool.apply_async(sub_norm.convolveImg, args=([LA_kernel]))
            pool.close()
            pool.join()
            conv = result[0].get()
            select_neg = conv < 0
            conv.setData(
                data=0, select=select_neg
            )  # replace all negative values with 0
            Lap2 = result[1].get()
            pool.terminate()
            pool = Pool(cpus)
            result[0] = pool.apply_async(conv.rebin, args=(2, 2))
            result[1] = pool.apply_async(Lap2.rebin, args=(2, 2))
            pool.close()
            pool.join()
            Lap = result[0].get()
            Lap2 = result[1].get()
            pool.terminate()
            S = Lap / (noise * 4)  # normalize Laplacian image by the noise
            S_prime = S - S.medianImg(
                (err_box_y, err_box_x)
            )  # cleaning of the normalized Laplacian image

        else:
            sub = out.subsampleImg()  # subsample image
            conv = sub.convolveImg(LA_kernel)  # convolve subsampled image with kernel
            select_neg = conv < 0
            conv.setData(
                data=0, select=select_neg
            )  # replace all negative values with 0
            Lap = conv.rebin(2, 2)  # rebin the data to original resolution
            S = Lap / (noise * 4)  # normalize Laplacian image by the noise
            S_prime = S - S.medianImg(
                (err_box_y, err_box_x)
            )  # cleaning of the normalized Laplacian image
            fine = out.convolveGaussImg(
                sigma_x, sigma_y
            )  # convolve image with a 2D Gaussian
            #        fine.writeFitsData('s_prime.fits')
            fine_norm = out / fine
            select_neg = fine_norm < 0
            fine_norm.setData(data=0, select=select_neg)
            sub_norm = fine_norm.subsampleImg()  # subsample image
            Lap2 = (sub_norm).convolveImg(LA_kernel)
            Lap2 = Lap2.rebin(2, 2)  # rebin the data to original resolution

        ##select = numpy.logical_or(numpy.logical_and(S_prime>sigma_det,(Lap/fine)>flim),select) # select bad pixels
        select = numpy.logical_or(
            numpy.logical_and((Lap2) > flim, S_prime > sigma_det), select
        )

        # print information on the screen if demanded
        if verbose == 1:
            dim = img_original.getDim()
            # det_pix = numpy.sum(select)
            print(
                "Detected pixels: %i out of %i " % (numpy.sum(select), dim[0] * dim[1])
            )

        if i == iterations - 1:
            img_original.setData(mask=True, select=select)  # set the new mask
            if increase_radius > 0:
                # print numpy.sum(img_original._mask)
                mask_img = Image(data=img_original._mask)
                mask_new = mask_img.convolveImg(
                    kernel=numpy.ones(
                        (2 * increase_radius + 1, 2 * increase_radius + 1)
                    )
                )
                # print numpy.sum(mask_new._data)
                mask_new = mask_new._data > 0
                img_original.setData(mask=mask_new)
            out = img_original.replaceMaskMedian(
                box_x, box_y, replace_error=replace_error
            )  # replace possible corrput pixel with zeros for final output
        else:
            out.setData(mask=True, select=select)  # set the new mask
            out = out.replaceMaskMedian(
                box_x, box_y, replace_error=None
            )  # replace possible corrput pixel with zeros
    out.writeFitsData(out_image)


def addCCDMask_drp(image, mask, replaceError="1e10"):
    """
    Adds a mask image (containing only zeros and ones) as new FITS extension to the original image.
    Values of 1 in the mask image are considered as bad pixels. If the image contains already and error image as an
    extension the bad pixels can be replaced in the error array by a user defined value.

    Parameters
    ----------
    image: string
        Name of the FITS file to which the mask should be added
    mask: string
        Name of the FITS file containing the mask of a bad pixel (1 if bad pixel) to be added
    replace_error: strong of float, optional with default: '1e10'
        Error value for bad pixels in a possible error extension, will be ignored if empty

    Examples
    --------
    user:> lvmdrp image addCDDMask IMAGE.fits MASK.fits
    """

    replaceError = float(replaceError)
    img = loadImage(image)
    bad_pixel = loadImage(mask, extension_mask=0)
    if img._mask is not None:
        mask_comb = numpy.logical_or(img._mask, bad_pixel._mask)
    else:
        mask_comb = bad_pixel._mask
    if img._error is not None:
        img.setData(error=replaceError, select=mask_comb)
    img.setData(mask=mask_comb)
    img.writeFitsData(image)


# TODO: en un frame de ciencia colapsar 100 columnas centrales y correr la deteccion de picos
# TODO: comparar con picos del fiberflat, medir shift en las mismas 100 columnas
# TODO: tener en cuenta stretching, no solo cc
# TODO: agregar informacion del fibermap en la salida de esta funcion
# TODO: independientemente de cuantas fibras se detecten, el output tiene que tener todas las fibras + flags
# TODO: agregar informacion de posicion de las fibras al fibermap, para usar como referencia
# esta funcion se corre solo una vez o con frecuencia baja
@skip_on_missing_input_path(["in_image"])
def find_peaks_auto(
    in_image: str,
    out_peaks: str,
    out_region: str = None,
    slice: int = None,
    pixel_range: List[int] = [0, 4080],
    fibers_dmin: int = 5,
    threshold: int = 1.0,
    nfibers: int = None,
    disp_axis: str = "X",
    median_box: List[int] = [1, 10],
    method: str = "hyperbolic",
    init_sigma: float = 1.0,
    display_plots: bool = False,
):
    """
    Finds the exact subpixel cross-dispersion position of a given number of fibers at a certain dispersion column on the raw CCD frame.
    If a predefined number of pixel are expected, the initial threshold value for the minimum peak height will varied until the expected number
    pixels are detected.
    If instead the number of fibers is set to 0, all peaks above the threshold peak height value will be consider as fibers without further iterations.
    The results are stored in an ASCII file for further processing.

    Parameters
    ----------
    image: string
        Name of the Continuum FITS file in which the fiber position along cross-dispersion direction will be measured
    out_peaks : string
        Name of the ASCII file in which the resulting fiber peak positions are stored
    slice: string of integer, optional with default: ''
        Traces the peaks along a given dispersion slice column number. If empty, the dispersion column with the average maximum counts will be used
    pixel_range: string of integer, optional with default: '[0,4080]'
        Defines the range of pixels along the cross-dispersion axis to be considered for the peak finding
    nfibers: string of integer > 0
        Number of fibers for which need to be identified in cross-dispersion
    disp_axies: string of float, optional  with default: 'X'
        Define the dispersion axis, either 'X', 'x', or 0 for the  x axis or 'Y', 'y', or 1 for the y axis.
    threshold: string of float or integer  > 0
        Init threshold for the peak heights to be considered as a fiber peak.
    median_box: string of integer, optional  with default: '8'
        Defines a median smoothing box along dispersion axis to  reduce effects of cosmics or bad pixels
    method: string, optional with default: 'gauss'
        Set the method to measure the peaks positions, either 'gauss' or 'hyperbolic'.
    init_sigma: string of  float, optional with default: '1.0'
        Init guess for the  sigma width (in pixels units)  for the Gaussian fitting, only used if method 'gauss' is selected
    display_plots: string of integer (0 or 1), optional  with default: 1
        Show information during the processing on the command line (0 - no, 1 - yes)

    Examples
    --------
    user:> lvmdrp image findPeaksAuto IMAGE.fits OUT_PEAKS.txt 382  method='gauss', init_sigma=1.3
    """
    # TODO: read fibermap information (with the initial position of the fibers)
    # TODO: flag saturated fibers around those initial positions
    npeaks = nfibers

    # Load Image
    img = loadImage(in_image)

    # swap axes so that the dispersion axis goes along the x axis
    if disp_axis == "X" or disp_axis == "x":
        pass
    elif disp_axis == "Y" or disp_axis == "y":
        img.swapaxes()

    # perform median filtering along the dispersion axis to clean cosmic rays
    if 0 not in median_box:
        img = img.medianImg(median_box)

    # if no slice is given find the cross-dispersion cut with the highest signal
    if slice is None:
        log.info("collapsing image along Y-axis using a median statistic")
        median_cut = img.collapseImg(
            axis="y", mode="median"
        )  # median collapse of image along cross-dispersion axis
        maximum = median_cut.max()  # get maximum value along dispersion axis
        column = maximum[2]  # pixel position of maximum value
        log.info(f"selecting {column = } to locate fibers")
        cut = img.getSlice(column, axis="y")  # extract this column from image
    else:
        column = int(slice)  # convert column to integer value
        log.info(f"selecting {column = } to locate fibers")
        cut = img.getSlice(column, axis="y")  # extract this column from image

    # find location of peaks (local maxima) either above a fixed threshold or to reach a fixed number of peaks
    log.info("locating fibers")
    pixels, _, peaks = cut.findPeaks(
        pix_range=pixel_range, min_dwave=fibers_dmin, threshold=threshold, npeaks=npeaks
    )
    log.info(f"found {len(pixels)} fibers")

    # find the subpixel centroids of the peaks from the central 3 pixels using either a hyperbolic approximation
    # or perform a leastsq fit with a Gaussian
    log.info("refining fiber location")
    centers = cut.measurePeaks(pixels, method, init_sigma, threshold=0, max_diff=1.0)[0]
    # round the subpixel peak positions to their nearest integer value
    round_cent = numpy.round(centers).astype(int)
    log.info(f"final number of fibers found {len(round_cent)}")

    # write number of peaks and their position
    log.info(f"writing {os.path.basename(out_peaks)}")
    columns = [
        pyfits.Column(name="FIBER", format="I", array=numpy.arange(centers.size)),
        pyfits.Column(name="PIXEL", format="I", array=round_cent),
        pyfits.Column(name="SUBPIX", format="D", array=centers),
        pyfits.Column(name="QUALITY", format="I", array=numpy.zeros_like(centers)),
    ]
    table = pyfits.BinTableHDU().from_columns(columns)
    table.header["XPIX"] = (column, "X coordinate of the fibers [pix]")
    hdu_list = pyfits.HDUList([pyfits.PrimaryHDU(header=img._header), table])
    hdu_list.writeto(out_peaks, overwrite=True)
    # write .reg file for ds9
    if out_region is not None:
        with open(out_region, "w") as reg_out:
            reg_out.write("# Region file format: DS9 version 4.1\n")
            reg_out.write(
                'global color=green dashlist=8 3 width=1 font="helvetica 10 normal roman" select=1 highlite=1 dash=0 fixed=0 edit=1 move=1 delete=1 include=1 source=1\n'
            )
            reg_out.write("physical\n")
            for i in range(len(centers)):
                reg_out.write(
                    "# text(%.4f,%.4f) text={%i, %i}\n"
                    % (column+1, centers[i]+1, i + 1, round_cent[i])
                )
        # with open(out_region.replace(".reg", ".txt"), "w") as txt_out:
        #     for i in range(len(centers)-1, -1, -1):
        #         txt_out.write("%i %i\n" % (i + 1, round_cent[i]))

    # plot figure
    fig, ax = create_subplots(to_display=display_plots, figsize=(15, 10))
    ax.step(cut._pixels, cut._data, "-k", lw=1, where="mid")
    ax.plot(pixels, peaks, "o", color="tab:red", mew=0, ms=5)
    ax.plot(
        centers,
        numpy.ones(len(centers)) * numpy.nanmax(peaks) * 0.5,
        "x",
        mew=1,
        ms=7,
        color="tab:blue",
    )
    ax.set_xlabel("cross-dispersion axis (pix)")
    ax.set_ylabel("fiber profile")
    save_fig(
        fig,
        product_path=out_peaks,
        to_display=display_plots,
        figure_path="qa",
        label=None,
    )


def findPeaksOffset_drp(
    image,
    peaks_master,
    out_peaks,
    disp_axis="X",
    threshold="1500",
    median_box="8",
    median_cross="1",
    slice="",
    method="gauss",
    init_sigma="1.0",
    accuracy=1.2,
):
    threshold = float(threshold)
    median_box = int(median_box)
    median_cross = int(median_cross)
    init_sigma = float(init_sigma)

    # Load Image
    img = loadImage(image)

    # swap axes so that the dispersion axis goes along the x axis
    if disp_axis == "X" or disp_axis == "x":
        pass
    elif disp_axis == "Y" or disp_axis == "y":
        img.swapaxes()

    # perform median filtering along the dispersion axis to clean cosmic rays
    img = img.medianImg((median_cross, median_box))

    # if no slice is given find the cross-dispersion cut with the highest signal
    if slice == "":
        median_cut = img.collapseImg(
            axis="y", mode="median"
        )  # median collapse of image along cross-dispersion axis
        maximum = median_cut.max()  # get maximum value along dispersion axis
        column = maximum[2]  # pixel position of maximum value
        cut = img.getSlice(column, axis="y")  # extract this column from image
    else:
        column = int(slice)  # convert column to integer value
        cut = img.getSlice(column, axis="y")  # extract this column from image

    master_file = open(peaks_master, "r")
    lines = master_file.readlines()
    fiber = numpy.zeros(len(lines), dtype=numpy.int16)
    pixel = numpy.zeros(len(lines), dtype=numpy.int16)
    ref_pos = numpy.zeros(len(lines), dtype=numpy.float32)
    fib_qual = []
    for i in range(len(lines)):
        line = lines[i].split()
        fiber[i] = int(line[0])
        pixel[i] = int(line[1])
        ref_pos[i] = float(line[2])
        fib_qual.append(line[3])
    fib_qual = numpy.array(fib_qual)

    select_good = fib_qual == "GOOD"
    # npeaks=numpy.sum(select_good)
    # find location of peaks (local maxima) either above a fixed threshold or to reach a fixed number of peaks

    accepted = False
    offset = 0.0
    slope = 0.0

    ref_positions = ref_pos[select_good]
    while accepted is False:
        # if numpy.sum(select_weak)>0:
        #    select = numpy.logical_and(select_good_weak, select_weak)
        #    plt.plot(peaks_weak_good[0][select[select_good_weak]],peaks_weak_good[2] [select[select_good_weak]],'ob')
        peaks = cut.findPeaks(threshold=threshold)
        centers = cut.measurePeaks(
            peaks[0], method, init_sigma, threshold=0, max_diff=1.0
        )[0]
        plt.clf()
        plt.plot(cut._data, "-k")
        plt.plot(peaks[0], peaks[2], "or")
        plt.plot(centers, numpy.ones(len(centers)) * 2000.0, "xg")
        plt.plot(
            ref_positions + (ref_positions - ref_positions[0]) * slope + offset,
            numpy.ones(numpy.sum(select_good)) * 2000.0,
            "+b",
        )
        plt.show()
        print("New Threshold (%.1f):" % (threshold))
        line = sys.stdin.readline()
        try:
            threshold = float(line)
        except (TypeError, ValueError):
            accepted = True
        print("New Offset (%.1f):" % (offset))
        line = sys.stdin.readline()
        try:
            offset = float(line)
        except (TypeError, ValueError):
            pass
        print("New slope (%.1f):" % (slope))
        line = sys.stdin.readline()
        try:
            slope = float(line)
        except (TypeError, ValueError):
            pass

    # expect_first = ref_pos[select_good][0]
    # shift_peaks=peaks_good[0][0]-expect_first
    # if expect_first>=5 and shift_peaks>5:
    #    idx = numpy.indices(cut._data.shape)[0]
    # while ref_pos[select_good][-1]+shift_peaks+2>cut._data.shape[0]:
    #    last_fiber = idx[select_good][-1]

    # npeaks = numpy.sum(select_good)
    # peaks_good = cut.findPeaks(threshold=threshold, npeaks=npeaks)

    # centers = peaks_ref

    # round_cent = numpy.round(centers._data).astype('int16') # round the subpixel peak positions to their nearest integer value
    file_out = open(out_peaks, "w")

    file_out.write("%i\n" % (column))
    for i in range(len(ref_pos)):
        position = (ref_pos[i] - ref_positions[0]) * slope + offset + ref_pos[i]
        if select_good[i]:
            diff_arg = numpy.argmin(numpy.fabs(position - centers))
            diff = position - centers[diff_arg]
            if numpy.fabs(diff) < accuracy:
                file_out.write(
                    "%i %i %e %i\n"
                    % (
                        i + 1,
                        numpy.round(centers[diff_arg]).astype("int16"),
                        centers[diff_arg],
                        0,
                    )
                )
            else:
                file_out.write(
                    "%i %i %e %i\n"
                    % (i + 1, numpy.round(position).astype("int16"), position, 1)
                )
        else:
            file_out.write(
                "%i %i %e %i\n"
                % (i + 1, numpy.round(position).astype("int16"), position, 1)
            )
    file_out.close()


def findPeaksMaster_drp(
    image,
    peaks_master,
    out_peaks,
    disp_axis="X",
    threshold="1500",
    threshold_weak="500",
    median_box="8",
    median_cross="1",
    slice="",
    method="gauss",
    init_sigma="1.0",
    verbose="1",
):
    threshold = float(threshold)
    threshold_weak = float(threshold_weak)
    median_box = int(median_box)
    median_cross = int(median_cross)
    init_sigma = float(init_sigma)
    verbose = int(verbose)

    # Load Image
    img = loadImage(image)

    # swap axes so that the dispersion axis goes along the x axis
    if disp_axis == "X" or disp_axis == "x":
        pass
    elif disp_axis == "Y" or disp_axis == "y":
        img.swapaxes()

    # perform median filtering along the dispersion axis to clean cosmic rays
    img = img.medianImg((median_cross, median_box))

    # if no slice is given find the cross-dispersion cut with the highest signal
    if slice == "":
        median_cut = img.collapseImg(
            axis="y", mode="median"
        )  # median collapse of image along cross-dispersion axis
        maximum = median_cut.max()  # get maximum value along dispersion axis
        column = maximum[2]  # pixel position of maximum value
        cut = img.getSlice(column, axis="y")  # extract this column from image
    else:
        column = int(slice)  # convert column to integer value
        cut = img.getSlice(column, axis="y")  # extract this column from image

    master_file = open(peaks_master, "r")
    lines = master_file.readlines()
    fiber = numpy.zeros(len(lines), dtype=numpy.int16)
    pixel = numpy.zeros(len(lines), dtype=numpy.int16)
    ref_pos = numpy.zeros(len(lines), dtype=numpy.float32)
    fib_qual = []
    for i in range(len(lines)):
        line = lines[i].split()
        fiber[i] = int(line[0])
        pixel[i] = int(line[1])
        ref_pos[i] = float(line[2])
        fib_qual.append(line[3])
    fib_qual = numpy.array(fib_qual)

    select_good = fib_qual == "GOOD"
    npeaks = numpy.sum(select_good)
    # find location of peaks (local maxima) either above a fixed threshold or to reach a fixed number of peaks

    peaks_good = cut.findPeaks(threshold=threshold, npeaks=npeaks)
    expect_first = ref_pos[select_good][0]
    shift_peaks = peaks_good[0][0] - expect_first
    if expect_first >= 5 and shift_peaks > 5:
        idx = numpy.indices(cut._data.shape)[0]
        while ref_pos[select_good][-1] + shift_peaks + 2 > cut._data.shape[0]:
            last_fiber = idx[select_good][-1]
            select_good[last_fiber] = False
    npeaks = numpy.sum(select_good)
    peaks_good = cut.findPeaks(threshold=threshold, npeaks=npeaks)
    centers_good = cut.measurePeaks(
        peaks_good[0], method, init_sigma, threshold=0, max_diff=1.0
    )[0]
    peaks_ref = Spectrum1D(wave=fiber, data=ref_pos)

    shift_spec = Spectrum1D(
        wave=fiber[select_good], data=ref_pos[select_good] - centers_good
    )
    shift_spec.smoothPoly(order=-3, ref_base=fiber)
    centers = peaks_ref - shift_spec
    centers._data[select_good] = centers_good

    select_good_weak = numpy.logical_or(select_good, fib_qual == "WEAK")
    select_weak = fib_qual == "WEAK"
    npeaks = numpy.sum(select_good_weak)
    peaks_weak_good = cut.findPeaks(threshold=threshold_weak, npeaks=npeaks)
    centers_weak_good = cut.measurePeaks(
        peaks_weak_good[0], method, init_sigma, threshold=0, max_diff=1.0
    )[0]
    offset_weak = centers._data[select_good_weak] - centers_weak_good
    select_wrong = numpy.logical_not(
        numpy.logical_and(offset_weak > -0.5, offset_weak < 0.5)
    )
    offset_weak[select_wrong] = 0
    centers._data[select_good_weak] = centers._data[select_good_weak] - offset_weak
    round_cent = numpy.round(centers._data).astype(
        "int16"
    )  # round the subpixel peak positions to their nearest integer value
    file_out = open(out_peaks, "w")
    select_bad = numpy.logical_not(select_good_weak)
    file_out.write("%i\n" % (column))
    for i in range(len(round_cent)):
        file_out.write(
            "%i %i %e %i\n" % (i, round_cent[i], centers._data[i], int(select_bad[i]))
        )
    file_out.close()

    if verbose == 1:
        # control plot for the peaks NEED TO BE REPLACE BY A PROPER VERSION AND POSSIBLE IMPLEMENTAION FOR A GUI
        print("%i Fibers found" % (len(centers._data)))
        plt.plot(cut._data, "-k")
        plt.plot(peaks_good[0], peaks_good[2], "or")
        if numpy.sum(select_weak) > 0:
            select = numpy.logical_and(select_good_weak, select_weak)
            plt.plot(
                peaks_weak_good[0][select[select_good_weak]],
                peaks_weak_good[2][select[select_good_weak]],
                "ob",
            )
        plt.plot(centers._data, numpy.ones(len(centers._data)) * 2000.0, "xg")
        plt.show()


def findPeaksMaster2_drp(
    image,
    peaks_master,
    out_peaks,
    disp_axis="X",
    threshold="1500",
    threshold_weak="500",
    median_box="8",
    median_cross="1",
    slice="",
    method="gauss",
    init_sigma="1.0",
    border="4",
    verbose="1",
):
    threshold = float(threshold)
    threshold_weak = float(threshold_weak)
    border = int(border)
    median_box = int(median_box)
    median_cross = int(median_cross)
    init_sigma = float(init_sigma)
    verbose = int(verbose)

    # Load Image
    img = loadImage(image)

    # swap axes so that the dispersion axis goes along the x axis
    if disp_axis == "X" or disp_axis == "x":
        pass
    elif disp_axis == "Y" or disp_axis == "y":
        img.swapaxes()

    # perform median filtering along the dispersion axis to clean cosmic rays
    img = img.medianImg((median_cross, median_box))

    # if no slice is given find the cross-dispersion cut with the highest signal
    if slice == "":
        median_cut = img.collapseImg(
            axis="y", mode="median"
        )  # median collapse of image along cross-dispersion axis
        maximum = median_cut.max()  # get maximum value along dispersion axis
        column = maximum[2]  # pixel position of maximum value
        cut = img.getSlice(column, axis="y")  # extract this column from image
    else:
        column = int(slice)  # convert column to integer value
        cut = img.getSlice(column, axis="y")  # extract this column from image

    master_file = open(peaks_master, "r")
    lines = master_file.readlines()
    fiber = numpy.zeros(len(lines), dtype=numpy.int16)
    pixel = numpy.zeros(len(lines), dtype=numpy.int16)
    ref_pos = numpy.zeros(len(lines), dtype=numpy.float32)
    fib_qual = []
    for i in range(len(lines)):
        line = lines[i].split()
        # print(line)
        fiber[i] = int(line[0])
        pixel[i] = int(line[1])
        ref_pos[i] = float(line[2])
        fib_qual.append(line[3])
    fib_qual = numpy.array(fib_qual)

    select_good = fib_qual == "GOOD"
    # npeaks = numpy.sum(select_good)
    # find location of peaks (local maxima) either above a fixed threshold or to reach a fixed number of peaks

    peaks_good = []
    if numpy.nanmax(cut._data) < threshold:
        threshold = numpy.nanmax(cut._data) * 0.8
    while len(peaks_good) != numpy.sum(select_good):
        (peaks_good, temp, peaks_flux) = cut.findPeaks(threshold=threshold, npeaks=0)
        if peaks_good[0] < border:
            peaks_good = peaks_good[1:]
            peaks_flux = peaks_flux[1:]
        if peaks_good[-1] > len(cut._data) - border - 1:
            peaks_good = peaks_good[:-1]
            peaks_flux = peaks_flux[:-1]
        if peaks_good[0] > 10:
            expect_first = ref_pos[select_good][0]
            shift_peaks = peaks_good[0] - expect_first
        elif peaks_good[-1] + 10 <= len(cut._data) - 1:
            expect_last = ref_pos[select_good][-1]
            shift_peaks = peaks_good[-1] - expect_last

        # print peaks_good
        # ref_pos_temp = ref_pos[:] + shift_peaks
        select_good = (
            (fib_qual == "GOOD")
            & (numpy.rint(ref_pos + shift_peaks) > border)
            & (numpy.rint(ref_pos + shift_peaks) < len(cut._data) - border - 1)
        )
        # print (ref_pos+shift_peaks)[select_good],len(cut._data)
        if numpy.sum(select_good) > len(peaks_good):
            threshold = threshold / 1.02
        elif numpy.sum(select_good) < len(peaks_good):
            threshold = threshold * 1.05
            # print(threshold,numpy.sum(select_good),len(peaks_good),shift_peaks)
        # break
    centers_good = cut.measurePeaks(
        peaks_good, method, init_sigma, threshold=0, max_diff=1.0
    )[0]
    peaks_ref = Spectrum1D(wave=fiber, data=ref_pos)

    shift_spec = Spectrum1D(
        wave=fiber[select_good], data=ref_pos[select_good] - centers_good
    )
    shift_spec.smoothPoly(order=-3, ref_base=fiber)
    centers = peaks_ref - shift_spec
    centers._data[select_good] = centers_good

    round_cent = numpy.round(centers._data).astype(
        "int16"
    )  # round the subpixel peak positions to their nearest integer value
    file_out = open(out_peaks, "w")
    select_bad = numpy.logical_not(select_good)
    file_out.write("%i\n" % (column))
    for i in range(len(round_cent)):
        file_out.write(
            "%i %i %e %i\n" % (i, round_cent[i], centers._data[i], int(select_bad[i]))
        )
    file_out.close()

    if verbose == 1:
        # control plot for the peaks NEED TO BE REPLACE BY A PROPER VERSION AND POSSIBLE IMPLEMENTAION FOR A GUI
        print("%i Fibers found" % (len(centers._data)))
        plt.plot(cut._data, "-k")
        plt.plot(peaks_good, peaks_flux, "or")
        plt.plot(centers._data, numpy.ones(len(centers._data)) * 2000.0, "xg")
        plt.show()


# TODO: guardar tabla con los pixeles usados en el trazado (antes del fitting)
# TODO: guardar polinomio evaluado (con buen muestreo)
# TODO: graficar los coeficientes versus los puntos usados en el ajuste polinomial
def trace_peaks(
    in_image: str,
    out_trace: str,
    in_peaks: str = None,
    ref_column: int = 2000,
    correct_ref: bool = False,
    write_trace_data: bool = False,
    disp_axis: str = "X",
    method: str = "gauss",
    median_box: int = 10,
    median_cross: int = 1,
    steps: int = 30,
    coadd: int = 5,
    poly_disp: int = 6,
    init_sigma: float = 1.0,
    threshold: float = 0.5,
    max_diff: int = 1,
    display_plots: bool = True,
):
    """
    Traces the peaks of fibers along the dispersion axis. The peaks at a specific dispersion
    column had to be determined before. Two scheme of measuring the subpixel peak positionare
    available: A hyperbolic approximation or fitting a Gaussian profile to the brightest
    3 pixels of a peak. In both cases the resulting fiber traces along the dispersion axis are
    smoothed by modelling it with a polynomial function.

    Parameters
    ----------
    image: string
        Name of the Continuum exposure FITS file  used to trace the fibre positions
    peaks_file : string
        Name of peaks file containing previously estimated peak position for a certain cross-disperion profile at a specific dispersion column
    trace_out: string
        Name of the  FITS file in which the trace mask will be stored
    disp_axis: string of float, optional  with default: 'X'
        Define the dispersion axis, either 'X','x', or 0 for the  x axis or 'Y','y', or 1 for the y axis.
    method: string, optional with default: 'gauss'
        Set the method to measure the peaks positions, either 'gauss' or 'hyperbolic'.
    median_box: string of integer, optional  with default: '7'
        Set a median box size for a median filtering in cross-dispersion direction (reduces artifiacts)
    steps : string of int, optional with default :'30'
        Steps in dispersions direction for which to measure the cross-dispersion fibre positions (saves times)
    coadd: string of integer, optional with default: '30'
        Coadd number of pixels in dispersion direction to increase the S/N of the data
    poly_disp: string of integer, optional with default: '-6'
        Order of the polynomial used to smooth the measured peak position along dispersion axis (positiv: normal polynomial, negative: Legandre polynomial)
    init_sigma: string of float, optional with default: '1.0'
        Initial guess for the width of the Gaussian profiles to measure the peak positions (only used in with method 'gauss')
    threshold: string of float, optional  with default: '100.0'
        Minimum contrast between peak height and the adjacent continuuml counts to be considered as a good measurement
    max_diff: string of float, optional with default: '1.0'
        Maximum difference between the peak position of each fiber in adjacent measurements (steps) along  dispersion direction
    verbose: string of integer (0 or 1), optional  with default: 1
        Show information during the processing on the command line (0 - no, 1 - yes)

    Examples
    --------
    user:> lvmdrp image tracePeaks IMAGE.fits OUT_PEAKS.txt x method=gauss steps=40 coadd=20 smooth_poly=-8
    """

    # load continuum image  from file
    log.info(f"using flat image {os.path.basename(in_image)} for tracing")
    img = loadImage(in_image)
    img.setData(data=numpy.nan_to_num(img._data), error=numpy.nan_to_num(img._error))

    # orient image so that the cross-dispersion is along the first and the dispersion is along the second array axis
    if disp_axis == "X" or disp_axis == "x":
        pass
    elif disp_axis == "Y" or disp_axis == "y":
        img.swapaxes()

    dim = img.getDim()
    # perform median filtering along the dispersion axis to clean cosmic rays
    if median_box != 0 or median_cross != 0:
        median_box = max(median_box, 1)
        median_cross = max(median_cross, 1)
        img = img.medianImg((median_cross, median_box))

    # coadd images along the dispersion axis to increase the S/N of the peaks
    if coadd != 0:
        coadd_kernel = numpy.ones(
            (1, coadd), dtype="uint8"
        )  # create convolution kernel array for coaddition
        img = img.convolveImg(coadd_kernel)  # perform convolution to coadd the signal
        threshold = (
            threshold * coadd
        )  # adjust the minimum contrast threshold for the peaks

    # load the initial positions of the fibers at a certain column
    if in_peaks is None:
        # read slitmap extension
        slitmap = img.getSlitmap()
        slitmap = slitmap[slitmap["spectrographid"] == int(img._header["CCD"][1])]
        
        channel = img._header["CCD"][0]
        positions = slitmap[f"ypix_{channel}"]
        fibers = positions.size

        # correct reference fiber positions
        profile = img.getSlice(ref_column, axis="y")._data
        if correct_ref:
            ypix = numpy.arange(profile.size)
            guess_heights = numpy.ones_like(positions) * numpy.nanmax(profile)
            ref_profile = _spec_from_lines(positions, sigma=1.2, wavelength=ypix, heights=guess_heights)
            log.info(f"correcting guess positions for column {ref_column}")
            cc, bhat, mhat = _cross_match(
                ref_spec=ref_profile,
                obs_spec=profile,
                stretch_factors=numpy.linspace(0.7,1.3,5000),
                shift_range=[-100, 100])
            log.info(f"stretch factor: {mhat:.3f}, shift: {bhat:.3f}")
            positions = positions * mhat + bhat
        # set mask
        fibers_status = slitmap["fibstatus"]
        bad_fibers = (fibers_status == 1) | (profile[positions.astype(int)] < threshold)
        good_fibers = numpy.where(numpy.logical_not(bad_fibers))[0]
    else:
        ref_column, _, _, positions, bad_fibers = _read_fiber_ypix(in_peaks)
        fibers = positions.size
        good_fibers = numpy.where(numpy.logical_not(bad_fibers))[0]

    # create empty trace mask for the image
    trace = TraceMask()
    trace.createEmpty(data_dim=(fibers, dim[1]), mask_dim=(fibers, dim[1]))
    trace.setFibers(fibers)
    trace._good_fibers = good_fibers
    # add the positions of the previous identified peaks
    trace.setSlice(
        ref_column, axis="y", data=positions, mask=numpy.zeros(len(positions), dtype="bool")
    )

    # select cross-dispersion ref_column for the measurements of the peaks
    # TODO: fix this mess with the steps
    first = numpy.arange(ref_column - 1, -1, -1)
    select_first = first % steps == 0
    second = numpy.arange(ref_column + 1, dim[1], 1)
    select_second = second % steps == 0
    # iterate towards index 0 along dispersion axis
    log.info("tracing fibers along dispersion axis")
    iterator = tqdm(
        first[select_first],
        total=select_first.sum(),
        desc=f"tracing fiber left from pixel {ref_column}",
        ascii=True,
        unit="pixel",
    )
    for i in iterator:
        cut_iter = img.getSlice(i, axis="y")  # extract cross-dispersion ref_column
        # infer pixel position of the previous ref_column
        # log.info(f"counter: {i}")
        if i == first[select_first][0]:
            pix = numpy.round(trace.getData()[0][:, ref_column]).astype("int16")
        else:
            pix = numpy.round(trace.getData()[0][:, i + steps]).astype("int16")

        # measure the peaks for the ref_column and store it in the trace
        centers = cut_iter.measurePeaks(pix, method, init_sigma, threshold=threshold, max_diff=float(max_diff))
        trace.setSlice(i, axis="y", data=centers[0], mask=centers[1])

    # iterate towards the last index along dispersion axis
    iterator = tqdm(
        second[select_second],
        total=select_second.sum(),
        desc=f"tracing fiber right from pixel {ref_column}",
        ascii=True,
        unit="pixel",
    )
    for i in iterator:
        cut_iter = img.getSlice(i, axis="y")  # extract cross-dispersion ref_column
        # infer pixel position of the previous ref_column
        if i == second[select_second][0]:
            pix = numpy.round(trace.getData()[0][:, ref_column]).astype("int16")
        else:
            pix = numpy.round(trace.getData()[0][:, i - steps]).astype("int16")

        # measure the peaks for the ref_column and store it in the trace
        centers = cut_iter.measurePeaks(
            pix, method, init_sigma, threshold=threshold, max_diff=float(max_diff)
        )
        trace.setSlice(i, axis="y", data=centers[0], mask=centers[1])

    # define trace data before polynomial smoothing
    trace_data = copy(trace)

    # mask zeros and data outside threshold and max_diff
    trace._mask |= (trace._data <= 0)
    # smooth all trace by a polynomial
    log.info(f"fitting trace with {numpy.abs(poly_disp)}-deg polynomial")
    table, table_poly, table_poly_all = trace.smoothTracePoly(poly_disp, poly_kind="poly")
    # set bad fibers in trace mask
    trace._mask[bad_fibers] = True

    if write_trace_data:
        coords_file = out_trace.replace("calib", "ancillary").replace(".fits", "_coords.txt")
        os.makedirs(os.path.dirname(coords_file), exist_ok=True)
        poly_file = coords_file.replace("_coords.txt", "_poly.txt")
        poly_all_file = coords_file.replace("_coords.txt", "_poly_all.txt")
        log.info(f"writing trace data to files: {os.path.basename(coords_file)}, {os.path.basename(poly_file)} and {os.path.basename(poly_all_file)}")
        numpy.savetxt(coords_file, 1+numpy.asarray(table), fmt="%.5f")
        numpy.savetxt(poly_file, 1+numpy.asarray(table_poly), fmt="%.5f")
        numpy.savetxt(poly_all_file, 1+numpy.asarray(table_poly_all), fmt="%.5f")
    
    # linearly interpolate coefficients at masked fibers
    log.info(f"interpolating coefficients at {bad_fibers.sum()} masked fibers")
    x_pixels = numpy.arange(trace._data.shape[1])
    y_pixels = numpy.arange(trace._fibers)
    for column in range(trace._data.shape[1]):
        mask = trace._mask[:, column]
        for order in range(trace._coeffs.shape[1]):
            trace._coeffs[mask, order] = numpy.interp(y_pixels[mask], y_pixels[~mask], trace._coeffs[~mask, order])
    # evaluate trace at interpolated fibers
    for ifiber in y_pixels[bad_fibers]:
        poly = numpy.polynomial.Polynomial(trace._coeffs[ifiber, :])
        trace._data[ifiber, :] = poly(x_pixels)

    # create new header
    log.info(f"writing output trace at {os.path.basename(out_trace)}")
    new_header = img._header.copy()
    new_header["IMAGETYP"] = "trace"
    trace.setHeader(new_header)
    # write trace mask to file
    trace.writeFitsData(out_trace)

    # plot traces and data used in the fitting
    log.info("plotting traces and data used in the fitting")
    pix_ranges = [(0, 300), (1900, 2200), (3700, trace._data.shape[1])]
    fig, axs = plt.subplots(1, len(pix_ranges), figsize=(5 * len(pix_ranges), 10), sharey=True)

    figtitle = os.path.basename(out_trace.replace(".fits", ""))
    fig.suptitle(f"{figtitle}", size="large")

    img.apply_pixelmask()
    fiberflat_data = img._data

    pixels = numpy.arange(trace_data._data.shape[1])
    mask = (trace_data._data != 0).sum(axis=0).astype(bool)
    x = numpy.tile(pixels[mask], trace_data._fibers)
    y = trace_data._data[:, mask].flatten()

    for i, pix_range in enumerate(pix_ranges):
        axs[i].scatter(x, y, c="r", s=10)

        norm = simple_norm(fiberflat_data, stretch="asinh")
        axs[i].imshow(fiberflat_data, norm=norm, origin="lower", cmap="binary_r")

        for ifiber in range(trace._fibers):
            fiber = trace.getSpec(ifiber)
            axs[i].plot(fiber._pixels, fiber._data, color=plt.cm.rainbow(ifiber/trace._fibers), lw=0.5)

        axs[i].set_xlim(*pix_range)
        axs[i].set_ylim(3500, 4100)

    fig.tight_layout()
    save_fig(
        fig,
        product_path=out_trace,
        to_display=display_plots,
        figure_path="qa",
        label="traces",
    )

    return trace_data, trace


def glueCCDFrames_drp(
    images,
    out_image,
    boundary_x,
    boundary_y,
    positions,
    orientation,
    subtract_overscan="1",
    compute_error="1",
    gain="",
    rdnoise="",
):
    """
    Glue CCD subimages of different amplifiers  to a full science CCD images. The orientations of the sub images are taken into account as well as their overscan regions.
    A Poission error image can be automatically computed during this process. This requires that the GAIN and the Read-Out Noise are stored as header keywords in each
    subimage.

    Parameters
    --------------
    images: string
                    Comma-separated names of the FITS images containing the subimage to be combined
    out_image: string
                    Name of the FITS file  in which the combined image will be stored
    boundary_x : string of two comma-separated integers
                    Pixel boundaries of the subimages EXCLUDING the overscan regions along x axis (first pixel has index 1)
    boundary_y : string of two comma-separated integers
                    Pixel boundaries of the subimages EXCLUDING the overscan regionsalong y axis (first pixel has index 1)
    positions : string of two comma-separated  integer digits,
                    Describes the position of each sub image in colum/row format where the first digit describes the row and the second the column position.
                    '00' would correspond to the lower left corner in the combined CCD frame
    orientation: comma-separated strings
                    Describes how each subimage should be oriented before place into the glued CCD frame. Possible options are: 'S','T','X','Y','90','180'', and 270'
                    Their meaning are:
                    'S' : orientation is unchanged
                    'T' : the x and y axes are swapped
                    'X' : mirrored along the x axis
                    'Y' : mirrored along the y axis
                    '90' : rotated by 90 degrees
                    '180' : rotated by 180 degrees
                    '270' : rotated by 270 degrees
    subtract_overscan : string of integer ('0' or '1'), optional  with default: '1'
                    Should the median value of the overscan region be subtracted from the subimage before glueing, '1' - Yes, '0' - No
    compute_error : string of integer ('0' or '1'), optional  with default: '1'
                    Should the Poisson error included into the second extension, '1' - Yes, '0' - No
    gain : string, optional with default :''
                    Name of the FITS Header keyword for the gain value of the CCD, will be multiplied
    rdnoise: string, optional with default: ''
                    Name of the FITS Header keyword for the read out noise value

    Examples
    ----------------
    user:>  lvmdrp image glueCCDFrame FRAME1.fits, FRAME2.fits, FRAME3.fits, FRAME4.fits  FULLFRAME.fits  50,800 1,900  00,10,01,11 X,90,Y,180 gain='GAIN'
    """
    # convert input parameters to proper type
    images = images.split(",")
    bound_x = boundary_x.split(",")
    bound_y = boundary_y.split(",")
    orient = orientation.split(",")
    pos = positions.split(",")
    subtract_overscan = bool(int(subtract_overscan))
    compute_error = bool(int(compute_error))
    # create empty lists
    org_imgs = []  # list of images
    gains = []  # list of gains
    rdnoises = []  # list of read-out noises
    bias = []  # list of biasses

    for i in images:
        # load subimages from disc and append them to a list
        img = loadImage(i, extension_data=0)
        org_imgs.append(img)
        if gain != "":
            # get gain value
            try:
                gains.append(img.getHdrValue(gain))
            except KeyError:
                gains.append(float(gain))
        if rdnoise != "":
            # get read out noise value
            try:
                rdnoises.append(img.getHdrValue(rdnoise))
            except KeyError:
                rdnoises.append(float(rdnoise))
        else:
            rdnoises.append(0.0)

    for i in range(len(images)):
        # append the bias from the overscane region
        bias.append(org_imgs[i].cutOverscan(bound_x, bound_y, subtract_overscan))
        # multiplication with the gain factor
        if gain == "":
            mult = 1.0
        else:
            mult = gains[i]
        org_imgs[i] = org_imgs[i] * mult

        # change orientation of subimages
        org_imgs[i].orientImage(orient[i])
        if compute_error:
            org_imgs[i].computePoissonError(rdnoise=rdnoises[i])

    # create glued image
    full_img = glueImages(org_imgs, pos)

    # adjust FITS header information
    full_img.removeHdrEntries(["GAIN", "RDNOISE", "COMMENT", ""])
    # add gain keywords for the different subimages (CDDs/Amplifies)
    if gain != "":
        for i in range(len(org_imgs)):
            full_img.setHdrValue(
                "HIERARCH AMP%i GAIN" % (i + 1),
                gains[i],
                "Gain value of CCD amplifier %i" % (i + 1),
            )
    # add read-out noise keywords for the different subimages (CDDs/Amplifies)
    if rdnoise != "":
        for i in range(len(org_imgs)):
            full_img.setHdrValue(
                "HIERARCH AMP%i RDNOISE" % (i + 1),
                rdnoises[i],
                "Read-out noise of CCD amplifier %i" % (i + 1),
            )
    # add bias of overscan region for the different subimages (CDDs/Amplifies)
    for i in range(len(org_imgs)):
        if subtract_overscan:
            full_img.setHdrValue(
                "HIERARCH AMP%i OVERSCAN" % (i + 1),
                bias[i],
                "Overscan median (bias) of CCD amplifier %i" % (i + 1),
            )
    ##full_img.setHeader(header=header) # set the modified FITS Header
    # write out FITS file
    if compute_error:
        extension_error = 1
    else:
        extension_error = None
    full_img.writeFitsData(out_image, extension_error=extension_error)


def combineImages_drp(images, out_image, method="median", k="3.0"):
    # convert input parameters to proper type
    images = images.split(",")
    if len(images) == 1:
        file_list = open(images, "r")
        images = file_list.readlines()
        file_list.close()
    k = float(k)
    org_imgs = []
    for i in images:
        # load subimages from disc and append them to a list
        org_imgs.append(loadImage(i.replace("\n", "")))

    combined_img = combineImages(org_imgs, method=method, k=k)
    # write out FITS file
    combined_img.writeFitsData(out_image)


def subtractStraylight_drp(
    in_image,
    in_trace,
    out_stray,
    out_image,
    disp_axis="X",
    aperture="7",
    poly_cross="4",
    smooth_disp="5",
    smooth_gauss="10.0",
    parallel="auto",
):
    """
                Subtracts a diffuse background signal (stray light) from the raw data. It uses the regions between fiber to estimate the stray light signal and
                smoothes the result by a polyon in cross-disperion direction and afterwards a wide 2D Gaussian filter to reduce the introduction of low frequency noise.

                Parameters
                --------------
                image: string
                                Name of the FITS image from which the stray light should be subtracted
                trace: string
                                Name of the  FITS file with the trace mask of the fibers
                stray_image: string
                                Name of the FITS file in which the pure straylight image is stored
                clean_img: string
                                Name of the FITS file in which the straylight subtracted image is stored
                disp_axis: string of float, optional  with default: 'X'
                                Define the dispersion axis, either 'X','x', or 0 for the  x axis or 'Y','y', or 1 for the y axis.
                aperture: string of integer, optional  with default: '7'
                                Size of the aperture around each fiber in cross-disperion direction assumed to contain signal from fibers
                poly_cross: string of integer, optional with default: '4'
                        Order of the polynomial used to interpolate the background signal in cross-dispersion direction (positiv: normal polynomial, negativ: Legandre polynomial)
                smooth_gauss : string of float, optional with default :'10.0'
                        Width of the 2D Gaussian filter to smooth the measured background signal

                Examples
                ----------------
    user:> lvmdrp image subtractStrylight IMAGE.fits TRACE.fits CLEAN.fits x aperture=9 poly_cross=6 smooth_gauss=20.0
    """
    # convert input parameters to proper type
    aperture = int(aperture)
    poly_cross = int(poly_cross)
    smooth_gauss = float(smooth_gauss)
    smooth_disp = int(smooth_disp)

    # load image data
    img = loadImage(in_image)

    # orient image so that the cross-dispersion is along the first and the dispersion is along the second array axis
    if disp_axis == "X" or disp_axis == "x":
        pass
    elif disp_axis == "Y" or disp_axis == "y":
        img.swapaxes()

    # load trace mask
    trace_mask = TraceMask()
    trace_mask.loadFitsData(in_trace, extension_data=0)
    # trace_mask.clipTrace(img._dim[0])

    # if img._mask is not None:
    #    img._data[img._mask==1] = numpy.nan

    # smooth image along dispersion axis with a median filter excluded NaN values bas
    if smooth_disp:
        smooth_disp = max(1, smooth_disp)
        img_median = img.medianImg((1, smooth_disp), use_mask=True)
    else:
        img_median = img

    # mask regions around each fiber within a given cross-dispersion aperture
    img_median.maskFiberTraces(trace_mask, aperture=aperture, parallel=parallel)

    # fit the signal in unmaksed areas along cross-dispersion axis independently with a polynom of a given order
    img_fit = img_median.fitPoly(order=poly_cross, plot=-1)

    # smooth the results by 2D Gaussian filter of given with (cross- and dispersion axis have equal width)
    img_smooth = img_fit.convolveGaussImg(smooth_gauss, smooth_gauss)

    # subtract smoothed background signal from origianal image
    img = loadImage(in_image)

    if disp_axis == "X" or disp_axis == "x":
        pass
    elif disp_axis == "Y" or disp_axis == "y":
        img.swapaxes()

    img_out = img - img_smooth
    ##img_out = img-img_fit

    # restore original orientation of image
    if disp_axis == "X" or disp_axis == "x":
        pass
    elif disp_axis == "Y" or disp_axis == "y":
        img_out.swapaxes()
        img_smooth.swapaxes()

    # include header and write out file
    img_out.setHeader(header=img.getHeader())
    img_out.writeFitsData(out_image)
    img_smooth.writeFitsData(out_stray)


def traceFWHM_drp(
    in_image,
    in_trace,
    out_fwhm,
    disp_axis="X",
    blocks="20",
    steps="100",
    coadd="10",
    median_box="10",
    median_cross="1",
    poly_disp="5",
    poly_kind="poly",
    threshold_flux="50.0",
    init_fwhm="2.0",
    clip="",
    parallel="auto",
):
    """
    Measures the FWHM of the cross-dispersion fiber profile across the CCD.  It assumes that the profiles have a Gaussian shape and that the width  is CONSTANT for
    a BLOCK of fibers in cross-dispersion direction.  If the FITS image contains an extension with the error, the error frame will be taken into account in the Gaussian fitting.
    To increase the speed only the cross-dispersion profiles at certain position along the dispersion axis with a certain distance (steps)
    in pixels are modelled. The FWHM are then extrapolate by fitting a polynomial of given order along the dispersion axis.

    Parameters
    ----------
    image: string
        Name of the Continuum FITS image from which the fiber profile width should be estimate.
    trace: string
        Name of the  FITS file representing the trace mask of the fibers
    fwhm_out: string
        Name of the FITS file in which the FWHM trace image will be stored
    disp_axis: string of float, optional  with default: 'X'
        Define the dispersion axis, either 'X','x', or 0 for the  x axis or 'Y','y', or 1 for the y axis.
    blocks: string of integer, optional  with default: '20'
        Number of fiber blocks that are modelled simultaneously with the same FWHM in cross-dispersion direction.
        The actual number of fibers per block is roughly the total number of fibers divided by the number of blocks.
    steps : string of int, optional with default :'100'
        Steps in dispersions direction columns to measure the cross-dispersion fibre positions
    coadd: string of integer, optional with default: '10'
        Coadd number of pixels in dispersion direction to increase the S/N of the data
    poly_disp: string of integer, optional with default: '5'
        Order of the polynomial used to extrapolate the FWHM  values along dispersion direction for each block
        (positiv: normal polynomial, negativ: Legandre polynomial)
    poly_kind : string, optional with default: 'poly'
        the type of polynomial to use when extrapolating the FWHM
    threshold_flux: sting of float, optional with default: '50.0'
        Minimum integrated counts for a valid fiber per dispersion element
    init_fwhm: string of float, optional with default: '2.0'
        Initial guess of the cross-dispersion fiber FWHM
    clip: string of two comma separated floats, optional with default: ''
        Minimum and maximum number of FWHM in the resulting FWHM trace image. If some value are below or above
        the given limits they are replaced by those limits.
    parallel: either string of integer (>0) or  'auto', optional with default: 'auto'
        Number of CPU cores used in parallel for the computation. If set to auto, the maximum number of CPUs
        for the given system is used.

    Examples
    --------
    user:> lvmdrp image traceFWHM IMAGE.fits TRACE.fits FWHM.fits x blocks=32 steps=50 poly_disp=20 clip=2,6 parallel=2
    """

    # convert input parameters to proper type
    steps = int(steps)
    blocks = int(blocks)
    poly_disp = int(poly_disp)
    init_fwhm = float(init_fwhm)
    coadd = int(coadd)
    median_box, median_cross = int(median_box), int(median_cross)
    threshold_flux = float(threshold_flux)
    if clip != "":
        clip = clip.split(",")
        clip = [float(clip[0]), float(clip[1])]
    else:
        clip = None

    # load image data
    img = loadImage(in_image)
    img.setData(data=numpy.nan_to_num(img._data), error=numpy.nan_to_num(img._error))

    # median_box, median_cross = 10, 1
    if median_box != 0 or median_cross != 0:
        median_box = max(median_box, 1)
        median_cross = max(median_cross, 1)
        img = img.medianImg((median_cross, median_box))
    
    img._mask[...] = False
    
    # plt.figure(figsize=(20,10))
    # plt.plot(img.getSlice(1300, axis="y")._error.tolist(), lw=0.6, color="0.7")
    # plt.plot(img.getSlice(1200, axis="y")._error.tolist(), lw=1)
    # plt.show()
    # return

    # orient image so that the cross-dispersion is along the first and the dispersion is along the second array axis
    if disp_axis == "X" or disp_axis == "x":
        pass
    elif disp_axis == "Y" or disp_axis == "y":
        img.swapaxes()
    dim = img.getDim()

    # coadd images along the dispersion axis to increase the S/N of the peaks
    if coadd != 0:
        coadd_kernel = numpy.ones(
            (1, coadd), dtype="uint8"
        )  # create convolution kernel array for coaddition
        img = img.convolveImg(coadd_kernel)  # perform convolution to coadd the signal
        threshold_flux = (
            threshold_flux * coadd
        )  # adjust threshold flux to the coadded signal

    # load trace
    trace_mask = TraceMask()
    trace_mask.loadFitsData(in_trace)

    orig_trace = copy(trace_mask)
    trace_mask._mask[...] = False

    # create a trace mask for the image
    traceFWHM = TraceMask()

    # define the cross-dispersion slices to be modelled with Gaussian profiles
    axis = numpy.arange(dim[1])
    select_steps = axis % steps == 0
    select_steps[-1] = True

    if parallel == "auto":
        fragments = multiprocessing.cpu_count()
    else:
        fragments = int(parallel)
    if fragments > 1:
        split_img = img.split(fragments, axis="X")
        split_trace = trace_mask.split(fragments, axis="X")
        pool = Pool()
        threads = []
        fwhm = []
        mask = []
        select = numpy.array_split(select_steps, fragments)
        for i in range(fragments):
            threads.append(
                pool.apply_async(
                    split_img[i].traceFWHM,
                    (
                        select[i],
                        split_trace[i],
                        blocks,
                        init_fwhm,
                        threshold_flux,
                        dim[0],
                    ),
                )
            )

        for i in range(fragments):
            result = threads[i].get()
            fwhm.append(result[0])
            mask.append(result[1])

        pool.close()
        pool.join()
        traceFWHM = TraceMask(data=numpy.concatenate(fwhm, axis=1), mask=numpy.concatenate(mask, axis=1))
    else:
        fwhm, mask = img.traceFWHM(select_steps, trace_mask, blocks, init_fwhm, threshold_flux, max_pix=dim[0])

    for ifiber in range(orig_trace._fibers):
        if orig_trace._mask[ifiber].all():
            continue
        good_pix = (~mask[ifiber]) & (~numpy.isnan(fwhm[ifiber])) & (fwhm[ifiber] != 0.0) & ((clip[0]<fwhm[ifiber]) & (fwhm[ifiber]<clip[1]))
        f_data = interpolate.interp1d(axis[good_pix], fwhm[ifiber, good_pix], kind="linear", bounds_error=False, fill_value="extrapolate")
        f_mask = interpolate.interp1d(axis[good_pix], mask[ifiber, good_pix], kind="nearest", bounds_error=False, fill_value=0)
        fwhm[ifiber] = f_data(axis)
        mask[ifiber] = f_mask(axis).astype(bool)



    traceFWHM = TraceMask(data=fwhm, mask=mask | orig_trace._mask)
   
    # smooth the FWHM trace with a polynomial fit along dispersion axis (uncertain pixels are not used)
    # traceFWHM.smoothTracePoly(deg=poly_disp, poly_kind=poly_kind, clip=clip)

    # write out FWHM trace to FITS file
    traceFWHM.writeFitsData(out_fwhm)

    return fwhm[:, select_steps], mask[:, select_steps]


def offsetTrace_drp(
    image,
    trace,
    disp,
    lines,
    logfile,
    blocks="15",
    disp_axis="X",
    init_offset="0.0",
    size="20",
):
    """
                Measures the offset in the fiber trace in  cross-dispersion direction in an object raw frame compared to the traces measured from a continuum lamp frame.
                The measurements are stored in a ASCII logfile for futher processing and usage.

                Parameters
                --------------
                image: string
                                Name of the target FITS image which should be test for an offset in the tracing
                trace: string
                                Name of the  RSS FITS file representing the trace mask of the fibers
                disp: string
                                Name of the  RSS FITS file representing containing the wavelength solution for each pixel
                lines: comma separeted string of floats
                                Wavelength sequence of bright lines that can be used to compare the tracing
                logfile: string
                                Name of the output log file in which the measurements are stored in ASCII format
                blocks: string of integer, optional  with default: '20'
                                Number of fiber blocks that are modelled simultaneously with the same FWHM but with a variable offset compare to
                                the original central positions. The actual number of fibers per block is roughly the total number of fibers divided by
                                the number of blocks.
                disp_axis: string of float, optional  with default: 'X'
                                Define the dispersion axis, either 'X','x', or 0 for the  x axis or 'Y','y', or 1 for the y axis.
                init_offset: string of float, optional with default: '0.0'
                        Initial guess of the cross-dispersion fiber trace offset in pixels
                size:  string of int (>0), optional with default: '20'
                        Number of pixels being coadd in dispersion direction centered on the wavelength corresponding to the wavelengthes
                        of the input lines

                Examples
                ----------------
    user:> lvmdrp image offsetTrace IMAGE.fits TRACE.fits DISP.fits  blocks=32 size=30
    """
    lines = lines.split(",")
    size = float(size)
    blocks = int(blocks)
    init_offset = float(init_offset)
    img = Image()
    img.loadFitsData(image)
    # orient image so that the cross-dispersion is along the first and the dispersion is along the second array axis
    if disp_axis == "X" or disp_axis == "x":
        pass
    elif disp_axis == "Y" or disp_axis == "y":
        img.swapaxes()

    trace_mask = TraceMask()
    trace_mask.loadFitsData(trace)

    dispersion_sol = FiberRows()
    dispersion_sol.loadFitsData(disp)

    # read log file to guess offset position
    try:
        log = open(logfile, "r")
        log_lines = log.readlines()
        i = 0
        # offset_files = []
        while i < len(log_lines):
            if len(log_lines[i].split()) == 1:
                i += 1
                offsets = []
            else:
                offsets.append(
                    numpy.nanmedian(
                        numpy.array(log_lines[i + 2].split()[1:]).astype("float32")
                    )
                )
                i += 3
        log.close()
    except IOError:
        offsets = []
        for i in range(len(lines)):
            offsets.append(init_offset)

    log = open(logfile, "a")
    log.write("%s\n" % (image))
    off_trace_all = []
    for i in range(len(lines)):
        wave_line = float(lines[i])
        distance = numpy.abs(dispersion_sol._data - wave_line)
        central_pix = numpy.argmin(distance, 1)
        central_pos = trace_mask._data[numpy.arange(len(central_pix)), central_pix]
        fit = numpy.polyfit(central_pos, central_pix, 4)
        poly = numpy.polyval(fit, numpy.arange(img._data.shape[0]))
        line_pos = numpy.rint(poly).astype("int16")
        collapsed_data = numpy.zeros(len(line_pos), dtype=numpy.float32)

        for j in range(len(line_pos)):
            collapsed_data[j] = numpy.sum(
                img._data[j, line_pos[j] - size : line_pos[j] + size]
            )
        if img._error is not None:
            collapsed_error = numpy.zeros(len(line_pos), dtype=numpy.float32)
            for j in range(len(line_pos)):
                collapsed_error[j] = numpy.sqrt(
                    numpy.sum(
                        img._error[j, line_pos[j] - size : line_pos[j] + size] ** 2
                    )
                )
        else:
            collapsed_error = None
        trace_spec = Spectrum1D(
            wave=numpy.arange(len(collapsed_data)),
            data=collapsed_data,
            error=collapsed_error,
        )
        if trace_mask._mask is not None:
            mask = trace_mask._mask[numpy.arange(len(central_pix)), central_pix]
        else:
            mask = None
        out = trace_spec.measureOffsetPeaks(
            trace_mask._data[numpy.arange(len(central_pix)), central_pix],
            mask,
            blocks,
            init_offset=offsets[i],
            plot=-1,
        )
        off_trace_all.append(out[0])
        string_x = "%.3f" % (wave_line)
        string_y = "%.3f" % (wave_line)
        string_pix = "%.3f" % (wave_line)
        block_line_pos = numpy.array_split(line_pos, blocks)
        for j in range(len(out[0])):
            string_x += " %.3f" % (out[1][j])
            string_y += " %.3f" % (out[0][j])
            string_pix += " %.3f" % (numpy.nanmedian(block_line_pos[j]))
        log.write(string_x + "\n")
        log.write(string_pix + "\n")
        log.write(string_y + "\n")
    off_trace_median = numpy.nanmedian(numpy.array(off_trace_all))
    off_trace_rms = numpy.std(numpy.array(off_trace_all))
    off_trace_rms = "%.4f" % off_trace_rms if numpy.isfinite(off_trace_rms) else "NAN"
    img.setHdrValue(
        "HIERARCH PIPE FLEX YOFF",
        float("%.4f" % off_trace_median) * -1,
        "flexure offset in y-direction",
    )
    img.setHdrValue(
        "HIERARCH PIPE FLEX YRMS", off_trace_rms, "flexure rms in y-direction"
    )
    img.writeFitsHeader(image)
    log.close()


def offsetTrace2_drp(
    image,
    trace,
    trace_fwhm,
    disp,
    lines,
    logfile,
    blocks="15",
    disp_axis="X",
    min_offset="-2",
    max_offset="2",
    step_offset="0.1",
    size="20",
):
    """
    Measures the offset in the fiber trace in  cross-dispersion direction in an object raw frame compared to the traces measured from a continuum lamp frame.
    The measurements are stored in a ASCII logfile for futher processing and usage.

    Parameters
    --------------
    image: string
                    Name of the target FITS image which should be test for an offset in the tracing
    trace: string
                    Name of the  RSS FITS file representing the trace mask of the fibers
    disp: string
                    Name of the  RSS FITS file representing containing the wavelength solution for each pixel
    lines: comma separeted string of floats
                    Wavelength sequence of bright lines that can be used to compare the tracing
    logfile: string
                    Name of the output log file in which the measurements are stored in ASCII format
    blocks: string of integer, optional  with default: '20'
                    Number of fiber blocks that are modelled simultaneously with the same FWHM but with a variable offset compare to
                    the original central positions. The actual number of fibers per block is roughly the total number of fibers divided by
                    the number of blocks.
    disp_axis: string of float, optional  with default: 'X'
                    Define the dispersion axis, either 'X','x', or 0 for the  x axis or 'Y','y', or 1 for the y axis.
    init_offset: string of float, optional with default: '0.0'
            Initial guess of the cross-dispersion fiber trace offset in pixels
    size:  string of int (>0), optional with default: '20'
            Number of pixels being coadd in dispersion direction centered on the wavelength corresponding to the wavelengthes
            of the input lines

    Examples
    ----------------
    user:> lvmdrp image offsetTrace IMAGE.fits TRACE.fits DISP.fits  blocks=32 size=30
    """
    lines = lines.split(",")
    size = int(size)
    blocks = int(blocks)
    min_offset = float(min_offset)
    max_offset = float(max_offset)
    step_offset = float(step_offset)

    img = Image()
    img.loadFitsData(image)
    # orient image so that the cross-dispersion is along the first and the dispersion is along the second array axis
    if disp_axis == "X" or disp_axis == "x":
        pass
    elif disp_axis == "Y" or disp_axis == "y":
        img.swapaxes()

    trace_mask = TraceMask()
    trace_mask.loadFitsData(trace)

    trace_fwhm_mask = TraceMask()
    trace_fwhm_mask.loadFitsData(trace_fwhm)

    dispersion_sol = FiberRows()
    dispersion_sol.loadFitsData(disp)

    log = open(logfile, "a")
    log.write("%s\n" % (image))
    off_trace_all = []
    for i in range(len(lines)):
        wave_line = float(lines[i])
        distance = numpy.abs(dispersion_sol._data - wave_line)
        central_pix = numpy.argmin(distance, 1)
        central_pos = trace_mask._data[numpy.arange(len(central_pix)), central_pix]
        central_fwhm = trace_fwhm_mask._data[
            numpy.arange(len(central_pix)), central_pix
        ]
        fit = numpy.polyfit(central_pos, central_pix, 4)
        poly = numpy.polyval(fit, numpy.arange(img._data.shape[0]))
        line_pos = numpy.rint(poly).astype("int16")
        collapsed_data = numpy.zeros(len(line_pos), dtype=numpy.float32)

        for j in range(len(line_pos)):
            collapsed_data[j] = numpy.sum(
                img._data[j, line_pos[j] - size : line_pos[j] + size]
            )
        if img._error is not None:
            collapsed_error = numpy.zeros(len(line_pos), dtype=numpy.float32)
            for j in range(len(line_pos)):
                collapsed_error[j] = numpy.sqrt(
                    numpy.sum(
                        img._error[j, line_pos[j] - size : line_pos[j] + size] ** 2
                    )
                )
        else:
            collapsed_error = None
        trace_spec = Spectrum1D(
            wave=numpy.arange(len(collapsed_data)),
            data=collapsed_data,
            error=collapsed_error,
        )
        if trace_mask._mask is not None:
            mask = trace_mask._mask[numpy.arange(len(central_pix)), central_pix]
        else:
            mask = None
        out = trace_spec.measureOffsetPeaks2(
            central_pos,
            mask,
            central_fwhm,
            blocks,
            min_offset,
            max_offset,
            step_offset,
            plot=-1,
        )
        off_trace_all.append(out[0] * -1)
        string_x = "%.3f" % (wave_line)
        string_y = "%.3f" % (wave_line)
        string_pix = "%.3f" % (wave_line)
        block_line_pos = numpy.array_split(line_pos, blocks)
        for j in range(len(out[0])):
            string_x += " %.3f" % (out[1][j])
            string_y += " %.3f" % (out[0][j] * -1)
            string_pix += " %.3f" % (numpy.nanmedian(block_line_pos[j]))
        log.write(string_x + "\n")
        log.write(string_pix + "\n")
        log.write(string_y + "\n")

    off_trace_median = numpy.nanmedian(numpy.array(off_trace_all))
    off_trace_rms = numpy.std(numpy.array(off_trace_all))
    img.setHdrValue(
        "HIERARCH PIPE FLEX YOFF",
        float("%.4f" % off_trace_median) * -1,
        "flexure offset in y-direction",
    )
    img.setHdrValue(
        "HIERARCH PIPE FLEX YRMS",
        float("%.4f" % off_trace_rms),
        "flexure rms in y-direction",
    )
    img.writeFitsHeader(image)
    log.close()


# TODO: suggestion from Oleg: test a voigt profile for the flux extraction
# it might be better in dealing with cross-talk
# TODO:
# * define lvm-frame ancillary product to replace for out_rss
@skip_on_missing_input_path(["in_image", "in_trace"])
def extract_spectra(
    in_image: str,
    out_rss: str,
    in_trace: str,
    in_fwhm: str = None,
    in_acorr: str = None,
    method: str = "optimal",
    aperture: int = 3,
    fwhm: float = 2.5,
    disp_axis: str = "X",
    replace_error: float = 1.0e10,
    plot_fig: bool = False,
    parallel: str = "auto",
):
    """
    Extracts the flux for each fiber along the dispersion direction which is written into an RSS FITS file format.
    Either a simple aperture or an optimal extraction scheme may be used.
    In the optimal extraction scheme each cross-dispersion profile is fitted with independent Gaussian for each fiber where
    the position and fwhm is fixed according to the input parameters. This allows for a linear fitting scheme where only the fluxes per fiber
    are the only free parameter.

    Parameters
    --------------
    image: string
                    Name of the Continuum FITS image from which the fiber profile width should be estimate.
    trace: string
                    Name of the  FITS file representing the trace mask of the fibers
    out_rss: string
                    Name of the extracted RSS FITS file
    method: string, optional with default: 'optimal'
                    Available methods are either
                    1. 'optimal': using Gaussian profile fitting to extract the flux. The fwhm parameter needs to be set properly
                    2. 'aperture': simple aperture extraction. The aperture parameter needs to be set as desired
    aperture: string of integer (>0), optional with default: '7'
                    Size of the aperture around the peak position in cross-dispersion direction as used to integrate the flux.
                    Only used if method is set to 'aperture' otherwise this parameter is ignored.
    fwhm: string or string of float, optional with default: '2.5'
                    Set the FWHM in case of the Gaussian profile fitting in optimal method. Either a signle value or the name of a fits file containing
                    a spatially resolved FWHM map is provided. Only used if method is set to 'optimal', otherwise this parameter is ignored.
    disp_axis: string of float, optional  with default: 'X'
                    Define the dispersion axis, either 'X','x', or 0 for the  x axis or 'Y','y', or 1 for the y axis.
    parallel: either string of integer (>0) or  'auto', optional with default: 'auto'
            Number of CPU cores used in parallel for the computation. If set to auto, the maximum number of CPUs
            for the given system is used.

    Examples
    ----------------
    user:> lvmdrp image extractSpec IMAGE.fits TRACE.fits RSS.fits optimal fwhm=FWHM.fits
    """

    img = loadImage(in_image)

    # orient image so that the cross-dispersion is along the first and the dispersion is along the second array axis
    if disp_axis == "X" or disp_axis == "x":
        pass
    elif disp_axis == "Y" or disp_axis == "y":
        img.swapaxes()

    trace_mask = TraceMask()
    trace_mask.loadFitsData(in_trace)
    trace_fwhm = TraceMask()

    if method == "optimal":
        # check if fwhm trace is given and exists
        if in_fwhm is None or not os.path.isfile(in_fwhm):
            trace_fwhm.setData(data=numpy.ones(trace_mask._data.shape) * float(fwhm))
        else:
            trace_fwhm.loadFitsData(in_fwhm, extension_data=0)
        
        # set up parallel run
        if parallel == "auto":
            fragments = multiprocessing.cpu_count()
        else:
            fragments = int(parallel)

        # run extraction algorithm
        if fragments > 1:
            split_img = img.split(fragments)
            split_trace = trace_mask.split(fragments)
            split_fwhm = trace_fwhm.split(fragments)
            pool = Pool()
            threads = []
            data = []
            error = []
            mask = []
            for i in range(fragments):
                threads.append(
                    pool.apply_async(
                        split_img[i].extractSpecOptimal, (split_trace[i], split_fwhm[i])
                    )
                )
            for i in range(fragments):
                result = threads[i].get()
                data.append(result[0])
                error.append(result[1])
                mask.append(result[2])
            pool.close()
            pool.join()
            data = numpy.concatenate(data, axis=1)
            if error[0] is not None:
                error = numpy.concatenate(error, axis=1)
            else:
                error = None
            if mask[0] is not None:
                mask = numpy.concatenate(mask, axis=1)
            else:
                mask = None
        else:
            (data, error, mask) = img.extractSpecOptimal(
                trace_mask, trace_fwhm, plot_fig=plot_fig
            )
    elif method == "aperture":
        (data, error, mask) = img.extractSpecAperture(trace_mask, aperture)
        
        # apply aperture correction given in in_acorr
        if in_acorr is not None and os.path.isfile(in_acorr):
            log.info(f"applying aperture correction in {os.path.basename(in_acorr)}")
            acorr = loadImage(in_acorr)
            data = data * acorr._data
            if error is not None:
                error = error * acorr._data
        else:
            log.warning("no aperture correction applied")

    if error is not None:
        error[mask] = replace_error
    rss = RSS(
        data=data,
        mask=mask,
        error=error,
        good_fibers=trace_mask._good_fibers,
        header=img.getHeader(),
    )
    rss.setHdrValue("NAXIS2", data.shape[0])
    rss.setHdrValue("NAXIS1", data.shape[1])
    rss.setHdrValue("DISPAXIS", 1)
    if method == "optimal":
        rss.setHdrValue(
            "HIERARCH PIPE CDISP FWHM MIN",
            numpy.nanmin(trace_fwhm._data[rss._good_fibers]),
        )
        rss.setHdrValue(
            "HIERARCH PIPE CDISP FWHM MAX",
            numpy.nanmax(trace_fwhm._data[rss._good_fibers]),
        )
        rss.setHdrValue(
            "HIERARCH PIPE CDISP FWHM AVG",
            numpy.nanmean(trace_fwhm._data[rss._good_fibers]) if data.size != 0 else 0,
        )
        rss.setHdrValue(
            "HIERARCH PIPE CDISP FWHM MED",
            numpy.nanmedian(trace_fwhm._data[rss._good_fibers])
            if data.size != 0
            else 0,
        )
        rss.setHdrValue(
            "HIERARCH PIPE CDISP FWHM SIG",
            numpy.std(trace_fwhm._data[rss._good_fibers]) if data.size != 0 else 0,
        )
    # propagate slitmap
    rss.setSlitmap(img.getSlitmap())
    # save extracted RSS
    rss.writeFitsData(out_rss)


def calibrateSDSSImage_drp(file_in, file_out, field_file):
    """
                Converts the original SDSS image as retrieved from the DR into a photometrically calibrated image
                in untis of ??. Photometric information are taken from the corresponding SDSS field FITS file.

                Parameters
                --------------
                file_in: string
                                Name of the original SDSS image file
                file_out: string
                                Name of the  photometric calibrated FITS output file in units of ????
                field_file: string
                                Name of the corresponding SDSS field FITS file containing the photometric information

                Examples
                ----------------
    user:> lvmdrp image calibrateSDSSImage fpC-001453-g4-0030.fit.gz SDSS_calib.fits drField-001453-4-40-0030.fit
    """
    image = loadImage(file_in)
    calImage = image.calibrateSDSS(field_file)
    calImage.writeFitsData(file_out)


def subtractBias_drp(
    in_image,
    out_image,
    in_bias,
    compute_error="1",
    boundary_x="",
    boundary_y="",
    gain="",
    rdnoise="",
    subtract_light="0",
):
    subtract_light = bool(int(subtract_light))
    compute_error = bool(int(compute_error))
    image = loadImage(in_image)
    # print('image',image._data)
    bias_frame = loadImage(in_bias)
    # print('bias',bias_frame._data)

    clean = image - bias_frame
    # print('clean',clean._data)

    if gain != "":
        # get gain value
        try:
            gain = image.getHdrValue(gain)
        except KeyError:
            gain = float(gain)
        clean = clean * gain
        # print(clean._dim)

    if rdnoise != "":
        # get gain value
        try:
            rdnoise = image.getHdrValue(rdnoise)
        except KeyError:
            rdnoise = float(rdnoise)

    if compute_error:
        clean.computePoissonError(rdnoise=rdnoise)

    # if boundary_x != "":
    #     bound_x = boundary_x.split(",")
    # else:
    #     bound_x = [1, clean._dim[1]]
    # if boundary_y != "":
    #     bound_y = boundary_y.split(",")
    # else:
    #     bound_y = [1, clean._dim[0]]
    # straylight = clean.cutOverscan(bound_x, bound_y, subtract_light)
    # print(straylight)

    clean.writeFitsData(out_image)


def reprojectRSS_drp(
    stray, trace, fwhm_cross, fwhm_spect, wave, flux, sim_fwhm=0.5, method="linear"
):
    """
    Historic task used for debugging of the the extraction routine...
    """
    # label for outputs
    out_path = os.path.dirname(flux) or "./"
    out_name = os.path.basename(flux).replace(".fits", "")

    # read stray light map
    trace_stray = TraceMask()
    trace_stray.loadFitsData(stray, extension_data=0)
    # read trace
    trace_mask = TraceMask()
    trace_mask.loadFitsData(trace, extension_data=0)
    # read spatial fwhm
    trace_fwhm = TraceMask()
    trace_fwhm.loadFitsData(fwhm_cross, extension_data=0)
    # read spectral fwhm (lsf)
    spect_fwhm = TraceMask()
    spect_fwhm.loadFitsData(fwhm_spect, extension_data=0)
    # read wavelength solution
    trace_wave = TraceMask()
    trace_wave.loadFitsData(wave, extension_data=0)
    # read simulated RSS
    rss_flux = RSS()
    rss_flux.loadFitsData(flux)

    # TODO: implement interpolation in the cross-dispersion direction for:
    # 	- trace_fwhm
    # 	- spect_fwhm
    # 	- trace_wave
    # 	- trace_mask
    if trace_mask._data.shape[1] != rss_flux._data.shape[1]:
        trace_fwhm_res = numpy.zeros(
            (rss_flux._data.shape[0], trace_mask._data.shape[1])
        )
        spect_fwhm_res = numpy.zeros(
            (rss_flux._data.shape[0], trace_mask._data.shape[1])
        )
        trace_wave_res = numpy.zeros(
            (rss_flux._data.shape[0], trace_mask._data.shape[1])
        )
        trace_mask_res = numpy.zeros(
            (rss_flux._data.shape[0], trace_mask._data.shape[1])
        )
        cross_pixel = numpy.arange(trace_mask._data.shape[0])
        cross_pixel_res = numpy.linspace(
            0, trace_mask._data.shape[0] - 1, rss_flux._data.shape[0]
        )
        for i in range(trace_mask._data.shape[1]):
            if method == "spline":
                interp_trace_fwhm = interpolate.UnivariateSpline(
                    cross_pixel, trace_fwhm._data[:, i], s=0
                )
                interp_spect_fwhm = interpolate.UnivariateSpline(
                    cross_pixel, spect_fwhm._data[:, i], s=0
                )
                interp_wave = interpolate.UnivariateSpline(
                    cross_pixel, trace_wave._data[:, i], s=0
                )
                interp_mask = interpolate.UnivariateSpline(
                    cross_pixel, trace_mask._data[:, i], s=0
                )
                trace_fwhm_res[:, i] = interp_trace_fwhm(cross_pixel_res)
                spect_fwhm_res[:, i] = interp_spect_fwhm(cross_pixel_res)
                trace_wave_res[:, i] = interp_wave(cross_pixel_res)
                trace_mask_res[:, i] = interp_mask(cross_pixel_res)
            elif method == "linear":
                interp_trace_fwhm = interpolate.interpolate.interp1d(
                    cross_pixel, trace_fwhm._data[:, i]
                )
                interp_spect_fwhm = interpolate.interpolate.interp1d(
                    cross_pixel, spect_fwhm._data[:, i]
                )
                interp_wave = interpolate.interpolate.interp1d(
                    cross_pixel, trace_wave._data[:, i]
                )
                interp_mask = interpolate.interpolate.interp1d(
                    cross_pixel, trace_mask._data[:, i]
                )
                trace_fwhm_res[:, i] = interp_trace_fwhm(cross_pixel_res)
                spect_fwhm_res[:, i] = interp_spect_fwhm(cross_pixel_res)
                trace_wave_res[:, i] = interp_wave(cross_pixel_res)
                trace_mask_res[:, i] = interp_mask(cross_pixel_res)
            else:
                raise NotImplementedError(
                    f"interpolation method '{method}' not implemented"
                )
    else:
        trace_fwhm_res = trace_fwhm
        spect_fwhm_res = spect_fwhm
        trace_wave_res = trace_wave
        trace_mask_res = trace_mask

    trace_fwhm.setData(data=trace_fwhm_res)
    spect_fwhm.setData(data=spect_fwhm_res)
    trace_wave.setData(data=trace_wave_res)
    trace_mask.setData(data=trace_mask_res)
    # write new trace frames
    trace_fwhm.writeFitsData(filename=f"{out_path}/{out_name}.fwhm.fits")
    spect_fwhm.writeFitsData(filename=f"{out_path}/{out_name}.res.fits")
    trace_wave.writeFitsData(filename=f"{out_path}/{out_name}.disp.fits")
    trace_mask.writeFitsData(filename=f"{out_path}/{out_name}.trc.fits")

    # TODO: convert physical units into electrons
    # 	- read flux calibration factor
    # 	- apply factor to simulated spectra

    rss_flux_out = numpy.zeros((rss_flux._data.shape[0], trace_mask._data.shape[1]))
    for j in range(rss_flux._data.shape[0]):
        # extract the j-spectrum & set the original (simulated) fwhm
        spectrum = rss_flux[j]
        # BUG: resampling should be done after applying LSF to ensure the later is done in the most well-sampled data possible
        # resample to instrumental sampling
        spectrum = spectrum.resampleSpec(trace_wave_res[j], method="spline")
        # degrade spectral resolution to instrumental fwhm
        # BUG: there are cases in which instrumental resolution is better than simulation resolution
        spectrum = spectrum.smoothGaussVariable(
            numpy.sqrt(numpy.abs(spect_fwhm_res[j] ** 2 - sim_fwhm**2))
        )
        # transform to pixel space
        rss_flux_out[j] = spectrum._data

    out_2d = numpy.zeros(trace_stray._data.shape)
    pixel = numpy.arange(spect_fwhm_res.shape[1])
    fact = numpy.sqrt(2.0 * numpy.pi)
    for i in range(trace_mask_res.shape[1]):
        # re-project spectrum using the given instrumental setup
        sigma = trace_fwhm_res[:, i][None, :] / 2.354
        A = numpy.exp(
            -0.5 * ((pixel[:, None] - trace_mask_res[:, i][None, :]) / abs(sigma)) ** 2
        ) / (fact * abs(sigma))
        out_2d[:, i] = numpy.dot(A, rss_flux_out[:, i])

    # add stray light map
    out_2d = out_2d + trace_stray._data
    # TODO: add fiber-to-fiber transmission (fiberflat)
    # TODO: add random poissonian noise (bias+dark)
    # TODO: convert to ADU
    # store re-projected in FITS
    rep = pyfits.PrimaryHDU(out_2d)
    rep.writeto(f"{out_path}/{out_name}_2d.fits", overwrite=True)


def testres_drp(image, trace, fwhm, flux):
    """
    Historic task used for debugging of the the extraction routine...
    """
    img = Image()
    # t1 = time.time()
    img.loadFitsData(image, extension_data=0)
    trace_mask = TraceMask()
    trace_mask.loadFitsData(trace, extension_data=0)
    trace_fwhm = TraceMask()
    #   trace_fwhm.setData(data=numpy.ones(trace_mask._data.shape)*2.5)
    trace_fwhm.loadFitsData(fwhm, extension_data=0)

    trace_flux = TraceMask()
    trace_flux.loadFitsData(flux, extension_data=0)
    x = numpy.arange(img._dim[0])
    out = numpy.zeros(img._dim)
    fact = numpy.sqrt(2.0 * numpy.pi)
    for i in range(img._dim[1]):
        #  print i
        A = (
            1.0
            * numpy.exp(
                -0.5
                * (
                    (x[:, numpy.newaxis] - trace_mask._data[:, i][numpy.newaxis, :])
                    / abs(trace_fwhm._data[:, i][numpy.newaxis, :] / 2.354)
                )
                ** 2
            )
            / (fact * abs(trace_fwhm._data[:, i][numpy.newaxis, :] / 2.354))
        )
        spec = numpy.dot(A, trace_flux._data[:, i])
        out[:, i] = spec
        if i == 1000:
            plt.plot(spec, "-r")
            plt.plot(img._data[:, i], "ok")
            plt.show()

    hdu = pyfits.PrimaryHDU(img._data - out)
    hdu.writeto("res.fits", overwrite=True)
    hdu = pyfits.PrimaryHDU(out)
    hdu.writeto("fit.fits", overwrite=True)

    hdu = pyfits.PrimaryHDU((img._data - out) / img._data)
    hdu.writeto("res_rel.fits", overwrite=True)

# TODO: for arcs take short exposures for bright lines & long exposures for faint lines
# TODO: Argon: 10s + 300s
# TODO: Neon: 10s + 300s
# TODO: HgNe: 15s (particularly helpful for r and NIR strong lines) + 300s (not so many lines in NIR or r)
# TODO: Xenon: 300s
# TODO: correct non-linear region using the PTC
# TODO: Quartz lamp flat-fielding, 10 exptime is fine
@skip_on_missing_input_path(["in_image", "in_mask"])
def preproc_raw_frame(
    in_image: str,
    out_image: str,
    in_mask: str = None,
    assume_imagetyp: str = None,
    assume_trimsec: str = None,
    assume_biassec: str = None,
    assume_gain: list = None,
    assume_rdnoise: list = None,
    gain_prefix: str = "GAIN",
    rdnoise_prefix: str = "RDNOISE",
    subtract_overscan: bool = True,
    overscan_stat: str = "biweight",
    overscan_model: str = "spline",
    replace_with_nan: bool = True,
    display_plots: bool = False,
):
    """produces a preprocessed frame given an LVM raw frame

    this taks performs the following steps:

        - identifies and extracts the overscan region, per quadrant
        - identifies extracts the science regions per quadrant
        - optionally subtracts the overscan regions in three possible modes:
            * median value (constant)
            * spline fit
            * polynomial fit
        - computes the saturated pixel mask
        - optionally propagates the "dead" and "hot" pixel mask into the processed frame

    Parameters
    ----------
    in_image : str
        input raw frame path
    out_image : str
        output preprocessed frame path
    in_mask : str, optional
        input pixel mask path, by default None
    assume_imagetyp : str, optional
        whether to assume this image type or use the one in header, by default None
    assume_trimsec : str, optional
        useful data section for each quadrant, by default None
    assume_biassec : str, optional
        overscan section for each quadrant, by default None
    assume_gain : list, optional
        gain values for each quadrant, by default None
    assume_rdnoise : list, optional
        read noise for each quadrant, by default None
    gain_prefix : str, optional
        gain keyword prefix, by default "GAIN"
    rdnoise_prefix : str, optional
        read noise keyword prefix, by default "RDNOISE"
    subtract_overscan : bool, optional
        whether to subtract the overscan for each quadrant or not, by default True
    overscan_stat : str, optional
        statistics to use when coadding pixels along the X axis, by default "biweight"
    overscan_model : str, optional
        model used to fit the overscan profile of each quadrant, by default "spline"
    replace_with_nan : bool, optional
        whether to replace masked pixels with NaNs or not, by default True
    display_plots : bool, optional
        whether to show plots on display or not, by default False
    """
    # load image
    log.info(f"starting preprocessing of raw image '{os.path.basename(in_image)}'")
    org_img = loadImage(in_image)
    org_header = org_img.getHeader()

    # fix the header with header fix file
    # convert real MJD to SJD
    try:
        sjd = int(dateobs_to_sjd(org_header.get("OBSTIME")))
        sjd = correct_sjd(in_image, sjd)
        org_header = apply_hdrfix(sjd, hdr=org_header) or org_header
    except ValueError as e:
        log.error(f"cannot apply header fix: {e}")

    # assume imagetyp or not
    if assume_imagetyp:
        log.warning(f"assuming IMAGETYP = '{assume_imagetyp}'")
        org_header["IMAGETYP"] = assume_imagetyp
    elif "IMAGETYP" not in org_header:
        log.error(
            f"IMAGETYP not found in header. Assuming IMAGETYP = {DEFAULT_IMAGETYP}"
        )
        org_header["IMAGETYP"] = DEFAULT_IMAGETYP
    else:
        log.info(f"using header IMAGETYP = '{org_header['IMAGETYP']}'")

    # extract exptime
    exptime = org_header["EXPTIME"]
    log.info(f"exposure time {exptime} (s)")

    # extract TRIMSEC or assume default value
    if assume_trimsec:
        log.info(f"using given TRIMSEC = {assume_trimsec}")
        sc_sec = [sec for sec in assume_trimsec]
    elif not org_header["TRIMSEC?"]:
        log.warning(f"assuming TRIMSEC = {DEFAULT_TRIMSEC}")
        sc_sec = DEFAULT_TRIMSEC
    else:
        sc_sec = list(org_header["TRIMSEC?"].values())
        log.info(f"using header TRIMSEC = {sc_sec}")

    # extract BIASSEC or assume default value
    if assume_biassec:
        log.info(f"using given BIASSEC = {assume_biassec}")
        os_sec = [sec for sec in assume_biassec]
    elif not org_header["BIASSEC?"]:
        log.warning(f"assuming BIASSEC = {DEFAULT_BIASSEC}")
        os_sec = DEFAULT_BIASSEC
    else:
        os_sec = list(org_header["BIASSEC?"].values())
        log.info(f"using header BIASSEC = {os_sec}")

    # extract gain
    gain = numpy.ones(NQUADS)
    if assume_gain:
        log.info(f"using given GAIN = {assume_gain} (e-/ADU)")
        gain = numpy.asarray(assume_gain)
    elif not org_header[f"{gain_prefix}?"]:
        log.warning(f"assuming GAIN = {gain.tolist()} (e-/ADU)")
    else:
        gain = numpy.asarray(list(org_header[f"{gain_prefix}?"].values()))
        log.info(f"using header GAIN = {gain.tolist()} (e-/ADU)")

    # initialize overscan stats, quadrants lists and, gains and rnoise
    os_bias_med, os_bias_std = numpy.zeros(NQUADS), numpy.zeros(NQUADS)
    sc_quads, os_quads = [], []
    os_profiles, os_models = [], []
    # process each quadrant
    for i, (sc_xy, os_xy) in enumerate(zip(sc_sec, os_sec)):
        # get overscan and science quadrant & convert to electron
        sc_quad = org_img.getSection(section=sc_xy)
        os_quad = org_img.getSection(section=os_xy)
        # compute overscan stats
        os_bias_med[i] = numpy.nanmedian(os_quad._data, axis=None)
        os_bias_std[i] = numpy.nanmedian(numpy.std(os_quad._data, axis=1), axis=None)
        log.info(
            f"median and standard deviation in OS quadrant {i+1}: "
            f"{os_bias_med[i]:.2f} +/- {os_bias_std[i]:.2f} (ADU)"
        )
        # subtract overscan bias from image if requested
        if subtract_overscan:
            if overscan_stat == "biweight":
                os_stat = biweight_location
            elif overscan_stat == "median":
                os_stat = numpy.nanmedian
            else:
                log.warning(
                    f"overscan statistic '{overscan_stat}' not implemented, "
                    "falling back to 'biweight'"
                )
                os_stat = biweight_location

            if overscan_model not in ["const", "poly", "spline"]:
                log.warning(
                    f"overscan model '{overscan_model}' not implemented, "
                    "falling back to 'spline'"
                )
                overscan_model = "spline"
            if overscan_model == "const":
                os_profile, os_model = _model_overscan(
                    os_quad, axis=1, stat=os_stat, model="const"
                )
            if overscan_model == "spline":
                os_profile, os_model = _model_overscan(
                    os_quad, axis=1, stat=os_stat, nknots=300
                )
            elif overscan_model == "poly":
                os_profile, os_model = _model_overscan(
                    os_quad, axis=1, stat=os_stat, model="poly", deg=9
                )

            sc_quad = sc_quad - os_model

            os_profiles.append(os_profile)
            os_models.append(os_model)

        sc_quads.append(sc_quad)
        os_quads.append(os_quad)

    # extract rdnoise
    rdnoise = os_bias_std * gain
    if assume_rdnoise:
        log.info(f"using given RDNOISE = {assume_rdnoise} (ADU)")
        rdnoise = numpy.asarray(assume_rdnoise)
    elif not org_header[f"{rdnoise_prefix}?"]:
        log.warning(f"assuming RDNOISE = {rdnoise.tolist()} (ADU)")
    else:
        rdnoise = numpy.asarray(list(org_header[f"{rdnoise_prefix}?"].values()))
        log.info(f"using header RDNOISE = {rdnoise.tolist()} (e-)")

    # join images
    QUAD_POSITIONS = ["01", "11", "00", "10"]
    proc_img = glueImages(sc_quads, positions=QUAD_POSITIONS)
    proc_img.setHeader(org_header)
    # update/set unit
    proc_img.setHdrValue("BUNIT", "adu", "physical units of the array values")
    # flip along dispersion axis
    try:
        ccd = org_header["CCD"]
    except KeyError:
        ccd = os.path.basename(in_image).split(".")[0].split("-")[1]
        org_header["CCD"] = ccd
    if ccd.startswith("z") or ccd.startswith("b"):
        log.info("flipping along X-axis")
        proc_img.orientImage("X")

    # update header
    log.info("updating header with per quadrant stats")
    # add amplifier quadrants
    for i in range(NQUADS):
        ysize, xsize = sc_quads[i]._dim
        x, y = int(QUAD_POSITIONS[i][0]), int(QUAD_POSITIONS[i][1])
        # flip y-axis
        y = 1 if y == 0 else 0
        proc_img.setHdrValue(
            f"HIERARCH AMP{i+1} TRIMSEC",
            f"[{x*xsize+1}:{xsize*(x+1)}, {y*ysize+1}:{ysize*(y+1)}]",
            f"Region of amp. {i+1}",
        )
    # add gain keywords for the different subimages (CCDs/Amplifiers)
    for i in range(NQUADS):
        proc_img.setHdrValue(
            f"HIERARCH AMP{i+1} {gain_prefix}",
            gain[i],
            f"Gain value of amp. {i+1} [electron/adu]",
        )
    # add read-out noise keywords for the different subimages (CCDs/Amplifiers)
    for i in range(NQUADS):
        proc_img.setHdrValue(
            f"HIERARCH AMP{i+1} {rdnoise_prefix}",
            rdnoise[i],
            f"Read-out noise of amp. {i+1} [electron]",
        )
    # add bias of overscan region for the different subimages (CCDs/Amplifiers)
    for i in range(NQUADS):
        proc_img.setHdrValue(
            f"HIERARCH AMP{i+1} OVERSCAN",
            os_bias_med[i],
            f"Overscan median of amp. {i+1} [adu]",
        )
    # add bias std of overscan region for the different subimages (CCDs/Amplifiers)
    for i in range(NQUADS):
        proc_img.setHdrValue(
            f"HIERARCH AMP{i+1} OVERSCAN_STD",
            os_bias_std[i],
            f"Overscan std of amp. {i+1} [adu]",
        )

    # load master pixel mask
    if in_mask and proc_img._header["IMAGETYP"] not in {"bias", "dark", "pixelflat"}:
        log.info(f"loading master pixel mask from {os.path.basename(in_mask)}")
        master_mask = loadImage(in_mask)._mask.astype(bool)
    else:
        master_mask = numpy.zeros_like(proc_img._data, dtype=bool)

    # create pixel mask on the original image
    log.info("building pixel mask")
    proc_img._mask = master_mask
    # convert temp image to ADU for saturated pixel masking
    saturated_mask = proc_img._data >= 2**16
    proc_img._mask |= saturated_mask

    # log number of masked pixels
    nmasked = proc_img._mask.sum()
    log.info(f"{nmasked} ({nmasked / proc_img._mask.size * 100:.2g} %) pixels masked")

    # update masked pixels with NaNs if needed
    if replace_with_nan:
        log.info(f"replacing {nmasked} masked pixels with NaNs")
        proc_img.apply_pixelmask()

    # update data reduction quality flag
    drpqual = QualityFlag(0)
    if saturated_mask.sum() / proc_img._mask.size > 0.01:
        drpqual += "SATURATED"
    proc_img.setHdrValue("DRPQUAL", value=drpqual.value, comment="data reduction quality flag")

    # write out FITS file
    log.info(f"writing preprocessed image to {os.path.basename(out_image)}")
    proc_img.writeFitsData(out_image)

    # plot overscan strips along X and Y axes
    log.info("plotting results")
    # show column between ac and bd
    fig, axs = create_subplots(
        display_plots, nrows=2, ncols=1, figsize=(15, 10), sharex=True, sharey=False
    )
    axs[-1].set_xlabel("X (pixel)")
    fig.supylabel("median counts (ADU)")
    fig.suptitle("overscan cut along X-axis", size="xx-large")

    os_ab = glueImages(os_quads[:2], positions=["00", "10"])
    os_cd = glueImages(os_quads[2:], positions=["00", "10"])
    for i, os_quad in enumerate([os_ab, os_cd]):
        plot_strips(
            os_quad,
            axis=0,
            nstrip=1,
            ax=axs[i],
            mu_stat=numpy.nanmedian,
            sg_stat=lambda x, axis: numpy.nanmedian(numpy.std(x, axis=axis)),
            labels=True,
        )
        os_x, os_y = _parse_ccd_section(list(os_sec)[0])
        axs[i].axvline(os_x[1] - os_x[0], ls="--", color="0.5", lw=1)
        axs[i].set_title(f"overscan for quadrants {['12','34'][i]}", loc="left")
    save_fig(
        fig,
        product_path=out_image,
        to_display=display_plots,
        figure_path="qa",
        label="os_strips_12-34_x",
    )

    # show median counts along Y-axis
    fig, axs = create_subplots(
        to_display=display_plots,
        nrows=2,
        ncols=1,
        figsize=(15, 10),
        sharex=True,
        sharey=False,
    )
    axs[-1].set_xlabel("Y (pixel)")
    fig.supylabel("counts (ADU)")
    fig.suptitle("overscan cut along Y-axis", size="xx-large")
    os_ac = glueImages(os_quads[::2], positions=["00", "01"])
    os_bd = glueImages(os_quads[1::2], positions=["00", "01"])
    for i, os_quad in enumerate([os_ac, os_bd]):
        plot_strips(
            os_quad,
            axis=1,
            nstrip=1,
            ax=axs[i],
            mu_stat=numpy.nanmedian,
            sg_stat=lambda x, axis: numpy.nanmedian(numpy.std(x, axis=axis)),
            labels=True,
        )
        os_x, os_y = _parse_ccd_section(list(os_sec)[0])
        axs[i].axvline(os_y[1] - os_y[0], ls="--", color="0.5", lw=1)
        axs[i].set_title(f"overscan for quadrants {['13','24'][i]}", loc="left")
    save_fig(
        fig,
        product_path=out_image,
        to_display=display_plots,
        figure_path="qa",
        label="os_strips_13-24_y",
    )

    # show median counts for all quadrants along Y-axis
    fig, axs = create_subplots(
        to_display=display_plots, nrows=4, ncols=1, figsize=(15, 10), sharex=True
    )
    fig.supxlabel("Y (pixel)")
    fig.supylabel("counts (ADU)")
    fig.suptitle("overscan for all quadrants", size="xx-large")
    for i, os_quad in enumerate(os_quads):
        plot_strips(
            os_quad,
            axis=1,
            nstrip=1,
            ax=axs[i],
            mu_stat=numpy.nanmedian,
            sg_stat=lambda x, axis: numpy.nanmedian(numpy.std(x, axis=axis)),
            labels=True,
        )
        axs[i].step(
            numpy.arange(os_profiles[i].size), os_profiles[i], color="tab:orange", lw=1
        )
        axs[i].step(numpy.arange(os_profiles[i].size), os_models[i], color="k", lw=1)
        axs[i].axhline(
            numpy.nanmedian(os_quad._data.flatten()) + rdnoise[i],
            ls="--",
            color="tab:purple",
            lw=1,
            label=f"median + {rdnoise_prefix}",
        )
        axs[i].set_title(f"quadrant {i+1}", loc="left")
    save_fig(
        fig,
        product_path=out_image,
        to_display=display_plots,
        figure_path="qa",
        label="os_strips",
    )

    return org_img, os_profiles, os_models, proc_img


@skip_on_missing_input_path(["in_image"])
# @skip_if_drpqual_flags(["SATURATED"], "in_image")
def detrend_frame(
    in_image: str,
    out_image: str,
    in_bias: str = None,
    in_dark: str = None,
    in_pixelflat: str = None,
    in_nonlinearity: str = None,
    in_slitmap: Table = None,
    convert_to_e: bool = True,
    calculate_error: bool = True,
    replace_with_nan: bool = True,
    reject_cr: bool = True,
    median_box: list = [0, 0],
    display_plots: bool = False,
):
    """detrends input image by subtracting bias, dark and flatfielding

    Parameters
    ----------
    in_image : str
        path to input image
    out_image : str
        path to output detrended image
    in_bias : str, optional
        path to bias frame, by default None
    in_dark : str, optional
        path to dark frame, by default None
    in_pixelflat : str, optional
        path to pixelflat frame, by default None
    in_nonlinearity : str, optional
        path to non-linearity correction table, by default None
    in_slitmap: fits.BinTableHDU, optional
        FITS binary table containing the slitmap to be added to `out_image`, by default None
    calculate_error : bool, optional
        whether to calculate Poisson errors or not, by default True
    replace_with_nan : bool, optional
        whether to replace or not NaN values by zeros, by default True
    reject_cr : bool, optional
        whether to reject or not cosmic rays from detrended image, by default True
    median_box : tuple, optional
        size of the median box to refine pixel mask, by default [0,0]
    display_plots : str, optional
        whether to show plots on display or not, by default False
    """

    # TODO: Normalization of flats. This is for combining them right? Need to make sure median is not dominated by diferences in background.
    # We need bright pixels on fiber cores to be scaled to the same level.
    # TODO: Confirm that dark is not being flat fielded in current logic
    # TODO: What is the difference between "flat" and "flatfield"? Pixel flats should not be pixel flatted but regular flats (dome and twilight) yes.
    org_img = loadImage(in_image)
    exptime = org_img._header["EXPTIME"]
    img_type = org_img._header["IMAGETYP"].lower()
    log.info(
        "target frame parameters: "
        f"MJD = {org_img._header['MJD']}, "
        f"exptime = {org_img._header['EXPTIME']}, "
        f"camera = {org_img._header['CCD']}"
    )

    # skip detrending for bias frame
    if img_type == "bias":
        log.info(f"skipping detrending for bias frame: {img_type =}")
        return org_img, None, None, None, None, None

    # read master bias
    if img_type in ["bias"] or (in_bias is None or not os.path.isfile(in_bias)):
        if in_bias and not os.path.isfile(in_bias):
            log.warning(f"master bias '{in_bias}' not found. Using dummy bias")
        mbias_img = Image(data=numpy.zeros_like(org_img._data))
    else:
        log.info(f"using bias calibration frame '{os.path.basename(in_bias)}'")
        mbias_img = loadImage(in_bias)

    # read master dark
    if img_type in ["bias", "dark"] or (in_dark is None or not os.path.isfile(in_dark)):
        if in_dark and not os.path.isfile(in_dark):
            log.warning(f"master dark '{in_dark}' not found. Using dummy dark")
        mdark_img = Image(data=numpy.zeros_like(org_img._data))
    else:
        log.info(f"using dark calibration frame '{os.path.basename(in_dark)}'")
        mdark_img = loadImage(in_dark)

    # read master flat
    if img_type in ["bias", "dark", "pixelflat"] or (
        in_pixelflat is None or not os.path.isfile(in_pixelflat)
    ):
        if in_pixelflat and not os.path.isfile(in_pixelflat):
            log.warning(f"master flat '{in_pixelflat}' not found. Using dummy flat")
        mflat_img = Image(data=numpy.ones_like(org_img._data))
    else:
        log.info(
            f"using pixelflat calibration frame '{os.path.basename(in_pixelflat)}'"
        )
        mflat_img = loadImage(in_pixelflat)

    # bias correct image
    if in_bias:
        log.info("subtracting master bias")
    bcorr_img = org_img - mbias_img

    # read in non_linearity correction table
    if in_nonlinearity is not None:
        ptc_params = numpy.loadtxt(in_nonlinearity, comments="#",
                                 dtype=[("C", "|U2",), ("Q", "|U2",),
                                        ("a1", float,), ("a2", float,),
                                        ("a3", float,)])
    else:
        ptc_params = None

    # convert to electrons if requested
    if convert_to_e:
        # calculate Poisson errors
        log.info("applying gain correction per quadrant")
        for i, quad_sec in enumerate(bcorr_img.getHdrValue("AMP? TRIMSEC").values()):
            log.info(f"processing quadrant {i+1}")
            # extract quadrant image
            quad = bcorr_img.getSection(quad_sec)
            # extract quadrant gain and rdnoise values
            gain = quad.getHdrValue(f"AMP{i+1} GAIN")
            rdnoise = quad.getHdrValue(f"AMP{i+1} RDNOISE")

            # non-linearity correction
            gain_map = _nonlinearity_correction(ptc_params, gain, quad, iquad=i+1)
            # gain-correct quadrant
            quad *= gain_map
            # propagate new NaNs to the mask
            quad._mask |= numpy.isnan(quad._data)

            quad.computePoissonError(rdnoise)
            bcorr_img.setSection(section=quad_sec, subimg=quad, inplace=True)
            log.info(f"median error in quadrant {i+1}: {numpy.nanmedian(quad._error):.2f} (e-)")

        bcorr_img.setHdrValue("BUNIT", "electron/s", "physical units of the image")
    else:
        # convert to ADU
        log.info("leaving original ADU units")
        bcorr_img.setHdrValue("BUNIT", "adu", "physical units of the image")

    # complete image detrending
    if in_dark:
        log.info("subtracting master dark")
    elif in_dark and in_pixelflat:
        log.info("subtracting master dark and dividing by master pixelflat")
    detrended_img = (bcorr_img - mdark_img.convertUnit(to=bcorr_img._header["BUNIT"])) / mflat_img

    # propagate pixel mask
    log.info("propagating pixel mask")
    nanpixels = numpy.isnan(detrended_img._data)
    infpixels = numpy.isinf(detrended_img._data)
    detrended_img._mask = numpy.logical_or(org_img._mask, nanpixels)
    detrended_img._mask = numpy.logical_or(detrended_img._mask, infpixels)

    # reject cosmic rays
    if convert_to_e and reject_cr:
        log.info("rejecting cosmic rays")
        ccd = CCDData(
            detrended_img._data,
            uncertainty=StdDevUncertainty(detrended_img._error),
            unit=u.electron,
            mask=detrended_img._mask,
        )
        array = copy(detrended_img._data)
        array[detrended_img._mask] = numpy.nan
        clean_ccd = cosmicray_lacosmic(
            ccd, sigclip=30.0, objlim=numpy.nanpercentile(array, q=99.9)
        )
        cr_mask = clean_ccd.mask
        cr_mask[detrended_img._mask] = False

        ncosmic = cr_mask.sum()
        if ncosmic > 100000:
            log.error(f"found cosmic ray {ncosmic} pixels, ignoring CR")
            cr_mask[:, :] = False
        elif ncosmic > 1000:
            log.warning(f"found cosmic ray {ncosmic} pixels")
        else:
            log.info(f"found cosmic ray {ncosmic} pixels")
        clean_img = Image(data=clean_ccd.data, mask=cr_mask)
        # update image with cosmic ray mask
        detrended_img.setData(mask=(detrended_img._mask | clean_img._mask))
    else:
        cr_mask = numpy.zeros(detrended_img._dim, dtype=bool)
        clean_img = Image(
            data=numpy.ones(detrended_img._dim) * numpy.nan,
            mask=numpy.zeros(detrended_img._dim),
        )

    # replace masked pixels with NaNs
    if replace_with_nan:
        log.info(f"replacing {detrended_img._mask.sum()} masked pixels with NaNs")
        detrended_img.apply_pixelmask()

    # refine mask
    if all(median_box):
        log.info(f"refining pixel mask with {median_box = }")
        med_img = detrended_img.medianImg(size=median_box, use_mask=True)
        detrended_img.setData(mask=(detrended_img._mask | med_img._mask), inplace=True)

    # normalize in case of pixel flat calibration
    # 'pixelflat' is the imagetyp that a pixel flat can have
    if img_type == "pixelflat":
        flat_array = numpy.ma.masked_array(
            detrended_img._data, mask=detrended_img._mask
        )
        detrended_img = detrended_img / numpy.ma.median(flat_array)

    # add slitmap information if given
    if in_slitmap is not None and detrended_img._header["IMAGETYP"] in {'flat', 'arc', 'object', 'science'}:
        log.info("adding slitmap information")
        detrended_img.setSlitmap(in_slitmap)
    else:
        log.warning("no slitmap information to be added")

    # save detrended image
    log.info(f"writing detrended image to '{os.path.basename(out_image)}'")
    detrended_img.writeFitsData(out_image)

    # show plots
    log.info("plotting results")
    # detrending process
    fig, axs = create_subplots(
        to_display=display_plots,
        nrows=2,
        ncols=2,
        figsize=(15, 15),
        sharex=True,
        sharey=True,
    )
    plt.subplots_adjust(wspace=0.15, hspace=0.1)
    plot_detrend(ori_image=org_img, det_image=detrended_img, axs=axs, mbias=mbias_img, mdark=mdark_img, labels=True)
    save_fig(
        fig,
        product_path=out_image,
        to_display=display_plots,
        figure_path="qa",
        label="detrending",
    )

    return (
        org_img,
        mbias_img,
        mdark_img,
        mflat_img,
        cr_mask,
        detrended_img,
    )


@drop_missing_input_paths(["in_images"])
def create_master_frame(in_images: List[str], out_image: str, batch_size: int = 30, force_master: bool = True, master_mjd: int = None):
    """Combines the given calibration frames (bias, dark, or pixelflat) into a
    master calibration frame.

    When only one frame is given and `force_master==True`, it is still flagged
    as master, but a warning will be thrown.

    Parameters
    ----------
    in_images : List[str]
        list of paths to images that are going to be combined into a master frame
    out_image : str
        path to output master frame
    force_master : bool, optional
        whether to force or not creation of master frame, by default True, by default True

    Returns
    -------
    org_ims : List[Image]
        list of original images
    master_img : Image
        master image
    """
    if len(in_images) == 0:
        log.error("skipping master frame calculation, no input images given")
        return
    elif len(in_images) == 1:
        if not force_master:
            log.error(
                f"skipping master frame calculation, {len(in_images)} frame to combine"
            )
            return
        else:
            log.warning("building master frame with one image file")

    log.info(f"input frames: {','.join(in_images)}")

    # select only a maximum of `batch_size` images
    if len(in_images) > batch_size:
        log.info(f"selecting {batch_size} random images")
        in_images = numpy.random.choice(in_images, batch_size, replace=False)
    nexp = len(in_images)
    
    # load images
    org_imgs, imagetyps = [], []
    for in_image in in_images:
        img = loadImage(in_image)
        imagetyps.append(img._header["IMAGETYP"].lower())
        org_imgs.append(img)

    # check if all images have the same imagetyp
    master_type, counts = numpy.unique(imagetyps, return_counts=True)
    master_type = master_type[numpy.argmax(counts)]
    if numpy.any(master_type != numpy.asarray(imagetyps)):
        log.warning(f"not all imagetyp = {master_type}")

    # combine images
    log.info(f"combining {nexp} frames into master frame")
    if master_type == "bias":
        master_img = combineImages(org_imgs, method="median", normalize=False)
    elif master_type == "dark":
        master_img = combineImages(org_imgs, method="median", normalize=False)
    elif master_type == "pixelflat":
        master_img = combineImages(
            [img / numpy.nanmedian(img._data) for img in org_imgs],
            method="median",
            normalize=True,
            normalize_percentile=75,
        )
    elif master_type == "arc":
        master_img = combineImages(
            org_imgs, method="median", normalize=True, normalize_percentile=99
        )
    elif master_type == "flat":
        master_img = combineImages(
            org_imgs, method="median", normalize=True, normalize_percentile=75
        )

    # write output master 
    log.info(f"writing master frame to '{os.path.basename(out_image)}'")
    if master_mjd is not None:
        master_img._header["MJD"] = master_mjd
    master_img.writeFitsData(out_image)

    return org_imgs, master_img


# @skip_on_missing_input_path(["in_bias", "in_dark", "in_pixelflat"])
# @skip_if_drpqual_flags(["SATURATED"], "in_bias")
# @skip_if_drpqual_flags(["SATURATED"], "in_dark")
# @skip_if_drpqual_flags(["SATURATED"], "in_pixelflat")
# def create_pixelmask(
#     in_bias: str,
#     in_dark: str,
#     out_mask: str,
#     in_pixelflat: str = None,
#     median_box: int = [31, 31],
#     cen_stat: str = "median",
#     low_nsigma: int = 3,
#     high_nsigma: int = 7,
#     column_threshold: float = 0.3,
# ):
#     """create a pixel mask using a simple sigma clipping

#     Given a bias, dark, and pixelflat image, this function will calculate a
#     a pixel mask by performing the following steps:
#         * smooth images with a median filter set by `median_box`
#         * subtract smoothed images from original images
#         * calculate a sigma clipping mask using `cen_stat` and `low_/high_nsigma`
#         * mask whole column if fraction of masked pixels is above `column_threshold`
#         * combine all masks into a single mask

#     By using a low threshold we should be able to pick up weak bad columns, while the
#     high threshold should be able to pick up hot pixels.

#     Parameters
#     ----------
#     in_image : str
#         input image from which the pixel mask will be created
#     out_image : str
#         output image where the resulting pixel mask will be stored
#     cen_stat : str, optional
#         central statistic to use when sigma-clipping, by default "median"
#     nstd : int, optional
#         number of sigmas above which a pixel will be masked, by default 3
#     """
#     # verify of pixelflat exists, ignore if not
#     if in_pixelflat is not None and not os.path.isfile(in_pixelflat):
#         log.warning(f"pixel flat at '{in_pixelflat}' not found, ignoring")
#         in_pixelflat = None

#     imgs, med_imgs, masks = [], [], []
#     for in_image in filter(lambda i: i is not None, [in_bias, in_dark, in_pixelflat]):
#         img = loadImage(in_image)

#         log.info(f"creating pixel mask using '{os.path.basename(in_image)}'")

#         # define pixelmask image
#         mask = Image(data=numpy.ones_like(img._data), mask=numpy.zeros_like(img._data, dtype=bool))

#         quad_sections = img.getHdrValue("AMP? TRIMSEC").values()
#         for sec in quad_sections:
#             log.info(f"processing quadrant = {sec}")
#             quad = img.getSection(sec)
#             msk_quad = mask.getSection(sec)

#             # create a smoothed image using a median rolling box
#             log.info(f"smoothing image with median box {median_box = }")
#             med_quad = quad.medianImg(size=median_box)
#             # subtract that smoothed image from the master dark
#             quad = quad - med_quad

#             # calculate central value
#             # log.info(f"calculating central value using {cen_stat = }")
#             if cen_stat == "mean":
#                 cen = bn.nanmean(quad._data)
#             elif cen_stat == "median":
#                 cen = bn.nanmedian(quad._data)
#             log.info(f"central value = {cen = }")

#             # calculate standard deviation
#             # log.info("calculating standard deviation using biweight_scale")
#             std = biweight_scale(quad._data, M=cen, ignore_nan=True)
#             log.info(f"standard deviation = {std}")

#             # create pixel masks for low and high nsigmas
#             # log.info(f"creating pixel mask for {low_nsigma = } sigma")
#             badcol_mask = (quad._data < cen - low_nsigma * std)
#             badcol_mask |= (quad._data > cen + low_nsigma * std)
#             # log.info(f"creating pixel mask for {high_nsigma = } sigma")
#             if img._header["IMAGETYP"] != "bias":
#                 hotpix_mask = (quad._data < cen - high_nsigma * std)
#                 hotpix_mask |= (quad._data > cen + high_nsigma * std)
#             else:
#                 hotpix_mask = numpy.zeros_like(quad._data, dtype=bool)

#             # mask whole columns if fraction of masked pixels is above threshold
#             bad_columns = numpy.sum(badcol_mask, axis=0) > column_threshold * quad._dim[0]
#             log.info(f"masking {bad_columns.sum()} bad columns")
#             # reset mask to clean good pixels
#             badcol_mask[...] = False
#             # mask only bad columns
#             badcol_mask[:, bad_columns] = True

#             # combine bad column and hot pixel masks
#             msk_quad._mask = badcol_mask | hotpix_mask
#             log.info(f"masking {msk_quad._mask.sum()} pixels in total")

#             # set section to pixelmask image
#             mask.setSection(section=sec, subimg=msk_quad, inplace=True)

#         imgs.append(img)
#         masks.append(mask)

#     # define header for pixel mask
#     new_header = img._header
#     new_header["IMAGETYP"] = "pixmask"
#     new_header["EXPTIME"] = 0
#     new_header["DARKTIME"] = 0
#     # define image object to store pixel mask
#     new_mask = Image(data=mask._data, mask=numpy.any([mask._mask for mask in masks], axis=0), header=new_header)
#     new_mask.apply_pixelmask()
#     log.info(f"writing pixel mask to '{os.path.basename(out_mask)}'")
#     new_mask.writeFitsData(out_mask)

#     return imgs, med_imgs, masks


def create_pixelmask(in_short_dark, in_long_dark, out_pixmask, in_flat_a=None, in_flat_b=None,
                     dc_low=1.0, dc_high=10, dark_low=0.8, dark_high=1.2,
                     flat_low=0.2, flat_high=1.1, display_plots=False):
    """create a pixel mask using a simple sigma clipping

    Given a long and short dark image, this function will calculate a
    a pixel mask by performing the following steps:
        * calculate dark current
        * calculate ratio of darks
        * mask pixels with dark current below `dc_low`
        * mask pixels with ratio below `dark_low` or above `dark_high`

    Parameters
    ----------
    in_short_dark : str
        path to short dark image
    in_long_dark : str
        path to long dark image
    out_pixmask : str
        path to output pixel mask
    in_flat_a : str, optional
        path to flat A image, by default None
    in_flat_b : str, optional
        path to flat B image, by default None
    dc_low : float, optional
        reliable dark current threshold, by default 1.0
    dc_high : float, optional
        high dark current threshold, by default 10
    dark_low : float, optional
        lower ratio threshold, by default 0.8
    dark_high : float, optional
        upper ratio threshold, by default 1.2
    flat_low : float, optional
        lower flat threshold, by default 0.2
    flat_high : float, optional
        upper flat threshold, by default 1.1
    display_plots : bool, optional
        whether to show plots on display or not, by default False

    Returns
    -------
    pixmask : Image
        pixelmask image
    ratio_dark : Image
        ratio of darks image
    ratio_flat : Image
        ratio of flats image, None if no flats were given
    """

    # define dark current unit
    unit = "electron/s"

    # load short/long dark and convert to dark current
    log.info(f"loading short dark '{os.path.basename(in_short_dark)}'")
    short_dark = loadImage(in_short_dark).convertUnit(unit)
    log.info(f"loading long dark '{os.path.basename(in_long_dark)}'")
    long_dark = loadImage(in_long_dark).convertUnit(unit)

    if in_flat_a is not None:
        log.info(f"loading flat A '{os.path.basename(in_flat_a)}'")
        flat_a = loadImage(in_flat_a)
    else:
        flat_a = None
    if in_flat_b is not None:
        log.info(f"loading flat B '{os.path.basename(in_flat_b)}'")
        flat_b = loadImage(in_flat_b)
    else:
        flat_b = None

    # define exposure times
    short_exptime = short_dark._header["EXPTIME"]
    long_exptime = long_dark._header["EXPTIME"]
    log.info(f"short exposure time = {short_exptime}s")
    log.info(f"long exposure time = {long_exptime}s")

    # define ratio of darks
    ratio_dark = short_dark / long_dark
    
    # define quadrant sections
    sections = short_dark.getHdrValue("AMP? TRIMSEC")

    # define pixelmask image
    pixmask = Image(data=numpy.zeros_like(short_dark._data), mask=numpy.zeros_like(short_dark._data, dtype="bool"))

    # create histogram figure
    fig_dis, axs_dis = create_subplots(to_display=display_plots, nrows=2, ncols=2, figsize=(15,10), sharex=True, sharey=True)
    plt.subplots_adjust(hspace=0.1, wspace=0.1)
    fig_dis.suptitle(os.path.basename(out_pixmask))
    # create ratio figure
    fig_rat, axs_rat = create_subplots(to_display=display_plots, nrows=2, ncols=2, figsize=(15, 10), sharex=True, sharey=True)
    plt.subplots_adjust(hspace=0.1, wspace=0.1)
    fig_rat.suptitle(os.path.basename(out_pixmask))
    
    log.info(f"creating pixel mask using dark current threshold = {dc_low} {unit}")
    for iquad, section in enumerate(sections.values()):
        log.info(f"processing quadrant = {section}")
        # get sections
        squad = short_dark.getSection(section)
        lquad = long_dark.getSection(section)
        rquad = ratio_dark.getSection(section)
        mquad = pixmask.getSection(section)

        # define good current mask
        good_dc = (lquad._data > dc_low)
        log.info(f"selecting {good_dc.sum()} pixels with dark current > {dc_low} {unit}")
        # define quadrant pixelmask
        mask_hotpix = (squad._data > dc_high) | ((dark_low >= rquad._data) | (rquad._data >= dark_high))
        # set quadrant pixelmask
        log.info(f"masking {(good_dc & mask_hotpix).sum()} pixels with DC ratio < {dark_low} or > {dark_high}")
        mquad.setData(mask=good_dc & mask_hotpix)
        pixmask.setSection(section, mquad, inplace=True)

        # plot count distribution of short / long exposures
        log.info("plotting count distribution of short / long exposures")
        axs_dis[iquad].hist(squad._data.flatten(), bins=1000, label=f"{short_exptime}s", color="tab:blue", histtype="stepfilled", alpha=0.5)
        axs_dis[iquad].hist(lquad._data.flatten(), bins=1000, label=f"{long_exptime}s", color="tab:red", histtype="stepfilled", alpha=0.5)
        axs_dis[iquad].axvline(dc_low, lw=1, ls="--", color="0.2")
        axs_dis[iquad].set_title(f"quadrant {iquad+1}", loc="left")
        axs_dis[iquad].set_xscale("log")
        axs_dis[iquad].set_yscale("log")
        axs_dis[iquad].grid(color="0.9", ls="--", lw=0.5)
        # plot ratios and hot/cold pixel rejection
        log.info("plotting ratio of short / long exposures")
        axs_rat[iquad].axhspan(dark_low, dark_high, color="0.7", alpha=0.3)
        axs_rat[iquad].plot(squad._data[good_dc].flatten(), rquad._data[good_dc].flatten(), 'o', color="0.2", label='good DC')
        axs_rat[iquad].plot(squad._data[good_dc&mask_hotpix].flatten(), rquad._data[good_dc&mask_hotpix].flatten(), '.', color="tab:red", label='bad pixels')
        axs_rat[iquad].axhline(1, lw=1, ls="--", color="0.2", label="1:1 relationship")
        axs_rat[iquad].set_title(f"quadrant {iquad+1}", loc="left")
        axs_rat[iquad].set_yscale("log")
        axs_rat[iquad].grid(color="0.9", ls="--", lw=0.5)
    axs_dis[0].legend(loc="upper right")
    fig_dis.supxlabel(f'dark current ({unit})')
    fig_dis.supylabel('number of pixels')
    axs_rat[0].legend(loc="lower right")
    fig_rat.supxlabel(f"dark current ({unit}), {short_exptime}s exposure")
    fig_rat.supylabel("ratio, short / long exposure")
    save_fig(fig_dis, product_path=out_pixmask, to_display=display_plots, figure_path="qa", label="dc_hist")
    save_fig(fig_rat, product_path=out_pixmask, to_display=display_plots, figure_path="qa", label="dc_ratio")

    # mask pixels using flats ratio if possible
    ratio_flat = None
    if flat_a is not None and flat_b is not None:
        # median normalize flats
        median_box = 20
        log.info(f"normalizing flats background with {median_box = }")
        flat_a = flat_a / flat_a.medianImg(size=median_box)
        flat_b = flat_b / flat_b.medianImg(size=median_box)

        med_a, med_b = bn.nanmedian(flat_a._data), bn.nanmedian(flat_b._data)
        log.info(f"normalizing flats by median: {med_a = :.2f}, {med_b = :.2f}")
        flat_a = flat_a / med_a
        flat_b = flat_b / med_b

        # calculate ratio of flats
        ratio_flat = flat_a / flat_b
        ratio_med = bn.nanmedian(ratio_flat._data)
        ratio_min = bn.nanmin(ratio_flat._data)
        ratio_max = bn.nanmax(ratio_flat._data)
        log.info(f"calculating ratio of flats: {ratio_med = :.2f} [{ratio_min = :.2f}, {ratio_max = :.2f}]")

        # plot flats histograms
        log.info("plotting flats histograms")
        fig, ax = create_subplots(to_display=display_plots, figsize=(10,5))
        fig.suptitle(os.path.basename(out_pixmask))
        ax.axvspan(flat_low, flat_high, color="0.7", alpha=0.3)
        ax.hist(flat_a._data.flatten(), bins=1000, color="tab:blue", alpha=0.5, label=f"flat A ({os.path.basename(in_flat_a)})")
        ax.hist(flat_b._data.flatten(), bins=1000, color="tab:red", alpha=0.5, label=f"flat B ({os.path.basename(in_flat_b)})")
        ax.axvline(ratio_med, lw=1, ls="--", color="0.2")
        ax.set_xscale("log")
        ax.set_yscale("log")
        ax.grid(color="0.9", ls="--", lw=0.5)
        ax.legend(loc="upper right")
        ax.set_xlabel("flat")
        ax.set_ylabel("number of pixels")
        save_fig(fig, product_path=out_pixmask, to_display=display_plots, figure_path="qa", label="flat_hist")

        # create pixel mask using flat ratio
        flat_mask = (ratio_flat._data < flat_low) | (ratio_flat._data > flat_high)
        log.info(f"masking {flat_mask.sum()} pixels with flats ratio < {flat_low} or > {flat_high}")

        # update pixel mask
        pixmask.setData(mask=(pixmask._mask | flat_mask), inplace=True)

    # set masked pixels to NaN
    log.info(f"masked {pixmask._mask.sum()} pixels in total ({pixmask._mask.sum()/pixmask._mask.size*100:.2f}%)")
    pixmask.setData(data=numpy.nan, select=pixmask._mask)

    # write output mask
    log.info(f"writing pixel mask to '{os.path.basename(out_pixmask)}'")
    pixmask.writeFitsData(out_pixmask)
    
    return pixmask, ratio_dark, ratio_flat


def trace_fibers(
    in_image: str,
    out_trace_amp: str,
    out_trace_cent: str,
    out_trace_fwhm: str,
    out_trace_cent_guess: str = None,
    correct_ref: bool = False,
    median_box: tuple = (1, 10),
    coadd: int = 5,
    method: str = "gauss",
    guess_fwhm: float = 3.0,
    counts_threshold: float = 0.5,
    max_diff: int = 1.5,
    ncolumns: int | Tuple[int] = 18,
    nblocks: int = 18,
    iblocks: list = [],
    fit_poly: bool = False,
    poly_deg: int | Tuple[int] = 6,
    interpolate_missing: bool = True,
    display_plots: bool = True
):
    """Trace fibers in a given image

    Given a continuum exposure, this function will trace the fibers
    and return the fiber centroids, flux, and FWHM.

    The first step is to perform a median filtering along the dispersion axis
    to clean cosmic rays. Then, the image is coadded using a Gaussian
    convolution along the dispersion axis to increase the S/N of the peaks. The
    fiber positions are extracted from the fibermap extension of the image
    header. The reference fiber positions are corrected using a
    cross-correlation between the reference fiber profile and the observed
    fiber profile.
    
    The first measurement of the fiber centroids is performed using individual
    Gaussian fittings per column in a selection of ncolumns across the X-axis.
    This first guess of the centroids is fitted with a polynomial.
    
    The centroids measured and fitted in the previous step are used to fit for
    the fiber profiles in the image along each ncolumns columns in the image. A
    number of nblocks of Gaussians are fitted simultaneously along each column.
    From each fitting the amplitude, centroid, and FWHM are estimated.

    Optionally, the amplitude, centroid, and FWHM traces can be fitted with
    polynomial functions or interpolated along the X-axis to fully sample the
    fibers.

    Optionally, bad/missing (non-illuminated) fibers can be interpolated using
    the information of the neighboring fibers. If the traces where fitted using
    polynomial functions, the bad/missing fibers are interpolated in the
    coefficients space. The interpolation of bad/missing fibers happens in data
    space otherwise.

    Parameters
    ----------
    in_image : str
        path to input image
    out_trace_amp : str
        path to output amplitude trace
    out_trace_cent : str
        path to output centroid trace
    out_trace_fwhm : str
        path to output FWHM trace
    out_trace_cent_guess : str, optional
        path to output centroid guess trace, by default None
    correct_ref : bool, optional
        whether to correct reference fiber positions, by default False
    median_box : tuple, optional
        median box to use for cleaning cosmic rays, by default (1, 10)
    coadd : int, optional
        number of pixels to coadd along dispersion axis, by default 5
    method : str, optional
        method to use for tracing, by default "gauss"
    guess_fwhm : float, optional
        guess FWHM of fiber profiles, by default 3.0
    counts_threshold : float, optional
        threshold to use for fiber detection, by default 0.5
    max_diff : int, optional
        maximum difference between consecutive fiber positions, by default 1.5
    ncolumns : int or 2-tuple, optional
        number of columns to use for tracing, by default 18
    nblocks : int, optional
        number of blocks to use for tracing, by default 18
    iblocks : list, optional
        list of blocks to trace, by default []
    fit_poly : bool, optional
        whether to fit a polynomial to the dispersion solution, by default False (interpolate in X axis)
    poly_deg : int or 3-tuple, optional
        degree of polynomial(s) to use when fitting amplitude, centroid and FWHM, by default 6
    intrpolate_missing : bool, optional
        whether to interpolate bad/missing fibers, by default True
    display_plots : bool, optional
        whether to show plots on display or not, by default True

    Returns
    -------
    centroids : TraceMask
        fiber centroids
    flux : TraceMask
        fiber flux
    fwhm : TraceMask
        fiber FWHM

    Raises
    ------
    ValueError
        invalid polynomial degree
    ValueError
        invalid number of columns
    """
    # parse polynomial degrees
    if isinstance(poly_deg, (list, tuple)) and len(poly_deg) == 3:
            deg_amp, deg_cent, deg_fwhm = poly_deg
    elif isinstance(poly_deg, int):
        deg_amp = deg_cent = deg_fwhm = poly_deg
    else:
        raise ValueError(f"invalid polynomial degree: {poly_deg}")

    if isinstance(ncolumns, (list, tuple)) and len(ncolumns) == 2:
        ncolumns_cent, ncolumns_full = ncolumns
    elif isinstance(ncolumns, int):
        ncolumns_cent = ncolumns_full = ncolumns
    else:
        raise ValueError(f"invalid number of columns: {ncolumns}")

    # load continuum image  from file
    log.info(f"using flat image {os.path.basename(in_image)} for tracing")
    img = loadImage(in_image)
    img.setData(data=numpy.nan_to_num(img._data), error=numpy.nan_to_num(img._error))

    # extract usefull metadata from the image
    channel = img._header["CCD"][0]

    # read slitmap extension
    slitmap = img.getSlitmap()
    slitmap = slitmap[slitmap["spectrographid"] == int(img._header["CCD"][1])]

    # perform median filtering along the dispersion axis to clean cosmic rays
    median_box = tuple(map(lambda x: max(x, 1), median_box))
    if median_box != (1, 1):
        log.info(f"performing median filtering with box {median_box} pixels")
        img = img.medianImg(median_box)

    # coadd images along the dispersion axis to increase the S/N of the peaks
    if coadd != 0:
        log.info(f"coadding {coadd} pixels along the dispersion axis")
        coadd_kernel = numpy.ones((1, coadd), dtype="uint8")
        img = img.convolveImg(coadd_kernel)
        counts_threshold = counts_threshold * coadd

    # extract guess positions from fibermap
    ref_cent = slitmap[f"ypix_{channel}"].data
    # correct reference fiber positions
    profile = img.getSlice(LVM_REFERENCE_COLUMN, axis="y")
    pixels = profile._pixels
    if correct_ref:
        pixels = numpy.arange(pixels.size)
        guess_heights = numpy.ones_like(ref_cent) * numpy.nanmax(profile._data)
        ref_profile = _spec_from_lines(ref_cent, sigma=1.2, wavelength=pixels, heights=guess_heights)
        log.info(f"correcting guess positions for column {LVM_REFERENCE_COLUMN}")
        cc, bhat, mhat = _cross_match(
            ref_spec=ref_profile,
            obs_spec=profile._data,
            stretch_factors=numpy.linspace(0.7,1.3,5000),
            shift_range=[-100, 100])
        log.info(f"stretch factor: {mhat:.3f}, shift: {bhat:.3f}")
        ref_cent = ref_cent * mhat + bhat
    # set mask
    fibers_status = slitmap["fibstatus"]
    bad_fibers = (fibers_status == 1) | (profile._data[ref_cent.round().astype(int)] < counts_threshold)
    good_fibers = numpy.where(numpy.logical_not(bad_fibers))[0]

    # create empty traces mask for the image
    fibers = ref_cent.size
    dim = img.getDim()
    centroids = TraceMask()
    centroids.createEmpty(data_dim=(fibers, dim[1]), mask_dim=(fibers, dim[1]))
    centroids.setFibers(fibers)
    centroids._good_fibers = good_fibers
    centroids.setHeader(img._header.copy())
    centroids._header["IMAGETYP"] = "trace_centroid"
    # initialize flux and FWHM traces
    trace_cent = copy(centroids)
    trace_amp = copy(centroids)
    trace_amp._header["IMAGETYP"] = "trace_amplitude"
    trace_fwhm = copy(centroids)
    trace_fwhm._header["IMAGETYP"] = "trace_fwhm"

    # set positions of fibers along reference column
    centroids.setSlice(LVM_REFERENCE_COLUMN, axis="y", data=ref_cent, mask=numpy.zeros_like(ref_cent, dtype="bool"))

    # select columns to measure centroids
    step = img._dim[1] // ncolumns_cent
    columns = numpy.concatenate((numpy.arange(LVM_REFERENCE_COLUMN, 0, -step), numpy.arange(LVM_REFERENCE_COLUMN, img._dim[1], step)))
    log.info(f"tracing centroids in {len(columns)-1} columns: {','.join(map(str, numpy.unique(columns)))}")

    # trace centroids in each column
    mod_columns, residuals = [], []
    iterator = tqdm(enumerate(columns), total=len(columns), desc="tracing centroids", unit="column", ascii=True)
    for i, icolumn in iterator:
        # extract column profile
        img_slice = img.getSlice(icolumn, axis="y")
        
        # get fiber positions along previous column
        if icolumn == LVM_REFERENCE_COLUMN:
            # trace reference column first or skip if already traced
            if i == 0:
                cent_guess, _, mask_guess = centroids.getSlice(LVM_REFERENCE_COLUMN, axis="y")
            else:
                continue
        else:
            cent_guess, _, mask_guess = centroids.getSlice(columns[i-1], axis="y")
        
        # update masked fibers
        mask_guess |= numpy.isnan(cent_guess)

        # fix masked fibers from last iteration
        cent_guess[mask_guess] = copy(ref_cent)[mask_guess]
        # cast fiber positions to integers
        cent_guess = cent_guess.round().astype("int16")

        # measure fiber positions
        cen_slice, msk_slice = img_slice.measurePeaks(cent_guess, method, init_sigma=guess_fwhm / 2.354, threshold=counts_threshold, max_diff=max_diff)

        centroids.setSlice(icolumn, axis="y", data=cen_slice, mask=msk_slice)

    # smooth all trace by a polynomial
    log.info(f"fitting centroid guess trace with {deg_cent}-deg polynomial")
    centroids.smoothTracePoly(deg_cent, poly_kind="poly")
    # set bad fibers in trace mask
    centroids._mask[bad_fibers] = True

    # linearly interpolate coefficients at masked fibers
    log.info(f"interpolating coefficients at {bad_fibers.sum()} masked fibers")
    centroids.interpolate_coeffs()
    
    # select columns to fit for amplitudes, centroids and FWHMs per fiber block
    step = img._dim[1] // ncolumns_full
    columns = numpy.concatenate((numpy.arange(LVM_REFERENCE_COLUMN, 0, -step), numpy.arange(LVM_REFERENCE_COLUMN+step, img._dim[1], step)))
    log.info(f"tracing fibers in {len(columns)} columns: {','.join(map(str, columns))}")

    # fit peaks, centroids and FWHM in each column
    for i, icolumn in enumerate(columns):
        log.info(f"tracing column {icolumn} ({i+1}/{len(columns)})")
        # get slice of data and trace
        cen_slice, _, msk_slice = centroids.getSlice(icolumn, axis="y")
        img_slice = img.getSlice(icolumn, axis="y")

        # define fiber blocks
        if iblocks and isinstance(iblocks, (list, tuple, numpy.ndarray)):
            cen_blocks = numpy.split(cen_slice, LVM_NBLOCKS)
            cen_blocks = numpy.asarray(cen_blocks)[iblocks]
            msk_blocks = numpy.split(msk_slice, LVM_NBLOCKS)
            msk_blocks = numpy.asarray(msk_blocks)[iblocks]
        else:
            cen_blocks = numpy.split(cen_slice, nblocks)
            msk_blocks = numpy.split(msk_slice, nblocks)

        # fit each block
        par_blocks = []
        for j, (cen_block, msk_block) in enumerate(zip(cen_blocks, msk_blocks)):
            # apply flux threshold
            cen_idx = cen_block.round().astype("int16")
            msk_block |= (img_slice._data[cen_idx] < counts_threshold)
            
            # mask bad fibers
            cen_block = cen_block[~msk_block]
            # initialize parameters with the full block size
            par_block = numpy.ones(3 * msk_block.size) * numpy.nan
            par_mask = numpy.tile(msk_block, 3)

            # skip block if all fibers are masked
            if msk_block.sum() > 0.5 * msk_block.size:
                log.info(f"skipping fiber block {j+1}/{nblocks} (most fibers masked)")
            else:
                # fit gaussian models to each fiber profile
                log.info(f"fitting fiber block {j+1}/{nblocks} ({cen_block.size}/{msk_block.size} good fibers)")
                _, par_block[~par_mask] = img_slice.fitMultiGauss(cen_block, init_fwhm=guess_fwhm)

            par_blocks.append(par_block)

        # combine all parameters in a single array
        par_joint = numpy.asarray([numpy.split(par_block, 3) for par_block in par_blocks])
        par_joint = par_joint.transpose(1, 0, 2).reshape(3, -1)
        # define joint gaussian model
        mod_joint = Gaussians(par=par_joint.ravel())

        # store joint model
        mod_columns.append(mod_joint)
    
        # get parameters of joint model
        amp_slice = par_joint[0]
        cent_slice = par_joint[1]
        fwhm_slice = par_joint[2] * 2.354

        # mask fibers with NaN parameters
        amp_mask = numpy.isnan(amp_slice) | (amp_slice <= counts_threshold)
        cent_mask = numpy.isnan(cent_slice) | (cent_slice <= 0)
        fwhm_mask = numpy.isnan(fwhm_slice) | (fwhm_slice <= 0)

        if amp_slice.size != trace_amp._data.shape[0]:
            dummy_amp = numpy.split(numpy.zeros(trace_amp._data.shape[0]), LVM_NBLOCKS)
            dummy_cent = numpy.split(numpy.zeros(trace_cent._data.shape[0]), LVM_NBLOCKS)
            dummy_fwhm = numpy.split(numpy.zeros(trace_fwhm._data.shape[0]), LVM_NBLOCKS)
            dummy_amp_mask = numpy.split(numpy.ones(trace_amp._data.shape[0], dtype=bool), LVM_NBLOCKS)
            dummy_cent_mask = numpy.split(numpy.ones(trace_cent._data.shape[0], dtype=bool), LVM_NBLOCKS)
            dummy_fwhm_mask = numpy.split(numpy.ones(trace_fwhm._data.shape[0], dtype=bool), LVM_NBLOCKS)

            amp_split = numpy.split(amp_slice, len(iblocks))
            cent_split = numpy.split(cent_slice, len(iblocks))
            fwhm_split = numpy.split(fwhm_slice, len(iblocks))
            amp_mask_split = numpy.split(amp_mask, len(iblocks))
            cent_mask_split = numpy.split(cent_mask, len(iblocks))
            fwhm_mask_split = numpy.split(fwhm_mask, len(iblocks))
            for j, iblock in enumerate(iblocks):
                dummy_amp[iblock] = amp_split[j]
                dummy_cent[iblock] = cent_split[j]
                dummy_fwhm[iblock] = fwhm_split[j]
                dummy_amp_mask[iblock] = amp_mask_split[j]
                dummy_cent_mask[iblock] = cent_mask_split[j]
                dummy_fwhm_mask[iblock] = fwhm_mask_split[j]
            
            # update traces
            trace_amp.setSlice(icolumn, axis="y", data=numpy.concatenate(dummy_amp), mask=numpy.concatenate(dummy_amp_mask))
            trace_cent.setSlice(icolumn, axis="y", data=numpy.concatenate(dummy_cent), mask=numpy.concatenate(dummy_cent_mask))
            trace_fwhm.setSlice(icolumn, axis="y", data=numpy.concatenate(dummy_fwhm), mask=numpy.concatenate(dummy_fwhm_mask))
            trace_amp._good_fibers = numpy.arange(trace_amp._fibers)[~numpy.all(trace_amp._mask, axis=1)]
            trace_cent._good_fibers = numpy.arange(trace_cent._fibers)[~numpy.all(trace_cent._mask, axis=1)]
            trace_fwhm._good_fibers = numpy.arange(trace_fwhm._fibers)[~numpy.all(trace_fwhm._mask, axis=1)]
        else:
            # update traces
            trace_amp.setSlice(icolumn, axis="y", data=amp_slice, mask=amp_mask)
            trace_cent.setSlice(icolumn, axis="y", data=cent_slice, mask=cent_mask)
            trace_fwhm.setSlice(icolumn, axis="y", data=fwhm_slice, mask=fwhm_mask)
        
        # compute residuals
        integral_mod = numpy.trapz(mod_joint(img_slice._pixels), img_slice._pixels) or numpy.nan
        integral_dat = numpy.trapz(img_slice._data, img_slice._pixels)
        residuals.append((integral_dat - integral_mod) / integral_dat * 100)
    
        # compute fitted model stats
        chisq_red = bn.nansum((mod_joint(img_slice._pixels) - img_slice._data)[~img_slice._mask]**2 / img_slice._error[~img_slice._mask]**2) / (img._dim[0] - 1 - 3)
        log.info(f"joint model {chisq_red = :.2f}")
        if amp_mask.all() or cent_mask.all() or fwhm_mask.all():
            continue
        min_amp, max_amp, median_amp = bn.nanmin(amp_slice[~amp_mask]), bn.nanmax(amp_slice[~amp_mask]), bn.nanmedian(amp_slice[~amp_mask])
        min_cent, max_cent, median_cent = bn.nanmin(cent_slice[~cent_mask]), bn.nanmax(cent_slice[~cent_mask]), bn.nanmedian(cent_slice[~cent_mask])
        min_fwhm, max_fwhm, median_fwhm = bn.nanmin(fwhm_slice[~fwhm_mask]), bn.nanmax(fwhm_slice[~fwhm_mask]), bn.nanmedian(fwhm_slice[~fwhm_mask])
        log.info(f"joint model amplitudes: {min_amp = :.2f}, {max_amp = :.2f}, {median_amp = :.2f}")
        log.info(f"joint model centroids: {min_cent = :.2f}, {max_cent = :.2f}, {median_cent = :.2f}")
        log.info(f"joint model FWHMs: {min_fwhm = :.2f}, {max_fwhm = :.2f}, {median_fwhm = :.2f}")

    # smooth all trace by a polynomial
    if fit_poly:
        log.info(f"fitting peak trace with {deg_amp}-deg polynomial")
        trace_amp.smoothTracePoly(deg_amp, poly_kind="poly")
        log.info(f"fitting centroid trace with {deg_cent}-deg polynomial")
        trace_cent.smoothTracePoly(deg_cent, poly_kind="poly")
        log.info(f"fitting FWHM trace with {deg_fwhm}-deg polynomial")
        trace_fwhm.smoothTracePoly(deg_fwhm, poly_kind="poly")
        # set bad fibers in trace mask
        trace_cent._mask[bad_fibers] = True

        # linearly interpolate coefficients at masked fibers
        if interpolate_missing:
            log.info(f"interpolating coefficients at {bad_fibers.sum()} masked fibers")
            trace_amp.interpolate_coeffs()
            trace_cent.interpolate_coeffs()
            trace_fwhm.interpolate_coeffs()
    else:
        # interpolate traces along X axis to fill in missing data
        log.info("interpolating traces along X axis to fill in missing data")
        trace_amp.interpolate_data(axis="X")
        trace_cent.interpolate_data(axis="X")
        trace_fwhm.interpolate_data(axis="X")

        if interpolate_missing:
            log.info("interpolating bad fibers")
            trace_amp.interpolate_data(axis="Y")
            trace_cent.interpolate_data(axis="Y")
            trace_fwhm.interpolate_data(axis="Y")
    
    # write output traces
    log.info(f"writing amplitude trace to '{os.path.basename(out_trace_amp)}'")
    trace_amp.writeFitsData(out_trace_amp)
    log.info(f"writing centroid trace to '{os.path.basename(out_trace_cent)}'")
    trace_cent.writeFitsData(out_trace_cent)
    log.info(f"writing FWHM trace to '{os.path.basename(out_trace_fwhm)}'")
    trace_fwhm.writeFitsData(out_trace_fwhm)
    if out_trace_cent_guess is not None:
        log.info(f"writing guess centroids trace to '{os.path.basename(out_trace_cent_guess)}'")
        centroids.writeFitsData(out_trace_cent_guess)

    # plot results
    log.info("plotting results")
    camera = img._header["CCD"]
    # residuals
    fig, ax = create_subplots(to_display=display_plots, nrows=1, ncols=1, figsize=(15,7))
    fig.suptitle(f"Residuals of joint model for {camera = }")
    ax.plot(columns, residuals, "o", color="tab:red", ms=10)
    ax.axhline(0, color="0.2", ls="--", lw=1)
    ax.grid(ls="--", color="0.9", lw=0.5, zorder=0)
    ax.set_xlabel("X (pixel)")
    ax.set_ylabel("residuals (%)")
    save_fig(
        fig,
        product_path=out_trace_amp,
        to_display=display_plots,
        figure_path="qa",
        label="residuals_int_columns"
    )
    
    # profile models vs data
    fig, ax = create_subplots(to_display=display_plots, figsize=(15,7))
    fig.suptitle(f"Profile fitting residuals for {camera = }")
    fig.supylabel("residuals (%)")
    fig.supxlabel("Y (pixel)")

    colors = plt.cm.coolwarm(numpy.linspace(0, 1, len(columns)))
    idx = numpy.argsort(columns)
    for i in idx:
        icolumn = columns[i]

        joint_mod = mod_columns[i](img_slice._pixels)

        img_slice = img.getSlice(icolumn, axis="y")
        img_slice._data[(img_slice._mask)|(joint_mod<=0)] = numpy.nan

        weights = img_slice._data / bn.nansum(img_slice._data)
        residuals = (joint_mod - img_slice._data) / img_slice._data * 100
        residuals *= weights
        ax.plot(img_slice._pixels, residuals, ".", ms=2, mew=0, mfc=colors[i])
    save_fig(
        fig,
        product_path=out_trace_amp,
        to_display=display_plots,
        figure_path="qa",
        label="residuals_columns"
    )

    return centroids, trace_cent, trace_amp, trace_fwhm<|MERGE_RESOLUTION|>--- conflicted
+++ resolved
@@ -63,13 +63,10 @@
     "[1:2043, 1991:2000]",
     "[1:2043, 1991:2000]",
 ]
-<<<<<<< HEAD
+DEFAULT_PTC_PATH = os.path.join(os.environ["LVMCORE_DIR"], "metrology", "PTC_fit.txt")
+
 LVM_NBLOCKS = 18
 LVM_REFERENCE_COLUMN = 2000
-=======
-DEFAULT_PTC_PATH = os.path.join(os.environ["LVMCORE_DIR"], "metrology", "PTC_fit.txt")
->>>>>>> 140db509
-
 
 description = "Provides Methods to process 2D images"
 
