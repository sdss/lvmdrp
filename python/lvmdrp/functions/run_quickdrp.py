--- conflicted
+++ resolved
@@ -102,16 +102,11 @@
 
 @cloup.command(short_help='Run the Quick DRP', show_constraints=True)
 @click.option('-e', '--expnum', type=int, help='an exposure number to reduce')
-<<<<<<< HEAD
-@click.option('-f', '--use-fiducial-master', is_flag=True, help='use fiducial master calibration frames')
+@click.option('-f', '--use-fiducial-master', is_flag=True, default=False, help='use fiducial master calibration frames')
 @click.option('-s', '--skip-sky-subtraction', is_flag=True, help='skip sky subtraction')
-def quick_reduction(expnum: int, use_fiducial_master: bool = False, skip_sky_subtraction: bool = False) -> None:
-=======
-@click.option('-f', '--use-fiducial-master', is_flag=True, default=False, help='use fiducial master calibration frames')
 @click.option('--master-sky', type=click.Choice(['combine', 'east', 'west', "e", "w", "skye", "skyw"]), default='combine', help='type of master sky to use')
 @click.option('--sky-weights', type=(float, float), default=None, help='weights for the master sky combination')
-def quick_reduction(expnum: int, use_fiducial_master: bool, master_sky: str, sky_weights: Tuple[float, float]) -> None:
->>>>>>> 35437dba
+def quick_reduction(expnum: int, use_fiducial_master: bool, skip_sky_subtraction: bool, master_sky: str, sky_weights: Tuple[float, float]) -> None:
     """ Run the Quick DRP for a given exposure number.
     """
     # get target frames metadata
@@ -230,12 +225,8 @@
         # TODO: store supersampled sky as an extension
 
         # quick sky subtraction
-<<<<<<< HEAD
         if not skip_sky_subtraction:
-            sky_tasks.quick_sky_subtraction(in_rss=fsci_path, out_rss=ssci_path, in_skye=fskye_path, in_skyw=fskyw_path)
-=======
-        sky_tasks.quick_sky_subtraction(in_rss=fsci_path, out_rss=ssci_path, in_skye=fskye_path, in_skyw=fskyw_path, master_sky=master_sky, sky_weights=sky_weights)
->>>>>>> 35437dba
+            sky_tasks.quick_sky_subtraction(in_rss=fsci_path, out_rss=ssci_path, in_skye=fskye_path, in_skyw=fskyw_path, master_sky=master_sky, sky_weights=sky_weights)
 
         # resample wavelength into uniform grid along fiber IDs for science and sky fibers
         iwave, fwave = SPEC_CHANNELS[sci_camera[0]]
