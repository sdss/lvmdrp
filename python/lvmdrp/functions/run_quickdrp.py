#!/usr/bin/env python
# encoding: utf-8
#
# @Author: Alfredo Mejía-Narváez
# @Date: Aug 9, 2023
# @Filename: quickdrp
# @License: BSD 3-Clause
# @Copyright: SDSS-V LVM

import os
import click
import numpy as np
from typing import Tuple

from astropy.table import Table

from lvmdrp import log, path, __version__ as drpver
from lvmdrp.utils import metadata as md
from lvmdrp.functions import run_drp as drp
from lvmdrp.functions import imageMethod as image_tasks
from lvmdrp.functions import rssMethod as rss_tasks
from lvmdrp.functions import skyMethod as sky_tasks
from lvmdrp.functions import fluxCalMethod as flux_tasks
from lvmdrp.core.constants import SPEC_CHANNELS


ORIG_MASTER_DIR = os.getenv("LVM_MASTER_DIR")


<<<<<<< HEAD
def illumination_correction(in_fiberflat: bool = None) -> dict:
    if in_fiberflat is None:
        # NOTE: this was done using exposure 3900
        factors = {('SkyW', 'b1'): 0.8854398,
                   ('SkyE', 'b1'): 1.0811657,
                   ('Sci', 'b1'): 1.0333946,
                   ('Spec', 'b1'): 1.3,
                   ('SkyW', 'r1'): 0.9435192,
                   ('SkyE', 'r1'): 1.0190876,
                   ('Sci', 'r1'): 1.0373933,
                   ('Spec', 'r1'): 1.3,
                   ('SkyW', 'z1'): 0.9378496,
                   ('SkyE', 'z1'): 1.0072966,
                   ('Sci', 'z1'): 1.0548539,
                   ('Spec', 'z1'): 1.3,
                   ('SkyW', 'b2'): 0.9148656,
                   ('SkyE', 'b2'): 1.0618604,
                   ('Sci', 'b2'): 1.023274,
                   ('Spec', 'b2'): 1.3,
                   ('SkyW', 'r2'): 0.9465178,
                   ('SkyE', 'r2'): 1.0136424,
                   ('Sci', 'r2'): 1.0398397,
                   ('Spec', 'r2'): 1.3,
                   ('SkyW', 'z2'): 0.93933785,
                   ('SkyE', 'z2'): 1.0083715,
                   ('Sci', 'z2'): 1.0522904,
                   ('Spec', 'z2'): 1.3,
                   ('SkyW', 'b3'): 0.88334155,
                   ('SkyE', 'b3'): 1.0627162,
                   ('Sci', 'b3'): 1.0539422,
                   ('Spec', 'b3'): 1.3,
                   ('SkyW', 'r3'): 0.9305622,
                   ('SkyE', 'r3'): 1.013976,
                   ('Sci', 'r3'): 1.0554619,
                   ('Spec', 'r3'): 1.3,
                   ('SkyW', 'z3'): 0.9152639,
                   ('SkyE', 'z3'): 1.0191175,
                   ('Sci', 'z3'): 1.0656188,
                   ('Spec', 'z3'): 1.3}

        return factors

    fibers = [2, 106, 37]
    fibermap = Table(drp.fibermap.data)
    select = np.isin(fibermap["fiberid"]-1, fibers)
    skw1_fibers = fibermap[~select][fibermap[~select]["ifulabel"] == "SkyW1"]["fiberid"] - 1
    ske1_fibers = fibermap[~select][fibermap[~select]["ifulabel"] == "SkyE1"]["fiberid"] - 1
    sci1_fibers = fibermap[~select][fibermap[~select]["ifulabel"] == "Sci1"]["fiberid"] - 1

    factors = {}
    for spec in "123":
        for cam in ["b", "r", "z"]:
            cam = cam + spec
            fflat = rss_tasks.RSS.from_file(f"/home/mejia/Research/lvm/lvmdata/calib/60177/lvm-mfiberflat-{cam}.fits")
            fflat._data[(fflat._mask) | (fflat._data <= 0)] = np.nan
            sci_factor = np.nanmedian(fflat._data[sci1_fibers][:, 1000:3000])
            skw_factor = np.nanmedian(fflat._data[skw1_fibers][:, 1000:3000])
            ske_factor = np.nanmedian(fflat._data[ske1_fibers][:, 1000:3000])
            norm = np.mean([sci_factor, skw_factor, ske_factor])
            factors[("SkyW", cam)] = skw_factor/norm
            factors[("SkyE", cam)] = ske_factor/norm
            factors[("Sci", cam)] = sci_factor/norm

        return factors


=======
>>>>>>> 04d7ceda
def get_master_mjd(sci_mjd: int) -> int:
    """ Get the correct master calibration MJD for a science frame

    Find the most relevant master calibration MJD given an
    input science frame MJD.

    Parameters
    ----------
    sci_mjd : int
        the MJD of the science exposure

    Returns
    -------
    int
        the master calibration MJD
    """
    masters_dir = sorted([f for f in os.listdir(ORIG_MASTER_DIR)
                          if os.path.isdir(os.path.join(ORIG_MASTER_DIR, f))])
    masters_dir = [f for f in masters_dir if f.isdigit()]
    target_master = list(filter(lambda f: sci_mjd >= int(f), masters_dir))
    return int(target_master[-1])


def quick_science_reduction(expnum: int, use_fiducial_master: bool = False,
                            skip_sky_subtraction: bool = False,
                            sky_weights: Tuple[float, float] = None,
                            ncpus: int = None,
                            aperture_extraction: bool = False) -> None:
    """ Run the Quick DRP for a given exposure number.
    """
    # validate parameters
    if sky_weights is not None:
        if len(sky_weights) != 2:
            log.error("sky weights must be a tuple of two floats")
            return
        elif any([w < 0.0 for w in sky_weights]):
            log.error("sky weights must be positive")
            return
        elif sum(sky_weights) == 0.0:
            log.error("sum of sky weights must be non-zero")
            return

    # define extraction method
    extraction_parallel = "auto" if ncpus is None else ncpus
    extraction_method = "aperture" if aperture_extraction else "optimal"

    # get target frames metadata
    sci_metadata = md.get_metadata(tileid="*", mjd="*", expnum=expnum)
    sci_metadata.sort_values("expnum", ascending=False, inplace=True)

    # define general metadata
    sci_tileid = sci_metadata["tileid"].unique()[0]
    sci_mjd = sci_metadata["mjd"].unique()[0]
    sci_expnum = sci_metadata["expnum"].unique()[0]
    sci_imagetyp = sci_metadata["imagetyp"].unique()[0]
    log.info(f"running Quick DRP for tile {sci_tileid} at MJD {sci_mjd} with exposure number {sci_expnum}")

    master_mjd = get_master_mjd(sci_mjd)
    log.info(f"target master MJD: {master_mjd}")

    # overwrite fiducial masters dir
    os.environ["LVM_MASTER_DIR"] = os.path.join(ORIG_MASTER_DIR, f"{master_mjd}")
    log.info(f"target master path: {os.getenv('LVM_MASTER_DIR')}")

    # make sure only one exposure number is being reduced
    sci_metadata.query("expnum == @sci_expnum", inplace=True)
    sci_metadata.sort_values("camera", inplace=True)

    # define arc lamps configuration per spectrograph channel
    # arc_lamps = {"b": "hgne", "r": "neon", "z": "neon"}
    arc_lamps = {"b": "neon_hgne_argon_xenon", "r": "neon_hgne_argon_xenon", "z": "neon_hgne_argon_xenon"}

    # run reduction loop for each science camera exposure
    for sci in sci_metadata.to_dict("records"):
        # define science camera
        sci_camera = sci["camera"]

        # define ancillary product paths
        rsci_path = path.full("lvm_raw", camspec=sci_camera, **sci)
        psci_path = path.full("lvm_anc", drpver=drpver, kind="p", imagetype=sci["imagetyp"], **sci)
        dsci_path = path.full("lvm_anc", drpver=drpver, kind="d", imagetype=sci["imagetyp"], **sci)
        xsci_path = path.full("lvm_anc", drpver=drpver, kind="x", imagetype=sci["imagetyp"], **sci)
        wsci_path = path.full("lvm_anc", drpver=drpver, kind="w", imagetype=sci["imagetyp"], **sci)
        fsci_path = path.full("lvm_anc", drpver=drpver, kind="f", imagetype=sci["imagetyp"], **sci)
        ssci_path = path.full("lvm_anc", drpver=drpver, kind="s", imagetype=sci["imagetyp"], **sci)
        hsci_path = path.full("lvm_anc", drpver=drpver, kind="h", imagetype=sci["imagetyp"], **sci)
        fskye_path = path.full("lvm_anc", drpver=drpver, kind="f", imagetype="sky_e", **sci)
        fskyw_path = path.full("lvm_anc", drpver=drpver, kind="f", imagetype="sky_w", **sci)
        hskye_path = path.full("lvm_anc", drpver=drpver, kind="h", imagetype="sky_e", **sci)
        hskyw_path = path.full("lvm_anc", drpver=drpver, kind="h", imagetype="sky_w", **sci)
        os.makedirs(os.path.dirname(hsci_path), exist_ok=True)
        
        # define science product paths
        frame_path = path.full("lvm_frame", drpver=drpver, tileid=sci_tileid, mjd=sci_mjd, expnum=sci_expnum, kind=f"Frame-{sci_camera}")
        # define current arc lamps to use for wavelength calibration
        lamps = arc_lamps[sci_camera[0]]

        # define calibration frames paths
        if use_fiducial_master:
            masters_path = os.getenv("LVM_MASTER_DIR")
            log.info(f"using fiducial master calibration frames for {sci_camera} at $LVM_MASTER_DIR = {masters_path}")
            if masters_path is None:
                raise ValueError("LVM_MASTER_DIR environment variable is not defined")
            mpixmask_path = os.path.join(masters_path, f"lvm-mpixmask-{sci_camera}.fits")
            mbias_path = os.path.join(masters_path, f"lvm-mbias-{sci_camera}.fits")
            mdark_path = os.path.join(masters_path, f"lvm-mdark-{sci_camera}.fits")
            mpixflat_path = os.path.join(masters_path, f"lvm-mpixflat-{sci_camera}.fits")
            mtrace_path = os.path.join(masters_path, f"lvm-mtrace-{sci_camera}.fits")
            mwidth_path = os.path.join(masters_path, f"lvm-mwidth-{sci_camera}.fits")
            macorr_path = os.path.join(masters_path, f"lvm-apercorr-{sci_camera}.fits")
            mwave_path = os.path.join(masters_path, f"lvm-mwave_{lamps}-{sci_camera}.fits")
            mlsf_path = os.path.join(masters_path, f"lvm-mlsf_{lamps}-{sci_camera}.fits")
            mflat_path = os.path.join(masters_path, f"lvm-mfiberflat_twilight-{sci_camera}.fits")
        else:
            log.info(f"using master calibration frames from DRP version {drpver}, mjd = {sci_mjd}, camera = {sci_camera}")
            masters = md.match_master_metadata(target_mjd=sci_mjd,
                                               target_camera=sci_camera,
                                               target_imagetyp=sci["imagetyp"])
            mpixmask_path = path.full("lvm_master", drpver=drpver, kind="mpixmask", **masters["pixmask"].to_dict())
            mbias_path = path.full("lvm_master", drpver=drpver, kind="mbias", **masters["bias"].to_dict())
            mdark_path = path.full("lvm_master", drpver=drpver, kind="mdark", **masters["dark"].to_dict())
            mpixflat_path = None
            mtrace_path = path.full("lvm_master", drpver=drpver, kind="mtrace", **masters["trace"].to_dict())
            mwidth_path = None
            macorr_path = None
            mwave_path = path.full("lvm_master", drpver=drpver, kind=f"mwave_{lamps}", **masters["wave"].to_dict())
            mlsf_path = path.full("lvm_master", drpver=drpver, kind=f"mlsf_{lamps}", **masters["lsf"].to_dict())
            mflat_path = path.full("lvm_master", drpver=drpver, kind="mfiberflat", **masters["fiberflat"].to_dict())

        log.info(f'--- Starting science reduction of raw frame: {rsci_path}')

        # preprocess frame
        image_tasks.preproc_raw_frame(in_image=rsci_path, out_image=psci_path, in_mask=mpixmask_path)

        # detrend frame
        image_tasks.detrend_frame(in_image=psci_path, out_image=dsci_path,
                                  in_bias=mbias_path, in_dark=mdark_path, in_pixelflat=mpixflat_path,
                                  in_slitmap=Table(drp.fibermap.data), reject_cr=False)

        # extract 1d spectra
        image_tasks.extract_spectra(in_image=dsci_path, out_rss=xsci_path, in_trace=mtrace_path, in_fwhm=mwidth_path, method=extraction_method, parallel=extraction_parallel)

        # wavelength calibrate
        rss_tasks.create_pixel_table(in_rss=xsci_path, out_rss=wsci_path, arc_wave=mwave_path, arc_fwhm=mlsf_path)

        # apply fiberflat correction
<<<<<<< HEAD
        rss_tasks.apply_fiberflat(in_rss=wsci_path, out_rss=fsci_path,
                                  in_flat=mflat_path, in_cent=mtrace_path,
                                  in_width=mwidth_path,
                                  in_wave=mwave_path, in_lsf=mlsf_path,
                                  out_lvmframe=frame_path)

        # NOTE: this is a temporary fix for the illumination bias across telescopes whe using dome flats
        rss = rss_tasks.RSS.from_file(fsci_path)
        factors = illumination_correction(in_fiberflat=None)
        fibermap = rss._slitmap
        fibermap = fibermap[fibermap["spectrographid"] == int(sci_camera[1])]
        for ifiber in range(rss._fibers):
            f = factors.get((fibermap[ifiber]["telescope"], sci_camera), 1)
            # print(f"applying factor {(fibermap[ifiber]['telescope'], sci_camera)} : {f}")
            rss._data[ifiber] *= f
            rss._error[ifiber] *= f
        rss.writeFitsData(fsci_path)
=======
        rss_tasks.apply_fiberflat(in_rss=wsci_path, out_rss=fsci_path, in_flat=mflat_path, clip_below=0)
>>>>>>> 04d7ceda

        # interpolate sky fibers
        sky_tasks.interpolate_sky(in_rss=fsci_path, out_sky=fskye_path, which="e")
        sky_tasks.interpolate_sky(in_rss=fsci_path, out_sky=fskyw_path, which="w")

        # compute master sky and subtract if requested
        sky_tasks.quick_sky_subtraction(in_rss=fsci_path, out_rss=ssci_path, in_skye=fskye_path, in_skyw=fskyw_path, sky_weights=sky_weights, skip_subtraction=skip_sky_subtraction)

        # resample wavelength into uniform grid along fiber IDs for science and sky fibers
        iwave, fwave = SPEC_CHANNELS[sci_camera[0]]
        rss_tasks.resample_wavelength(in_rss=ssci_path,  out_rss=hsci_path, method="linear", compute_densities=True, disp_pix=0.5, start_wave=iwave, end_wave=fwave, err_sim=10, parallel=0, extrapolate=False)
        rss_tasks.resample_wavelength(in_rss=fskye_path, out_rss=hskye_path, method="linear", compute_densities=True, disp_pix=0.5, start_wave=iwave, end_wave=fwave, err_sim=10, parallel=0, extrapolate=False)
        rss_tasks.resample_wavelength(in_rss=fskyw_path, out_rss=hskyw_path, method="linear", compute_densities=True, disp_pix=0.5, start_wave=iwave, end_wave=fwave, err_sim=10, parallel=0, extrapolate=False)

        # use sky subtracted resampled frames for flux calibration in each camera
        flux_tasks.fluxcal_Gaia(sci_camera, hsci_path, GAIA_CACHE_DIR=ORIG_MASTER_DIR+'/gaia_cache')

<<<<<<< HEAD
    # stack spectrographs and channel-wise calibration
    for channel in "brz":
        hsci_paths = sorted(path.expand('lvm_anc', mjd=sci_mjd, tileid=sci_tileid, drpver=drpver,
                                        kind='h', camera=f'{channel}*', imagetype='object', expnum=expnum))
        
        # stack spectrographs
        # TODO: write lvmCFrame-<channel>-<expnum>.fits
        cframe_path = path.full("lvm_frame", mjd=sci_mjd, drpver=drpver, tileid=sci_tileid, expnum=sci_expnum, kind=f'CFrame-{channel}')
        rss_tasks.stack_spectrographs(in_rsss=hsci_paths, out_rss=cframe_path)

        # flux-calibrate each channel
        # TODO: write lvmFFrame-<channel>-<expnum>.fits
        fframe_path = path.full("lvm_frame", mjd=sci_mjd, drpver=drpver, tileid=sci_tileid, expnum=sci_expnum, kind=f'FFrame-{channel}')
        flux_tasks.apply_fluxcal(in_rss=cframe_path, out_rss=fframe_path)

    # stitch channels
    fframe_paths = sorted(path.expand('lvm_frame', mjd=sci_mjd, tileid=sci_tileid, drpver=drpver, kind='FFrame-*', expnum=expnum))
    fframe_path = path.full("lvm_frame", drpver=drpver, tileid=sci_tileid, mjd=sci_mjd, expnum=sci_expnum, kind='FFrame')
    rss_tasks.join_spec_channels(in_rsss=fframe_paths, out_rss=fframe_path, use_weights=True)

    # TODO: write lvmSFrame-<expnum>.fits
    sframe_path = path.full("lvm_frame", mjd=sci_mjd, drpver=drpver, tileid=sci_tileid, expnum=sci_expnum, kind='SFrame')
    sky_tasks.quick_sky_refinement(in_fframe=fframe_path, out_sframe=sframe_path)
=======
    # combine spectrographs
    drp.combine_spectrographs(tileid=sci_tileid, mjd=sci_mjd, channel="b", expnum=sci_expnum, imagetype=sci_imagetyp)
    drp.combine_spectrographs(tileid=sci_tileid, mjd=sci_mjd, channel="r", expnum=sci_expnum, imagetype=sci_imagetyp)
    drp.combine_spectrographs(tileid=sci_tileid, mjd=sci_mjd, channel="z", expnum=sci_expnum, imagetype=sci_imagetyp)

    # flux-calibrate each channel
    sci_paths = sorted(drp.path.expand("lvm_anc", drpver=drpver, tileid=sci_tileid, mjd=sci_mjd, kind="", imagetype=sci_imagetyp, camera="*", expnum=sci_expnum))
    sci_paths = [sci_path for sci_path in sci_paths if f"lvm-{sci_imagetyp}-sp" not in sci_path]
    for sci_path in sci_paths:
        flux_tasks.apply_fluxcal(in_rss=sci_path, out_rss=sci_path)

    # combine channels
    drp.combine_channels(tileid=sci_tileid, mjd=sci_mjd, expnum=sci_expnum, imagetype=sci_imagetyp)

    # refine sky subtraction
    sky_tasks.quick_sky_refinement(in_cframe=path.full("lvm_frame", mjd=sci_mjd, drpver=drpver, tileid=sci_tileid, expnum=sci_expnum, kind='CFrame'))
>>>>>>> 04d7ceda

    # TODO: add Guillermo's code to create astrometry, don't create images/maps
    # TODO: create astrometry for sky and std telescopes
    

    # TODO: add quick report routine

    # TODO: by default remove the extra files for the given expnum<|MERGE_RESOLUTION|>--- conflicted
+++ resolved
@@ -27,75 +27,6 @@
 ORIG_MASTER_DIR = os.getenv("LVM_MASTER_DIR")
 
 
-<<<<<<< HEAD
-def illumination_correction(in_fiberflat: bool = None) -> dict:
-    if in_fiberflat is None:
-        # NOTE: this was done using exposure 3900
-        factors = {('SkyW', 'b1'): 0.8854398,
-                   ('SkyE', 'b1'): 1.0811657,
-                   ('Sci', 'b1'): 1.0333946,
-                   ('Spec', 'b1'): 1.3,
-                   ('SkyW', 'r1'): 0.9435192,
-                   ('SkyE', 'r1'): 1.0190876,
-                   ('Sci', 'r1'): 1.0373933,
-                   ('Spec', 'r1'): 1.3,
-                   ('SkyW', 'z1'): 0.9378496,
-                   ('SkyE', 'z1'): 1.0072966,
-                   ('Sci', 'z1'): 1.0548539,
-                   ('Spec', 'z1'): 1.3,
-                   ('SkyW', 'b2'): 0.9148656,
-                   ('SkyE', 'b2'): 1.0618604,
-                   ('Sci', 'b2'): 1.023274,
-                   ('Spec', 'b2'): 1.3,
-                   ('SkyW', 'r2'): 0.9465178,
-                   ('SkyE', 'r2'): 1.0136424,
-                   ('Sci', 'r2'): 1.0398397,
-                   ('Spec', 'r2'): 1.3,
-                   ('SkyW', 'z2'): 0.93933785,
-                   ('SkyE', 'z2'): 1.0083715,
-                   ('Sci', 'z2'): 1.0522904,
-                   ('Spec', 'z2'): 1.3,
-                   ('SkyW', 'b3'): 0.88334155,
-                   ('SkyE', 'b3'): 1.0627162,
-                   ('Sci', 'b3'): 1.0539422,
-                   ('Spec', 'b3'): 1.3,
-                   ('SkyW', 'r3'): 0.9305622,
-                   ('SkyE', 'r3'): 1.013976,
-                   ('Sci', 'r3'): 1.0554619,
-                   ('Spec', 'r3'): 1.3,
-                   ('SkyW', 'z3'): 0.9152639,
-                   ('SkyE', 'z3'): 1.0191175,
-                   ('Sci', 'z3'): 1.0656188,
-                   ('Spec', 'z3'): 1.3}
-
-        return factors
-
-    fibers = [2, 106, 37]
-    fibermap = Table(drp.fibermap.data)
-    select = np.isin(fibermap["fiberid"]-1, fibers)
-    skw1_fibers = fibermap[~select][fibermap[~select]["ifulabel"] == "SkyW1"]["fiberid"] - 1
-    ske1_fibers = fibermap[~select][fibermap[~select]["ifulabel"] == "SkyE1"]["fiberid"] - 1
-    sci1_fibers = fibermap[~select][fibermap[~select]["ifulabel"] == "Sci1"]["fiberid"] - 1
-
-    factors = {}
-    for spec in "123":
-        for cam in ["b", "r", "z"]:
-            cam = cam + spec
-            fflat = rss_tasks.RSS.from_file(f"/home/mejia/Research/lvm/lvmdata/calib/60177/lvm-mfiberflat-{cam}.fits")
-            fflat._data[(fflat._mask) | (fflat._data <= 0)] = np.nan
-            sci_factor = np.nanmedian(fflat._data[sci1_fibers][:, 1000:3000])
-            skw_factor = np.nanmedian(fflat._data[skw1_fibers][:, 1000:3000])
-            ske_factor = np.nanmedian(fflat._data[ske1_fibers][:, 1000:3000])
-            norm = np.mean([sci_factor, skw_factor, ske_factor])
-            factors[("SkyW", cam)] = skw_factor/norm
-            factors[("SkyE", cam)] = ske_factor/norm
-            factors[("Sci", cam)] = sci_factor/norm
-
-        return factors
-
-
-=======
->>>>>>> 04d7ceda
 def get_master_mjd(sci_mjd: int) -> int:
     """ Get the correct master calibration MJD for a science frame
 
@@ -242,28 +173,12 @@
         rss_tasks.create_pixel_table(in_rss=xsci_path, out_rss=wsci_path, arc_wave=mwave_path, arc_fwhm=mlsf_path)
 
         # apply fiberflat correction
-<<<<<<< HEAD
         rss_tasks.apply_fiberflat(in_rss=wsci_path, out_rss=fsci_path,
                                   in_flat=mflat_path, in_cent=mtrace_path,
                                   in_width=mwidth_path,
                                   in_wave=mwave_path, in_lsf=mlsf_path,
                                   out_lvmframe=frame_path)
 
-        # NOTE: this is a temporary fix for the illumination bias across telescopes whe using dome flats
-        rss = rss_tasks.RSS.from_file(fsci_path)
-        factors = illumination_correction(in_fiberflat=None)
-        fibermap = rss._slitmap
-        fibermap = fibermap[fibermap["spectrographid"] == int(sci_camera[1])]
-        for ifiber in range(rss._fibers):
-            f = factors.get((fibermap[ifiber]["telescope"], sci_camera), 1)
-            # print(f"applying factor {(fibermap[ifiber]['telescope'], sci_camera)} : {f}")
-            rss._data[ifiber] *= f
-            rss._error[ifiber] *= f
-        rss.writeFitsData(fsci_path)
-=======
-        rss_tasks.apply_fiberflat(in_rss=wsci_path, out_rss=fsci_path, in_flat=mflat_path, clip_below=0)
->>>>>>> 04d7ceda
-
         # interpolate sky fibers
         sky_tasks.interpolate_sky(in_rss=fsci_path, out_sky=fskye_path, which="e")
         sky_tasks.interpolate_sky(in_rss=fsci_path, out_sky=fskyw_path, which="w")
@@ -280,7 +195,6 @@
         # use sky subtracted resampled frames for flux calibration in each camera
         flux_tasks.fluxcal_Gaia(sci_camera, hsci_path, GAIA_CACHE_DIR=ORIG_MASTER_DIR+'/gaia_cache')
 
-<<<<<<< HEAD
     # stack spectrographs and channel-wise calibration
     for channel in "brz":
         hsci_paths = sorted(path.expand('lvm_anc', mjd=sci_mjd, tileid=sci_tileid, drpver=drpver,
@@ -304,28 +218,6 @@
     # TODO: write lvmSFrame-<expnum>.fits
     sframe_path = path.full("lvm_frame", mjd=sci_mjd, drpver=drpver, tileid=sci_tileid, expnum=sci_expnum, kind='SFrame')
     sky_tasks.quick_sky_refinement(in_fframe=fframe_path, out_sframe=sframe_path)
-=======
-    # combine spectrographs
-    drp.combine_spectrographs(tileid=sci_tileid, mjd=sci_mjd, channel="b", expnum=sci_expnum, imagetype=sci_imagetyp)
-    drp.combine_spectrographs(tileid=sci_tileid, mjd=sci_mjd, channel="r", expnum=sci_expnum, imagetype=sci_imagetyp)
-    drp.combine_spectrographs(tileid=sci_tileid, mjd=sci_mjd, channel="z", expnum=sci_expnum, imagetype=sci_imagetyp)
-
-    # flux-calibrate each channel
-    sci_paths = sorted(drp.path.expand("lvm_anc", drpver=drpver, tileid=sci_tileid, mjd=sci_mjd, kind="", imagetype=sci_imagetyp, camera="*", expnum=sci_expnum))
-    sci_paths = [sci_path for sci_path in sci_paths if f"lvm-{sci_imagetyp}-sp" not in sci_path]
-    for sci_path in sci_paths:
-        flux_tasks.apply_fluxcal(in_rss=sci_path, out_rss=sci_path)
-
-    # combine channels
-    drp.combine_channels(tileid=sci_tileid, mjd=sci_mjd, expnum=sci_expnum, imagetype=sci_imagetyp)
-
-    # refine sky subtraction
-    sky_tasks.quick_sky_refinement(in_cframe=path.full("lvm_frame", mjd=sci_mjd, drpver=drpver, tileid=sci_tileid, expnum=sci_expnum, kind='CFrame'))
->>>>>>> 04d7ceda
-
-    # TODO: add Guillermo's code to create astrometry, don't create images/maps
-    # TODO: create astrometry for sky and std telescopes
-    
 
     # TODO: add quick report routine
 
