#!/usr/bin/env python
# encoding: utf-8
#
# @Author: Alfredo Mejía-Narváez
# @Date: Aug 9, 2023
# @Filename: quickdrp
# @License: BSD 3-Clause
# @Copyright: SDSS-V LVM

import os
import numpy as np
from typing import Tuple

from astropy.table import Table

from lvmdrp import log, path, __version__ as drpver
from lvmdrp.utils import metadata as md
from lvmdrp.functions import run_drp as drp
from lvmdrp.functions import imageMethod as image_tasks
from lvmdrp.functions import rssMethod as rss_tasks
from lvmdrp.functions import skyMethod as sky_tasks
from lvmdrp.functions import fluxCalMethod as flux_tasks
from lvmdrp.core.constants import SPEC_CHANNELS


ORIG_MASTER_DIR = os.getenv("LVM_MASTER_DIR")


def get_master_mjd(sci_mjd: int) -> int:
    """ Get the correct master calibration MJD for a science frame

    Find the most relevant master calibration MJD given an
    input science frame MJD.

    Parameters
    ----------
    sci_mjd : int
        the MJD of the science exposure

    Returns
    -------
    int
        the master calibration MJD
    """
    masters_dir = sorted([f for f in os.listdir(ORIG_MASTER_DIR)
                          if os.path.isdir(os.path.join(ORIG_MASTER_DIR, f))])
    masters_dir = [f for f in masters_dir if f.isdigit()]
    target_master = list(filter(lambda f: sci_mjd >= int(f), masters_dir))
    return int(target_master[-1])


def quick_science_reduction(expnum: int, use_fiducial_master: bool = False,
                            skip_sky_subtraction: bool = False,
                            sky_weights: Tuple[float, float] = None,
                            ncpus: int = None,
                            aperture_extraction: bool = False) -> None:
    """ Run the Quick DRP for a given exposure number.
    """
    # validate parameters
    if sky_weights is not None:
        if len(sky_weights) != 2:
            log.error("sky weights must be a tuple of two floats")
            return
        elif any([w < 0.0 for w in sky_weights]):
            log.error("sky weights must be positive")
            return
        elif sum(sky_weights) == 0.0:
            log.error("sum of sky weights must be non-zero")
            return

    # define extraction method
    extraction_parallel = "auto" if ncpus is None else ncpus
    extraction_method = "aperture" if aperture_extraction else "optimal"

    # get target frames metadata
    sci_metadata = md.get_metadata(tileid="*", mjd="*", expnum=expnum)
    sci_metadata.sort_values("expnum", ascending=False, inplace=True)

    # define general metadata
    sci_tileid = sci_metadata["tileid"].unique()[0]
    sci_mjd = sci_metadata["mjd"].unique()[0]
    sci_expnum = sci_metadata["expnum"].unique()[0]
    sci_imagetyp = sci_metadata["imagetyp"].unique()[0]
    log.info(f"running Quick DRP for tile {sci_tileid} at MJD {sci_mjd} with exposure number {sci_expnum}")

    master_mjd = get_master_mjd(sci_mjd)
    log.info(f"target master MJD: {master_mjd}")

    # overwrite fiducial masters dir
    os.environ["LVM_MASTER_DIR"] = os.path.join(ORIG_MASTER_DIR, f"{master_mjd}")
    log.info(f"target master path: {os.getenv('LVM_MASTER_DIR')}")

    # make sure only one exposure number is being reduced
    sci_metadata.query("expnum == @sci_expnum", inplace=True)
    sci_metadata.sort_values("camera", inplace=True)

    # define arc lamps configuration per spectrograph channel
    # arc_lamps = {"b": "hgne", "r": "neon", "z": "neon"}
    arc_lamps = {"b": "neon_hgne_argon_xenon", "r": "neon_hgne_argon_xenon", "z": "neon_hgne_argon_xenon"}

    # run reduction loop for each science camera exposure
    for sci in sci_metadata.to_dict("records"):
        # define science camera
        sci_camera = sci["camera"]

        # define ancillary product paths
        rsci_path = path.full("lvm_raw", camspec=sci_camera, **sci)
        psci_path = path.full("lvm_anc", drpver=drpver, kind="p", imagetype=sci["imagetyp"], **sci)
        dsci_path = path.full("lvm_anc", drpver=drpver, kind="d", imagetype=sci["imagetyp"], **sci)
        xsci_path = path.full("lvm_anc", drpver=drpver, kind="x", imagetype=sci["imagetyp"], **sci)
        wsci_path = path.full("lvm_anc", drpver=drpver, kind="w", imagetype=sci["imagetyp"], **sci)
        fsci_path = path.full("lvm_anc", drpver=drpver, kind="f", imagetype=sci["imagetyp"], **sci)
        ssci_path = path.full("lvm_anc", drpver=drpver, kind="s", imagetype=sci["imagetyp"], **sci)
        hsci_path = path.full("lvm_anc", drpver=drpver, kind="h", imagetype=sci["imagetyp"], **sci)
        fskye_path = path.full("lvm_anc", drpver=drpver, kind="f", imagetype="sky_e", **sci)
        fskyw_path = path.full("lvm_anc", drpver=drpver, kind="f", imagetype="sky_w", **sci)
        hskye_path = path.full("lvm_anc", drpver=drpver, kind="h", imagetype="sky_e", **sci)
        hskyw_path = path.full("lvm_anc", drpver=drpver, kind="h", imagetype="sky_w", **sci)
        os.makedirs(os.path.dirname(hsci_path), exist_ok=True)

        # define science product paths
        frame_path = path.full("lvm_frame", drpver=drpver, tileid=sci_tileid, mjd=sci_mjd, expnum=sci_expnum, kind=f"Frame-{sci_camera}")
        # define current arc lamps to use for wavelength calibration
        lamps = arc_lamps[sci_camera[0]]

        # define calibration frames paths
        if use_fiducial_master:
            masters_path = os.getenv("LVM_MASTER_DIR")
            log.info(f"using fiducial master calibration frames for {sci_camera} at $LVM_MASTER_DIR = {masters_path}")
            if masters_path is None:
                raise ValueError("LVM_MASTER_DIR environment variable is not defined")
            mpixmask_path = os.path.join(masters_path, f"lvm-mpixmask-{sci_camera}.fits")
            mbias_path = os.path.join(masters_path, f"lvm-mbias-{sci_camera}.fits")
            mdark_path = os.path.join(masters_path, f"lvm-mdark-{sci_camera}.fits")
            mpixflat_path = os.path.join(masters_path, f"lvm-mpixflat-{sci_camera}.fits")
            mtrace_path = os.path.join(masters_path, f"lvm-mtrace-{sci_camera}.fits")
            mwidth_path = os.path.join(masters_path, f"lvm-mwidth-{sci_camera}.fits")
            # macorr_path = os.path.join(masters_path, f"lvm-apercorr-{sci_camera}.fits")
            mwave_path = os.path.join(masters_path, f"lvm-mwave_{lamps}-{sci_camera}.fits")
            mlsf_path = os.path.join(masters_path, f"lvm-mlsf_{lamps}-{sci_camera}.fits")
            mflat_path = os.path.join(masters_path, f"lvm-mfiberflat_twilight-{sci_camera}.fits")
        else:
            log.info(f"using master calibration frames from DRP version {drpver}, mjd = {sci_mjd}, camera = {sci_camera}")
            masters = md.match_master_metadata(target_mjd=sci_mjd,
                                               target_camera=sci_camera,
                                               target_imagetyp=sci["imagetyp"])
            mpixmask_path = path.full("lvm_master", drpver=drpver, kind="mpixmask", **masters["pixmask"].to_dict())
            mbias_path = path.full("lvm_master", drpver=drpver, kind="mbias", **masters["bias"].to_dict())
            mdark_path = path.full("lvm_master", drpver=drpver, kind="mdark", **masters["dark"].to_dict())
            mpixflat_path = None
            mtrace_path = path.full("lvm_master", drpver=drpver, kind="mtrace", **masters["trace"].to_dict())
            mwidth_path = None
            # macorr_path = None
            mwave_path = path.full("lvm_master", drpver=drpver, kind=f"mwave_{lamps}", **masters["wave"].to_dict())
            mlsf_path = path.full("lvm_master", drpver=drpver, kind=f"mlsf_{lamps}", **masters["lsf"].to_dict())
            mflat_path = path.full("lvm_master", drpver=drpver, kind="mfiberflat", **masters["fiberflat"].to_dict())

        log.info(f'--- Starting science reduction of raw frame: {rsci_path}')

        # preprocess frame
        image_tasks.preproc_raw_frame(in_image=rsci_path, out_image=psci_path, in_mask=mpixmask_path)

        # detrend frame
        image_tasks.detrend_frame(in_image=psci_path, out_image=dsci_path,
                                  in_bias=mbias_path, in_dark=mdark_path, in_pixelflat=mpixflat_path,
                                  in_slitmap=Table(drp.fibermap.data), reject_cr=False)

        # extract 1d spectra
        image_tasks.extract_spectra(in_image=dsci_path, out_rss=xsci_path, in_trace=mtrace_path, in_fwhm=mwidth_path, method=extraction_method, parallel=extraction_parallel)

        # wavelength calibrate
        rss_tasks.create_pixel_table(in_rss=xsci_path, out_rss=wsci_path, arc_wave=mwave_path, arc_fwhm=mlsf_path)

        # apply fiberflat correction
        rss_tasks.apply_fiberflat(in_rss=wsci_path, out_rss=fsci_path,
                                  in_flat=mflat_path, in_cent=mtrace_path,
                                  in_width=mwidth_path,
                                  in_wave=mwave_path, in_lsf=mlsf_path,
                                  out_lvmframe=frame_path)

        # interpolate sky fibers
        sky_tasks.interpolate_sky(in_rss=fsci_path, out_skye=fskye_path, out_skyw=fskyw_path)

        # compute master sky and subtract if requested
        sky_tasks.combine_skies(in_rss=fsci_path, out_rss=ssci_path, in_skye=fskye_path, in_skyw=fskyw_path, sky_weights=sky_weights)

        # resample wavelength into uniform grid along fiber IDs for science and sky fibers
        iwave, fwave = SPEC_CHANNELS[sci_camera[0]]
        rss_tasks.resample_wavelength(in_rss=ssci_path,  out_rss=hsci_path, method="linear", compute_densities=True, disp_pix=0.5, start_wave=iwave, end_wave=fwave, err_sim=10, parallel=0, extrapolate=False)
        rss_tasks.resample_wavelength(in_rss=fskye_path, out_rss=hskye_path, method="linear", compute_densities=True, disp_pix=0.5, start_wave=iwave, end_wave=fwave, err_sim=10, parallel=0, extrapolate=False)
        rss_tasks.resample_wavelength(in_rss=fskyw_path, out_rss=hskyw_path, method="linear", compute_densities=True, disp_pix=0.5, start_wave=iwave, end_wave=fwave, err_sim=10, parallel=0, extrapolate=False)

        # use sky subtracted resampled frames for flux calibration in each camera
        flux_tasks.fluxcal_Gaia(sci_camera, hsci_path, GAIA_CACHE_DIR=ORIG_MASTER_DIR+'/gaia_cache')

    # stack spectrographs and channel-wise calibration
    for channel in "brz":
        hsci_paths = sorted(path.expand('lvm_anc', mjd=sci_mjd, tileid=sci_tileid, drpver=drpver,
                                        kind='h', camera=f'{channel}*', imagetype='object', expnum=expnum))

        # stack spectrographs
        # TODO: write lvmCFrame-<channel>-<expnum>.fits
        cframe_path = path.full("lvm_frame", mjd=sci_mjd, drpver=drpver, tileid=sci_tileid, expnum=sci_expnum, kind=f'CFrame-{channel}')
        rss_tasks.stack_spectrographs(in_rsss=hsci_paths, out_rss=cframe_path)

<<<<<<< HEAD
        # flux-calibrate each channel
        # TODO: write lvmFFrame-<channel>-<expnum>.fits
        fframe_path = path.full("lvm_frame", mjd=sci_mjd, drpver=drpver, tileid=sci_tileid, expnum=sci_expnum, kind=f'FFrame-{channel}')
        flux_tasks.apply_fluxcal(in_rss=cframe_path, out_rss=fframe_path)

    # stitch channels
    fframe_paths = sorted(path.expand('lvm_frame', mjd=sci_mjd, tileid=sci_tileid, drpver=drpver, kind='FFrame-*', expnum=expnum))
    fframe_path = path.full("lvm_frame", drpver=drpver, tileid=sci_tileid, mjd=sci_mjd, expnum=sci_expnum, kind='FFrame')
    rss_tasks.join_spec_channels(in_rsss=fframe_paths, out_rss=fframe_path, use_weights=True)
=======
    # combine channels
    # TODO: write spline fitting in the super-sky table
    drp.combine_channels(tileid=sci_tileid, mjd=sci_mjd, expnum=sci_expnum)

    # refine sky subtraction
    # TODO: make sure the the master sky being subtracted in this step is stored in the correct extension

    sky_tasks.quick_sky_subtraction(in_cframe=path.full("lvm_frame", mjd=sci_mjd, drpver=drpver, tileid=sci_tileid, expnum=sci_expnum, kind='CFrame'),
                                   skip_subtraction=skip_sky_subtraction)
>>>>>>> d5b1575c

    # TODO: write lvmSFrame-<expnum>.fits
    sframe_path = path.full("lvm_frame", mjd=sci_mjd, drpver=drpver, tileid=sci_tileid, expnum=sci_expnum, kind='SFrame')
    sky_tasks.quick_sky_subtraction(in_fframe=fframe_path, out_sframe=sframe_path, skip_subtraction=skip_sky_subtraction)

    # TODO: add quick report routine

    # TODO: by default remove the extra files for the given expnum<|MERGE_RESOLUTION|>--- conflicted
+++ resolved
@@ -203,7 +203,6 @@
         cframe_path = path.full("lvm_frame", mjd=sci_mjd, drpver=drpver, tileid=sci_tileid, expnum=sci_expnum, kind=f'CFrame-{channel}')
         rss_tasks.stack_spectrographs(in_rsss=hsci_paths, out_rss=cframe_path)
 
-<<<<<<< HEAD
         # flux-calibrate each channel
         # TODO: write lvmFFrame-<channel>-<expnum>.fits
         fframe_path = path.full("lvm_frame", mjd=sci_mjd, drpver=drpver, tileid=sci_tileid, expnum=sci_expnum, kind=f'FFrame-{channel}')
@@ -213,17 +212,6 @@
     fframe_paths = sorted(path.expand('lvm_frame', mjd=sci_mjd, tileid=sci_tileid, drpver=drpver, kind='FFrame-*', expnum=expnum))
     fframe_path = path.full("lvm_frame", drpver=drpver, tileid=sci_tileid, mjd=sci_mjd, expnum=sci_expnum, kind='FFrame')
     rss_tasks.join_spec_channels(in_rsss=fframe_paths, out_rss=fframe_path, use_weights=True)
-=======
-    # combine channels
-    # TODO: write spline fitting in the super-sky table
-    drp.combine_channels(tileid=sci_tileid, mjd=sci_mjd, expnum=sci_expnum)
-
-    # refine sky subtraction
-    # TODO: make sure the the master sky being subtracted in this step is stored in the correct extension
-
-    sky_tasks.quick_sky_subtraction(in_cframe=path.full("lvm_frame", mjd=sci_mjd, drpver=drpver, tileid=sci_tileid, expnum=sci_expnum, kind='CFrame'),
-                                   skip_subtraction=skip_sky_subtraction)
->>>>>>> d5b1575c
 
     # TODO: write lvmSFrame-<expnum>.fits
     sframe_path = path.full("lvm_frame", mjd=sci_mjd, drpver=drpver, tileid=sci_tileid, expnum=sci_expnum, kind='SFrame')
