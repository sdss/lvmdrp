#!/usr/bin/env python
# encoding: utf-8
#
# @Author: Alfredo Mejía-Narváez
# @Date: Aug 9, 2023
# @Filename: quickdrp
# @License: BSD 3-Clause
# @Copyright: SDSS-V LVM

import os
from glob import glob
from typing import Tuple

from astropy.table import Table

from lvmdrp import log, path, __version__ as drpver
from lvmdrp.utils import metadata as md
from lvmdrp.functions import run_drp as drp
from lvmdrp.functions import imageMethod as image_tasks
from lvmdrp.functions import rssMethod as rss_tasks
from lvmdrp.functions import skyMethod as sky_tasks
from lvmdrp.functions import fluxCalMethod as flux_tasks
from lvmdrp.core.constants import SPEC_CHANNELS


ORIG_MASTER_DIR = os.getenv("LVM_MASTER_DIR")

<<<<<<< HEAD
=======
def mjd_from_expnum(expnum):
    """Returns the MJD for the given exposure number

    Parameters
    ----------
    expnum : int
        the exposure number

    Returns
    -------
    int
        the MJD of the exposure
    """
    rpath = path.expand("lvm_raw", camspec="*", mjd="*", hemi="s", expnum=expnum)
    if len(rpath) == 0:
        raise ValueError(f"no raw frame found for exposure number {expnum}")
    mjd = path.extract("lvm_raw", rpath[0])["mjd"]
    return int(mjd)


>>>>>>> a2616e9e
def get_master_mjd(sci_mjd: int) -> int:
    """ Get the correct master calibration MJD for a science frame

    Find the most relevant master calibration MJD given an
    input science frame MJD.

    Parameters
    ----------
    sci_mjd : int
        the MJD of the science exposure

    Returns
    -------
    int
        the master calibration MJD
    """
    masters_dir = sorted([f for f in os.listdir(ORIG_MASTER_DIR)
                          if os.path.isdir(os.path.join(ORIG_MASTER_DIR, f))])
    masters_dir = [f for f in masters_dir if f.isdigit()]
    target_master = list(filter(lambda f: sci_mjd >= int(f), masters_dir))
    return int(target_master[-1])


def quick_science_reduction(expnum: int, use_fiducial_master: bool = False,
                            skip_sky_subtraction: bool = False,
                            sky_weights: Tuple[float, float] = None,
                            skip_flux_calibration: bool = False,
                            ncpus: int = None,
                            aperture_extraction: bool = False) -> None:
    """ Run the Quick DRP for a given exposure number.
    """
    # validate parameters
    if sky_weights is not None:
        if len(sky_weights) != 2:
            log.error("sky weights must be a tuple of two floats")
            return
        elif any([w < 0.0 for w in sky_weights]):
            log.error("sky weights must be positive")
            return
        elif sum(sky_weights) == 0.0:
            log.error("sum of sky weights must be non-zero")
            return

    # define extraction method
    extraction_parallel = "auto" if ncpus is None else ncpus
    extraction_method = "aperture" if aperture_extraction else "optimal"

    # get target frames metadata or extract if it doesn't exist
    sci_metadata = md.get_metadata(tileid="*", mjd="*", expnum=expnum)
    if len(sci_metadata) == 0:
        sci_mjd = mjd_from_expnum(expnum)
        sci_metadata = md.get_frames_metadata(mjd=sci_mjd)
        sci_metadata.query("expnum == @expnum", inplace=True)
    sci_metadata.sort_values("expnum", ascending=False, inplace=True)

    # define general metadata
    sci_tileid = sci_metadata["tileid"].unique()[0]
    sci_mjd = sci_metadata["mjd"].unique()[0]
    sci_expnum = sci_metadata["expnum"].unique()[0]
    sci_imagetyp = sci_metadata["imagetyp"].unique()[0]
    log.info(f"running Quick DRP for tile {sci_tileid} at MJD {sci_mjd} with exposure number {sci_expnum}")

    master_mjd = get_master_mjd(sci_mjd)
    log.info(f"target master MJD: {master_mjd}")

    # overwrite fiducial masters dir
    os.environ["LVM_MASTER_DIR"] = os.path.join(ORIG_MASTER_DIR, f"{master_mjd}")
    log.info(f"target master path: {os.getenv('LVM_MASTER_DIR')}")

    # make sure only one exposure number is being reduced
    sci_metadata.query("expnum == @sci_expnum", inplace=True)
    sci_metadata.sort_values("camera", inplace=True)

    # define arc lamps configuration per spectrograph channel
    if master_mjd == 60142:
        arc_lamps = {"b": "hgne", "r": "neon", "z": "neon"}
    else:
        arc_lamps = {"b": "neon_hgne_argon_xenon", "r": "neon_hgne_argon_xenon", "z": "neon_hgne_argon_xenon"}

    # run reduction loop for each science camera exposure
    for sci in sci_metadata.to_dict("records"):
        # define science camera
        sci_camera = sci["camera"]

        # define ancillary product paths
        rsci_path = path.full("lvm_raw", camspec=sci_camera, **sci)
        psci_path = path.full("lvm_anc", drpver=drpver, kind="p", imagetype=sci["imagetyp"], **sci)
        dsci_path = path.full("lvm_anc", drpver=drpver, kind="d", imagetype=sci["imagetyp"], **sci)
        lsci_path = path.full("lvm_anc", drpver=drpver, kind="l", imagetype=sci["imagetyp"], **sci)
        xsci_path = path.full("lvm_anc", drpver=drpver, kind="x", imagetype=sci["imagetyp"], **sci)
        wsci_path = path.full("lvm_anc", drpver=drpver, kind="w", imagetype=sci["imagetyp"], **sci)
        ssci_path = path.full("lvm_anc", drpver=drpver, kind="s", imagetype=sci["imagetyp"], **sci)
        hsci_path = path.full("lvm_anc", drpver=drpver, kind="h", imagetype=sci["imagetyp"], **sci)
        os.makedirs(os.path.dirname(hsci_path), exist_ok=True)

        # define science product paths
        frame_path = path.full("lvm_frame", drpver=drpver, tileid=sci_tileid, mjd=sci_mjd, expnum=sci_expnum, kind=f"Frame-{sci_camera}")
        # define current arc lamps to use for wavelength calibration
        lamps = arc_lamps[sci_camera[0]]

        # define agc coadd path
        agcsci_path=path.full('lvm_agcam_coadd', mjd=sci_mjd, specframe=sci_expnum, tel='sci')
        agcskye_path=path.full('lvm_agcam_coadd', mjd=sci_mjd, specframe=sci_expnum, tel='skye')
        agcskyw_path=path.full('lvm_agcam_coadd', mjd=sci_mjd, specframe=sci_expnum, tel='skyw')
        #agcspec_path=path.full('lvm_agcam_coadd', mjd=sci_mjd, specframe=sci_expnum, tel='spec')

        # define calibration frames paths
        if use_fiducial_master:
            masters_path = os.getenv("LVM_MASTER_DIR")
            log.info(f"using fiducial master calibration frames for {sci_camera} at $LVM_MASTER_DIR = {masters_path}")
            if masters_path is None:
                raise ValueError("LVM_MASTER_DIR environment variable is not defined")
            mpixmask_path = os.path.join(masters_path, f"lvm-mpixmask-{sci_camera}.fits")
            mbias_path = os.path.join(masters_path, f"lvm-mbias-{sci_camera}.fits")
            mdark_path = os.path.join(masters_path, f"lvm-mdark-{sci_camera}.fits")
            mpixflat_path = os.path.join(masters_path, f"lvm-mpixflat-{sci_camera}.fits")
            mtrace_path = os.path.join(masters_path, f"lvm-mtrace-{sci_camera}.fits")
            mwidth_path = os.path.join(masters_path, f"lvm-mwidth-{sci_camera}.fits")
        else:
            log.info(f"using master calibration frames from DRP version {drpver}, mjd = {sci_mjd}, camera = {sci_camera}")
            masters = md.match_master_metadata(target_mjd=sci_mjd,
                                               target_camera=sci_camera,
                                               target_imagetyp=sci["imagetyp"])
            mpixmask_path = path.full("lvm_master", drpver=drpver, kind="mpixmask", **masters["pixmask"].to_dict())
            mbias_path = path.full("lvm_master", drpver=drpver, kind="mbias", **masters["bias"].to_dict())
            mdark_path = path.full("lvm_master", drpver=drpver, kind="mdark", **masters["dark"].to_dict())
            mpixflat_path = None
            mtrace_path = path.full("lvm_master", drpver=drpver, kind="mtrace", **masters["trace"].to_dict())
            mwidth_path = None

        log.info(f'--- Starting science reduction of raw frame: {rsci_path}')

        # preprocess frame
        image_tasks.preproc_raw_frame(in_image=rsci_path, out_image=psci_path, in_mask=mpixmask_path)

        # detrend frame
        image_tasks.detrend_frame(in_image=psci_path, out_image=dsci_path,
                                  in_bias=mbias_path, in_dark=mdark_path, in_pixelflat=mpixflat_path,
                                  in_slitmap=Table(drp.fibermap.data), reject_cr=True)

        # add astrometry to frame
        image_tasks.add_astrometry(in_image=dsci_path, out_image=dsci_path, in_agcsci_image=agcsci_path, in_agcskye_image=agcskye_path, in_agcskyw_image=agcskyw_path)

        # subtract straylight
        if sci_imagetyp == "flat":
            image_tasks.subtract_straylight(in_image=dsci_path, out_image=lsci_path,
                                                in_cent_trace=mtrace_path, select_nrows=5,
                                                aperture=13, smoothing=400, median_box=21, gaussian_sigma=0.0)
        else:
            lsci_path = dsci_path
 
        # extract 1d spectra
        image_tasks.extract_spectra(in_image=dsci_path, out_rss=xsci_path, in_trace=mtrace_path, in_fwhm=mwidth_path,
                                    method=extraction_method, parallel=extraction_parallel)
 
    # per channel reduction
    for channel in "brz":
        xsci_paths = sorted(path.expand('lvm_anc', mjd=sci_mjd, tileid=sci_tileid, drpver=drpver,
                                        kind='x', camera=f'{channel}[123]', imagetype=sci_imagetyp, expnum=expnum))
        xsci_path = path.full('lvm_anc', mjd=sci_mjd, tileid=sci_tileid, drpver=drpver,
                              kind='x', camera=channel, imagetype=sci_imagetyp, expnum=expnum)
        wsci_path = path.full('lvm_anc', mjd=sci_mjd, tileid=sci_tileid, drpver=drpver,
                              kind='w', camera=channel, imagetype=sci_imagetyp, expnum=expnum)
        mwave_paths = sorted(glob(os.path.join(masters_path, f"lvm-mwave_{lamps}-{channel}?.fits")))
        mlsf_paths = sorted(glob(os.path.join(masters_path, f"lvm-mlsf_{lamps}-{channel}?.fits")))
        frame_path = path.full('lvm_frame', mjd=sci_mjd, tileid=sci_tileid, drpver=drpver, expnum=sci_expnum, kind=f'Frame-{channel}')
        mflat_paths = sorted(glob(os.path.join(masters_path, f"lvm-mfiberflat_twilight-{channel}?.fits")))
        if not mflat_paths:
            mflat_paths = sorted(glob(os.path.join(masters_path, f"lvm-mfiberflat-{channel}?.fits")))
        ssci_path = path.full('lvm_anc', mjd=sci_mjd, tileid=sci_tileid, drpver=drpver,
                              kind='s', camera=channel, imagetype=sci_imagetyp, expnum=expnum)
        hsci_path = path.full('lvm_anc', mjd=sci_mjd, tileid=sci_tileid, drpver=drpver,
                              kind='h', camera=channel, imagetype=sci_imagetyp, expnum=expnum)
 
        # stack spectrographs
        rss_tasks.stack_spectrographs(in_rsss=xsci_paths, out_rss=xsci_path)
<<<<<<< HEAD
 
        # wavelength calibrate
        rss_tasks.create_pixel_table(in_rss=xsci_path, out_rss=wsci_path, in_waves=mwave_paths, in_lsfs=mlsf_paths)
 
=======
        if not os.path.exists(xsci_path):
            log.error(f'No stacked file found: {xsci_path}. Skipping remaining pipeline.')
            continue

        # wavelength calibrate
        rss_tasks.create_pixel_table(in_rss=xsci_path, out_rss=wsci_path, in_waves=mwave_paths, in_lsfs=mlsf_paths)

        # correct thermal shift in wavelength direction
        rss_tasks.shift_wave_skylines(in_rss=wsci_path, out_rss=wsci_path, channel=channel)

>>>>>>> a2616e9e
        # apply fiberflat correction
        rss_tasks.apply_fiberflat(in_rss=wsci_path, out_frame=frame_path, in_flats=mflat_paths)
 
        # interpolate sky fibers
        sky_tasks.interpolate_sky(in_frame=frame_path, out_rss=ssci_path)
 
        # combine sky telescopes
        sky_tasks.combine_skies(in_rss=ssci_path, out_rss=ssci_path, sky_weights=sky_weights)
 
        # resample wavelength into uniform grid along fiber IDs for science and sky fibers
        rss_tasks.resample_wavelength(in_rss=ssci_path,  out_rss=hsci_path, wave_range=SPEC_CHANNELS[channel], wave_disp=0.5, convert_to_density=True)
 
        # use sky subtracted resampled frames for flux calibration in each camera
        flux_tasks.fluxcal_Gaia(channel, hsci_path, GAIA_CACHE_DIR=ORIG_MASTER_DIR+'/gaia_cache')
 
        # flux-calibrate each channel
        fframe_path = path.full("lvm_frame", mjd=sci_mjd, drpver=drpver, tileid=sci_tileid, expnum=sci_expnum, kind=f'FFrame-{channel}')
<<<<<<< HEAD
        flux_tasks.apply_fluxcal(in_rss=hsci_path, out_rss=fframe_path, skip_fluxcal=skip_flux_calibration)
 
=======
        flux_tasks.apply_fluxcal(in_rss=hsci_path, out_fframe=fframe_path, skip_fluxcal=skip_flux_calibration)

>>>>>>> a2616e9e
    # stitch channels
    fframe_paths = sorted(path.expand('lvm_frame', mjd=sci_mjd, tileid=sci_tileid, drpver=drpver, kind='FFrame-?', expnum=expnum))
    if len(fframe_paths) == 0:
        log.error('No fframe files found.  Cannot join spectrograph channels. Exiting pipeline.')
        return

    cframe_path = path.full("lvm_frame", drpver=drpver, tileid=sci_tileid, mjd=sci_mjd, expnum=sci_expnum, kind='CFrame')
<<<<<<< HEAD
    rss_tasks.join_spec_channels(in_rsss=fframe_paths, out_rss=cframe_path, use_weights=True)
 
=======
    rss_tasks.join_spec_channels(in_fframes=fframe_paths, out_cframe=cframe_path, use_weights=True)

>>>>>>> a2616e9e
    # sky subtraction
    sframe_path = path.full("lvm_frame", mjd=sci_mjd, drpver=drpver, tileid=sci_tileid, expnum=sci_expnum, kind='SFrame')
    sky_tasks.quick_sky_subtraction(in_cframe=cframe_path, out_sframe=sframe_path, skip_subtraction=skip_sky_subtraction)

    # TODO: add quick report routine

    # TODO: by default remove the extra files for the given expnum<|MERGE_RESOLUTION|>--- conflicted
+++ resolved
@@ -25,8 +25,6 @@
 
 ORIG_MASTER_DIR = os.getenv("LVM_MASTER_DIR")
 
-<<<<<<< HEAD
-=======
 def mjd_from_expnum(expnum):
     """Returns the MJD for the given exposure number
 
@@ -47,7 +45,6 @@
     return int(mjd)
 
 
->>>>>>> a2616e9e
 def get_master_mjd(sci_mjd: int) -> int:
     """ Get the correct master calibration MJD for a science frame
 
@@ -198,11 +195,11 @@
                                                 aperture=13, smoothing=400, median_box=21, gaussian_sigma=0.0)
         else:
             lsci_path = dsci_path
- 
+
         # extract 1d spectra
         image_tasks.extract_spectra(in_image=dsci_path, out_rss=xsci_path, in_trace=mtrace_path, in_fwhm=mwidth_path,
                                     method=extraction_method, parallel=extraction_parallel)
- 
+
     # per channel reduction
     for channel in "brz":
         xsci_paths = sorted(path.expand('lvm_anc', mjd=sci_mjd, tileid=sci_tileid, drpver=drpver,
@@ -221,15 +218,9 @@
                               kind='s', camera=channel, imagetype=sci_imagetyp, expnum=expnum)
         hsci_path = path.full('lvm_anc', mjd=sci_mjd, tileid=sci_tileid, drpver=drpver,
                               kind='h', camera=channel, imagetype=sci_imagetyp, expnum=expnum)
- 
+
         # stack spectrographs
         rss_tasks.stack_spectrographs(in_rsss=xsci_paths, out_rss=xsci_path)
-<<<<<<< HEAD
- 
-        # wavelength calibrate
-        rss_tasks.create_pixel_table(in_rss=xsci_path, out_rss=wsci_path, in_waves=mwave_paths, in_lsfs=mlsf_paths)
- 
-=======
         if not os.path.exists(xsci_path):
             log.error(f'No stacked file found: {xsci_path}. Skipping remaining pipeline.')
             continue
@@ -240,31 +231,25 @@
         # correct thermal shift in wavelength direction
         rss_tasks.shift_wave_skylines(in_rss=wsci_path, out_rss=wsci_path, channel=channel)
 
->>>>>>> a2616e9e
         # apply fiberflat correction
         rss_tasks.apply_fiberflat(in_rss=wsci_path, out_frame=frame_path, in_flats=mflat_paths)
- 
+
         # interpolate sky fibers
         sky_tasks.interpolate_sky(in_frame=frame_path, out_rss=ssci_path)
- 
+
         # combine sky telescopes
         sky_tasks.combine_skies(in_rss=ssci_path, out_rss=ssci_path, sky_weights=sky_weights)
- 
+
         # resample wavelength into uniform grid along fiber IDs for science and sky fibers
         rss_tasks.resample_wavelength(in_rss=ssci_path,  out_rss=hsci_path, wave_range=SPEC_CHANNELS[channel], wave_disp=0.5, convert_to_density=True)
- 
+
         # use sky subtracted resampled frames for flux calibration in each camera
         flux_tasks.fluxcal_Gaia(channel, hsci_path, GAIA_CACHE_DIR=ORIG_MASTER_DIR+'/gaia_cache')
- 
+
         # flux-calibrate each channel
         fframe_path = path.full("lvm_frame", mjd=sci_mjd, drpver=drpver, tileid=sci_tileid, expnum=sci_expnum, kind=f'FFrame-{channel}')
-<<<<<<< HEAD
-        flux_tasks.apply_fluxcal(in_rss=hsci_path, out_rss=fframe_path, skip_fluxcal=skip_flux_calibration)
- 
-=======
         flux_tasks.apply_fluxcal(in_rss=hsci_path, out_fframe=fframe_path, skip_fluxcal=skip_flux_calibration)
 
->>>>>>> a2616e9e
     # stitch channels
     fframe_paths = sorted(path.expand('lvm_frame', mjd=sci_mjd, tileid=sci_tileid, drpver=drpver, kind='FFrame-?', expnum=expnum))
     if len(fframe_paths) == 0:
@@ -272,13 +257,8 @@
         return
 
     cframe_path = path.full("lvm_frame", drpver=drpver, tileid=sci_tileid, mjd=sci_mjd, expnum=sci_expnum, kind='CFrame')
-<<<<<<< HEAD
-    rss_tasks.join_spec_channels(in_rsss=fframe_paths, out_rss=cframe_path, use_weights=True)
- 
-=======
     rss_tasks.join_spec_channels(in_fframes=fframe_paths, out_cframe=cframe_path, use_weights=True)
 
->>>>>>> a2616e9e
     # sky subtraction
     sframe_path = path.full("lvm_frame", mjd=sci_mjd, drpver=drpver, tileid=sci_tileid, expnum=sci_expnum, kind='SFrame')
     sky_tasks.quick_sky_subtraction(in_cframe=cframe_path, out_sframe=sframe_path, skip_subtraction=skip_sky_subtraction)
