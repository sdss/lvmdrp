--- conflicted
+++ resolved
@@ -201,23 +201,15 @@
         hsci_paths = sorted(path.expand('lvm_anc', mjd=sci_mjd, tileid=sci_tileid, drpver=drpver,
                                         kind='h', camera=f'{channel}*', imagetype='object', expnum=expnum))
 
-<<<<<<< HEAD
         # stack spectrographs
         # TODO: write lvmCFrame-<channel>-<expnum>.fits
         cframe_path = path.full("lvm_frame", mjd=sci_mjd, drpver=drpver, tileid=sci_tileid, expnum=sci_expnum, kind=f'CFrame-{channel}')
         rss_tasks.stack_spectrographs(in_rsss=hsci_paths, out_rss=cframe_path)
-=======
-    # flux-calibrate each channel
-    sci_paths = sorted(drp.path.expand("lvm_anc", drpver=drpver, tileid=sci_tileid, mjd=sci_mjd, kind="", imagetype="object", camera="*", expnum=sci_expnum))
-    sci_paths = [sci_path for sci_path in sci_paths if "lvm-object-sp" not in sci_path]
-    for sci_path in sci_paths:
-        flux_tasks.apply_fluxcal(in_rss=sci_path, out_rss=sci_path, skip_fluxcal=skip_flux_calibration)
->>>>>>> a1915a1d
 
         # flux-calibrate each channel
         # TODO: write lvmFFrame-<channel>-<expnum>.fits
         fframe_path = path.full("lvm_frame", mjd=sci_mjd, drpver=drpver, tileid=sci_tileid, expnum=sci_expnum, kind=f'FFrame-{channel}')
-        flux_tasks.apply_fluxcal(in_rss=cframe_path, out_rss=fframe_path)
+        flux_tasks.apply_fluxcal(in_rss=cframe_path, out_rss=fframe_path, skip_fluxcal=skip_flux_calibration)
 
     # stitch channels
     fframe_paths = sorted(path.expand('lvm_frame', mjd=sci_mjd, tileid=sci_tileid, drpver=drpver, kind='FFrame-*', expnum=expnum))
