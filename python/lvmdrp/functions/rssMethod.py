--- conflicted
+++ resolved
@@ -825,9 +825,6 @@
     lsf_traces = [TraceMask.from_file(in_lsfs) for in_lsfs in in_lsfs]
     lsf_trace = TraceMask.from_spectrographs(*lsf_traces)
     rss.set_lsf_trace(lsf_trace)
-<<<<<<< HEAD
-    rss._header["DRPSTAGE"] = (ReductionStage(rss._header["DRPSTAGE"]) + "WAVELENGTH_CALIBRATED").value
-=======
     rss.set_lsf_array()
 
     # set header keywords for heliocentric velocity corrections
@@ -836,7 +833,7 @@
     log.info(f"heliocentric velocities [km/s]: {helio_rvs}")
 
     log.info(f"writing output RSS to {out_rss}")
->>>>>>> 63fc22f0
+    rss._header["DRPSTAGE"] = (ReductionStage(rss._header["DRPSTAGE"]) + "WAVELENGTH_CALIBRATED").value
     rss.writeFitsData(out_rss)
 
     return rss
