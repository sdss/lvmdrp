--- conflicted
+++ resolved
@@ -27,11 +27,7 @@
 from lvmdrp.core.image import loadImage
 from lvmdrp.core.passband import PassBand
 from lvmdrp.core.plot import plt, create_subplots, save_fig, plot_wavesol_residuals, plot_wavesol_coeffs
-<<<<<<< HEAD
 from lvmdrp.core.rss import RSS, _read_pixwav_map, loadRSS, lvmFrame
-=======
-from lvmdrp.core.rss import RSS, _read_pixwav_map, loadRSS
->>>>>>> d5b1575c
 from lvmdrp.core.spectrum1d import Spectrum1D, _spec_from_lines, _cross_match
 from lvmdrp.external import ancillary_func
 from lvmdrp.utils import flatten
@@ -1630,15 +1626,10 @@
     """
     # load target data
     log.info(f"reading target data from {os.path.basename(in_rss)}")
-<<<<<<< HEAD
     rss = RSS.from_file(in_rss)
 
     # compute initial variance
     ifibvar = bn.nanmean(bn.nanvar(rss._data, axis=0))
-=======
-    rss = RSS()
-    rss.loadFitsData(in_rss)
->>>>>>> d5b1575c
 
     # load fiberflat
     log.info(f"reading fiberflat from {os.path.basename(in_flat)}")
@@ -1662,12 +1653,8 @@
 
         # interpolate fiberflat to target wavelength grid to fill in missing values
         if not numpy.isclose(spec_flat._wave, spec_data._wave).all():
-<<<<<<< HEAD
             log.warning("resampling fiberflat to target wavelength grid")
             spec_flat = spec_flat.resampleSpec(spec_data._wave, err_sim=5)
-=======
-            spec_flat = spec_flat.resampleSpec(spec_data._wave, err_sim=0)
->>>>>>> d5b1575c
 
         # apply clipping
         select_clip_below = (spec_flat < clip_below) | numpy.isnan(spec_flat._data)
@@ -1679,12 +1666,9 @@
         spec_new = spec_data / spec_flat
         rss.setSpec(i, spec_new)
 
-<<<<<<< HEAD
     # compute final variance
     ffibvar = bn.nanmean(bn.nanvar(rss._data, axis=0))
 
-=======
->>>>>>> d5b1575c
     # write out corrected RSS
     log.info(f"writing fiberflat corrected RSS to {os.path.basename(out_rss)}")
     rss.writeFitsData(out_rss)
@@ -1738,133 +1722,6 @@
     combined_rss.writeFitsData(out_rss)
 
 
-<<<<<<< HEAD
-=======
-def stack_rss(in_rsss: List[str], out_rss: str, axis: int = 0) -> RSS:
-    """stacks a list of RSS objects along a given axis
-
-    Parameters
-    ----------
-    in_rsss : List[str]
-        list of RSS file paths
-    out_rss : str
-        output RSS file path
-    axis : int, optional
-        axis along which to stack the RSS objects, by default 0
-
-    Returns
-    -------
-    RSS
-        stacked RSS object
-    """
-
-    # load and stack each extension
-    log.info(f"stacking frames in {','.join([os.path.basename(in_rss) for in_rss in in_rsss])} along axis {axis}")
-    hdrs = []
-    for i in range(len(in_rsss)):
-        rss = loadRSS(in_rsss[i])
-        if i == 0:
-            data_out = rss._data
-            if rss._error is not None:
-                error_out = rss._error
-            if rss._mask is not None:
-                mask_out = rss._mask
-            if rss._wave is not None:
-                wave_out = rss._wave
-            if rss._inst_fwhm is not None:
-                fwhm_out = rss._inst_fwhm
-            if rss._sky is not None:
-                sky_out = rss._sky
-            if rss._sky_error is not None:
-                sky_error_out = rss._sky_error
-            if rss._supersky is not None:
-                supersky_out = rss._supersky
-            if rss._supersky_error is not None:
-                supersky_error_out = rss._supersky_error
-            if rss._header is not None:
-                hdrs.append(Header(rss.getHeader()))
-            if rss._fluxcal is not None:
-                fluxcal_out = rss._fluxcal
-        else:
-            data_out = numpy.concatenate((data_out, rss._data), axis=axis)
-            if rss._wave is not None:
-                if len(wave_out.shape) == 2 and len(rss._wave.shape) == 2:
-                    wave_out = numpy.concatenate((wave_out, rss._wave), axis=axis)
-                elif len(wave_out.shape) == 1 and len(rss._wave.shape) == 1 and numpy.isclose(wave_out, rss._wave).all():
-                    wave_out = wave_out
-                else:
-                    raise ValueError(f"Cannot concatenate wavelength arrays of different shapes: {wave_out.shape} and {rss._wave.shape} or inhomogeneous wavelength arrays")
-            else:
-                wave_out = None
-            if rss._inst_fwhm is not None:
-                if len(fwhm_out.shape) == 2 and len(rss._inst_fwhm.shape) == 2:
-                    fwhm_out = numpy.concatenate((fwhm_out, rss._inst_fwhm), axis=axis)
-                elif len(fwhm_out.shape) == 1 and len(rss._inst_fwhm.shape) == 1 and numpy.isclose(fwhm_out, rss._inst_fwhm).all():
-                    fwhm_out = fwhm_out
-                else:
-                    raise ValueError(f"Cannot concatenate FWHM arrays of different shapes: {fwhm_out.shape} and {rss._inst_fwhm.shape} or inhomogeneous FWHM arrays")
-            else:
-                fwhm_out = None
-            if rss._error is not None:
-                error_out = numpy.concatenate((error_out, rss._error), axis=axis)
-            else:
-                error_out = None
-            if rss._mask is not None:
-                mask_out = numpy.concatenate((mask_out, rss._mask), axis=axis)
-            else:
-                mask_out = None
-            if rss._sky is not None:
-                sky_out = numpy.concatenate((sky_out, rss._sky), axis=axis)
-            else:
-                sky_out = None
-            if rss._sky_error is not None:
-                sky_error_out = numpy.concatenate((sky_error_out, rss._sky_error), axis=axis)
-            else:
-                sky_error_out = None
-            if rss._supersky is not None:
-                supersky_out = rss.stack_supersky([supersky_out, rss._supersky])
-            if rss._supersky_error is not None:
-                supersky_error_out = rss.stack_supersky([supersky_error_out, rss._supersky_error])
-            if rss._header is not None:
-                hdrs.append(Header(rss.getHeader()))
-            if rss._fluxcal is not None:
-                f = fluxcal_out.to_pandas()
-                fluxcal_out = Table.from_pandas(f.combine_first(rss._fluxcal.to_pandas()))
-            else:
-                fluxcal_out = None
-
-    # update header
-    log.info("updating header")
-    if len(hdrs) > 0:
-        hdr_out = combineHdr(hdrs)
-    else:
-        hdr_out = None
-
-    # update slitmap
-    slitmap_out = rss._slitmap
-
-    # write output
-    log.info(f"writing stacked RSS to {os.path.basename(out_rss)}")
-    rss_out = RSS(
-        wave=wave_out,
-        data=data_out,
-        error=error_out,
-        mask=mask_out,
-        inst_fwhm=fwhm_out,
-        sky=sky_out,
-        sky_error=sky_error_out,
-        supersky=supersky_out,
-        supersky_error=supersky_error_out,
-        header=hdr_out.getHeader(),
-        slitmap=slitmap_out,
-        fluxcal=fluxcal_out
-    )
-    rss_out.writeFitsData(out_rss)
-
-    return rss_out
-
-
->>>>>>> d5b1575c
 def apertureFluxRSS_drp(
     in_rss, center_x, center_y, arc_radius, hdr_prefix, flux_type="mean,3900,4600"
 ):
