#!/usr/bin/env python
# encoding: utf-8

import os
from multiprocessing import Pool, cpu_count
from typing import List

import matplotlib
import matplotlib.gridspec as gridspec
import numpy
import yaml
from astropy import units as u
from astropy.io import fits
from astropy.table import Table
from astropy.time import Time
from astropy.wcs import WCS
from numpy import polynomial
from scipy import interpolate, ndimage

from lvmdrp.utils.decorators import skip_on_missing_input_path, drop_missing_input_paths, skip_if_drpqual_flags
from lvmdrp.core.constants import CONFIG_PATH, ARC_LAMPS
from lvmdrp.core.cube import Cube
from lvmdrp.core.fiberrows import FiberRows
from lvmdrp.core.image import loadImage
from lvmdrp.core.passband import PassBand
<<<<<<< HEAD
from lvmdrp.core.plot import plt, create_subplots, save_fig
from lvmdrp.core.rss import RSS, _read_pixwav_map, _chain_join, glueRSS, loadRSS
from lvmdrp.core.spectrum1d import Spectrum1D, _cross_match
=======
from lvmdrp.core.plot import save_fig
from lvmdrp.core.rss import RSS, _chain_join, glueRSS, loadRSS
from lvmdrp.core.spectrum1d import Spectrum1D, _spec_from_lines
>>>>>>> a0b3bf45
from lvmdrp.external import ancillary_func
from lvmdrp.utils import flatten
from lvmdrp import log


description = "Provides Methods to process Row Stacked Spectra (RSS) files"

__all__ = [
    "determine_wavelength_solution",
    "create_pixel_table",
    "combineRSS_drp",
    "checkPixTable_drp",
    "correctPixTable_drp",
    "resample_wavelength",
    "includePosTab_drp",
    "join_spec_channels"
]


def mergeRSS_drp(files_in, file_out, mergeHdr="1"):
    """
    Different RSS are merged into a common file by extending the number of fibers.

    Note that the number of spectral pixel need to be the same and that all input RSS
    must have the same extensions.

    Parameters
    ----------
    files_in : string
        Comma-separates name of RSS FITS files to be merged into a signal RSS
    file_out : string
        Name of the merged RSS FITS file
    mergeHdr : string of integer (0 or 1), optional with default: '1'
        Flag to indicate if the header of the input RSS files are also merger and stored
        in the merged RSS. 1 if yes, 0 if not

    Examples
    --------
    user:> lvmdrp rss mergeRSS RSS1.fits,RSS2.fits,RSS3.fits RSS_OUT.fits
    """

    files = files_in.split(",")

    for i in range(len(files)):
        if i == 0:
            rss = loadRSS(files[i])
        else:
            rss_add = loadRSS(files[i])
            if mergeHdr == "0":
                rss.append(rss_add, append_hdr=False)
            else:
                rss.append(rss_add, append_hdr=True)
    rss.writeFitsData(file_out)


# TODO:
# * define ancillary product lvm-lxpeak for ref_line_file
# * define ancillary product lvm-arc (rss arc) for replace arc_rss
# * define ancillary product lvm-wave to contain wavelength solutions
# * merge disp_rss and res_rss products into lvmArc product, change variable to out_arc
@skip_on_missing_input_path(["in_arc"])
@skip_if_drpqual_flags(["SATURATED"], "in_arc")
def determine_wavelength_solution(in_arc: str, out_wave: str, out_lsf: str,
                                  ref_fiber: int = 319, pixel: List[float] = [], ref_lines: List[float] = [],
                                  poly_disp: int = 3, poly_fwhm: int = 5,
                                  poly_cros: int = 3, poly_kinds: list = ['poly', 'poly', 'poly'],
                                  init_back: float = 10.0, aperture: int = 10,
                                  flux_min: float = 10.0, fwhm_max: float = 5.0,
                                  rel_flux_limits: list = [0.001, 100.0], fiberflat: str = "",
                                  negative: bool = False, cc_correction: bool = True,
                                  cc_max_shift: int = 40,
                                  display_plots: bool = False):
    """
    Solves for the wavelength and the LSF using polynomial fitting

    Measures the pixel position of emission lines in wavelength UNCALIBRATED
    for all fibers of the RSS. Starting from the initial guess of pixel
    positions for a given fiber, the program measures the position using
    Gaussian fitting to the first and last fiber of the RSS. The best fit
    emission line position of the previous fiber are used as guess parameters.
    Certain criterion can be imposed to reject certain measurements and flag
    those as bad. They will be ignored for the dispersion solution, which is
    estimated for each fiber independently. Two RSS FITS file containing the
    wavelength pixel table and the FWHM pixel table will be stored.

    Parameters
    --------------
    arc_rss : string
        Input RSS FITS file name of the uncalibrated arc lamp exposure
    prefix_out : string
        PREFIX for the output RSS file containing the wavelength RSS pixel table (PREFIX.disp.fits) and
        the spectral resolution (FWHM) RSS pixel table (PREFIX.res.fits)
    ref_line_file : string, optional with default: ''
        ASCII file name containing the number of the reference fiber in the first row,
        reference wavelength of emission line, its rough centroid pixel position a flag if the width of the
        line should be considered for the spectral resolution measurements (space separated) in
        each subsquent row.
        If no ASCII file is provided those information must be given in the ref_fiber, pixel and ref_lines parameters.
    ref_fiber : string of integer, optional with default: ''
        Number of the fiber in the RSS for which the rough guess for their centroid pixel position (x-direction) are given.
        Only used if no ASCII file is given.
    pixel : string of integers, optional with default: ''
        Comma-separated list of rough centroid pixel position for each emission line for the corresponding reference fiber.
        Only used if no ASCII file is given.
    ref_lines : string of floats, optional with default: ''
        Comma-separated list of reference emission-line wavelength. Need to be same number of values as for the pixel guess
        Only used if no ASCII file is given.
    poly_dispersion : string of integer, optional with default: '-5'
        Degree of polynomial used to construct the wavelength solution for each fiber. (positiv: normal polynomial, negative: Legandre polynomial)
    poly_fwhm : string of two integers, optional with default: '-3,-5'
        First integer is the degree of polynomial used to smooth the measured FWHM of each line as a function of fiber number (cross-dispersion).
        Second integer is the degree of polynomial used to subsquently extrapolate the line FWHM across the disperion direction,
        (positiv: normal polynomial, negative: Legandre polynomial)
    init_back : string of float, optinal with default: '10.0'
        Initial guess for the constant background level that can be fitted in addition to the Gaussian for each line.
        If this parameter is left empty, the background level is fixed to zero.
    aperture : string of integer, optional with default: '13'
        Aperture centered on the guess of the pixel position from which pixel with the maximum flux is used as the guess for the Gaussian fitting.
        This is also the size of the fitted region for each line.
    flux_min : string of float, optional with default: '200.0'
        Required minimum integrated flux of the best-fit Gaussian model to be considered as a reliable value.
        The measurement for this emission line for the specific fiber is masked if it falls below this threshold.
    fwhm_max : string of float, optional with default: '10.0'
        Maximum FWHM of the best-fit Gaussian model to be considered as a reliable value.
    rel_flux_limits : string of two floats, optional with default: '0.1,5.0'
        Required relative integrated fluxes with respect to the measured fluxes  for the reference fiber.
        If relative fluxes are outside this range, they will be masked.
    negative : boolean, optiona with default False
        whether to flip dark along the flux axis or not
    plot: string of integer (0 or 1), optional  with default: 1
        Show information during the processing on the command line (0 - no, 1 - yes)

    Examples
    --------
    user:> lvmdrp rss detWaveSolution ARC_RSS.fits arc REF_FILE.txt /
    > poly_dispersion='-7' poly_fwhm='-4,-5'

    user:> lvmdrp rss detWaveSolution ARC_RSS.fits arc ref_fiber=100 /
    > pixel=200,500,1000 ref_lines=3000.0,5000.0,8000.0 flux_min=100.0
    """

    # convert parameters to the correct type
    kind_disp, kind_fwhm, kind_cros = poly_kinds.split(",") if isinstance(poly_kinds, str) else poly_kinds

    if fiberflat != "":
        fiberflat = fiberflat.split(",")

    # initialize the extracted arc line frame
    log.info(f"reading arc from '{in_arc}'")
    arc = FiberRows()  # create object
    arc.loadFitsData(in_arc)  # load data

    # replace NaNs
    mask = numpy.isnan(arc._data) | numpy.isnan(arc._error)
    mask |= (arc._data < 0) | (arc._error < 0)
    arc._data[mask] = 0
    arc._error[mask] = 0

    channel = arc._header["CCD"][0]
    onlamp = ["ON", True, 'T', 1]
    lamps = [lamp.lower() for lamp in ARC_LAMPS if arc._header.get(lamp, "OFF") in onlamp]
    if len(lamps) == 0:
        log.error("no arc lamps were on during this exposure")
        return

    # read reference lines
    pixel_list, ref_lines_list = [], []
    for lamp in lamps:
        log.info(f"loading reference lines for {lamp = } in {channel = }")
        _, ref_fiber_, pixel, ref_lines, use_line = _read_pixwav_map(lamp, channel)

        # remove masked lines
        pixel = pixel[use_line]
        ref_lines = ref_lines[use_line]
        use_line = use_line[use_line]

        # apply cc correction to lines if needed
        if cc_correction or ref_fiber != ref_fiber_:
            log.info(f"running cross matching on {pixel.size} good lines")
            # determine maximum correlation shift
<<<<<<< HEAD
            pix_spec = spec_from_lines(pixel, sigma=2, wavelength=arc._pixels)

            # fix cc_max_shift
            cc_max_shift = max(cc_max_shift, 50)
            # cross-match spectrum and pixwav map
            cc, bhat, mhat = _cross_match(
                ref_spec=pix_spec,
                obs_spec=arc._data[ref_fiber],
                stretch_factors=numpy.linspace(0.8,1.2,10000),
                shift_range=[-cc_max_shift, cc_max_shift]
=======
            pix_spec = _spec_from_lines(pixel, sigma=2, wavelength=arc._pixels)
            shifts = signal.correlation_lags(
                (arc._data * (~arc._mask))[ref_fiber].size, pix_spec.size, mode="full"
            )
            corr = signal.correlate(
                (arc._data * (~arc._mask))[ref_fiber], pix_spec, mode="full"
>>>>>>> a0b3bf45
            )
            
            log.info(f"max CC = {cc:.2f} for strech = {mhat:.2f} and shift = {bhat:.2f}")
        else:
            mhat, bhat = 1.0, 0.0

        # correct initial pixel map by shifting
        pixel = mhat * pixel + bhat

        pixel_list.append(pixel)
        ref_lines_list.append(ref_lines)

    # combine all reference lines into a long array
    pixel = numpy.concatenate(pixel_list)
    ref_lines = numpy.concatenate(ref_lines_list)

    # sort lines by pixel position
    sort = numpy.argsort(pixel)
    pixel = pixel[sort]
    ref_lines = ref_lines[sort]
    nlines = len(pixel)

    if negative:
        log.info("flipping arc along flux direction")
        arc = -1 * arc + numpy.nanmedian(arc._data)

    # setup storage array
    wave_coeffs = numpy.zeros((arc._fibers, numpy.abs(poly_disp) + 1))
    lsf_coeffs = numpy.zeros((arc._fibers, numpy.abs(poly_fwhm) + 1))
    wave_sol = numpy.zeros((arc._fibers, arc._data.shape[1]), dtype=numpy.float32)
    wave_rms = numpy.zeros(arc._fibers, dtype=numpy.float32)
    fwhm_sol = numpy.zeros((arc._fibers, arc._data.shape[1]), dtype=numpy.float32)
    fwhm_rms = numpy.zeros(arc._fibers, dtype=numpy.float32)

    # measure the ARC lines with individual Gaussian across the CCD
    log.info(
        f"measuring arc lines for each fiber from reference fiber {ref_fiber}, "
        f"{flux_min = }, {fwhm_max = } and relative flux limits {rel_flux_limits}"
        )

    # initialize plots for arc lines fitting
    fig, axs = create_subplots(to_display=display_plots, nrows=1, ncols=nlines, figsize=(10*nlines, 7))
    fig.suptitle("Gaussian fitting")
    fig.supylabel("counts (e-/pixel)")
    for i, ax in enumerate(axs):
        ax.axvline(pixel[i], ls="--", lw=1, color="tab:red")
        ax.set_title(f"line @ {pixel[i]:.1f} (pixel) - {ref_lines[i]:.2f} (angstrom)")
        ax.set_xlabel("X (pixel)")
    fibers, flux, cent_wave, fwhm, masked = arc.measureArcLines(
        ref_fiber,
        pixel,
        aperture=aperture,
        init_back=init_back,
        flux_min=flux_min,
        fwhm_max=fwhm_max,
        rel_flux_limits=rel_flux_limits,
        axs=axs,
    )
    save_fig(
        fig,
        product_path=out_wave,
        to_display=display_plots,
        figure_path="qa",
        label="lines_fitting",
    )

    if fiberflat != "":
        log.info("computing fiberflat from measured lines")
        norm_flux = numpy.zeros_like(ref_lines)
        for n in range(len(ref_lines)):
            norm_flux[n] = numpy.nanmean(flux[numpy.logical_not(masked[:, n]), n])
        flat_flux = numpy.nanmean(flux / norm_flux[numpy.newaxis, :], 1)
        log.info(
            f"assuming wavelength range [{fiberflat[0]}, {fiberflat[1]}] and sampling {fiberflat[2]} AA"
        )
        wave = numpy.arange(
            float(fiberflat[0]),
            float(fiberflat[1]) + float(fiberflat[2]),
            float(fiberflat[2]),
        )
        norm = numpy.ones((flux.shape[0], len(wave)), dtype=numpy.float32)
        norm = norm * flat_flux[:, numpy.newaxis]
        rss_flat = RSS(wave=wave, data=norm, header=arc.getHeader())
        log.info(f"storing fiberflat in '{fiberflat[3]}'")
        rss_flat.writeFitsData(f"{fiberflat[3]}.fits")

    # smooth the FWHM values for each ARC line in cross-dispersion direction
    if poly_cros != 0:
        log.info(
            f"smoothing FWHM of guess lines along cross-dispersion axis using {poly_cros}-deg polynomials")
        for i in range(nlines):
            select = numpy.logical_and(
                numpy.logical_not(masked[:, i]), flux[:, i] > flux_min
            )
            fwhm_med = ndimage.filters.median_filter(numpy.fabs(fwhm[select, i]), 4)
            msg = f'Failed to fit {kind_cros} for arc line {i}'
            if kind_cros not in ["poly", "legendre", "chebyshev"]:
                log.warning(f"invalid polynomial kind '{kind_cros}'. Falling back to 'poly'")
                kind_cros = "poly"

            if kind_cros == "poly":
                poly_cls = polynomial.Polynomial
            elif kind_cros == "legendre":
                poly_cls = polynomial.Legendre
            elif kind_cros == "chebyshev":
                poly_cls = polynomial.Chebyshev

            try:
                poly = poly_cls.fit(fibers[select], fwhm_med, deg=poly_cros)
            except ValueError as e:
                log.error(f'{msg}: {e}')
                continue
            except numpy.linalg.LinAlgError as e:
                log.error(f'{msg}: {e}')
                continue

            fwhm[:, i] = poly(fibers)

    # Determine the wavelength solution
    log.info(
        f"fitting wavelength solutions using {poly_disp}-deg polynomials"
    )

    # Iterate over the fibers
    good_fibers = numpy.zeros(len(fibers), dtype="bool")
    nmasked = numpy.zeros(len(fibers), dtype="uint16")
    for i in fibers:
        masked_lines = masked[i, use_line]
        nmasked[i] = numpy.sum(masked_lines)

        if nmasked[i] == 0:
            good_fibers[i] = True
        elif nmasked[i] == len(masked_lines):
            log.warning(f"fiber {i} has all lines masked")
            masked_lines[:] = False
        # select = numpy.logical_not(masked_lines)

        if kind_disp not in ["poly", "legendre", "chebyshev"]:
            log.warning(
                ("invalid polynomial kind " f"'{kind_disp = }'. Falling back to 'poly'")
            )
        if kind_disp == "poly":
            poly = polynomial.Polynomial.fit(
                cent_wave[i, use_line],
                ref_lines[use_line],
                deg=poly_disp,
            )
        elif kind_disp == "legendre":
            poly = polynomial.Legendre.fit(
                cent_wave[i, use_line],
                ref_lines[use_line],
                deg=poly_disp,
            )
        elif kind_disp == "chebyshev":
            poly = polynomial.Chebyshev.fit(
                cent_wave[i, use_line],
                ref_lines[use_line],
                deg=poly_disp,
            )

        wave_coeffs[i, :] = poly.coef
        wave_sol[i, :] = poly(arc._pixels)
        wave_rms[i] = numpy.std(ref_lines[use_line] - poly(cent_wave[i, use_line]))

    log.info(
        (
            "finished wavelength fitting with median "
            f"RMS = {numpy.median(wave_rms):g} AA "
            f"({numpy.median(wave_rms[:,None]/numpy.diff(wave_sol, axis=1)):g} pix)"
        )
    )

    # Estimate the spectral resolution pattern
    dwave = wave_sol[:, 1:] - wave_sol[:, :-1]
    cent_round = numpy.round(cent_wave).astype(int)

    # Iterate over the fibers
    log.info(f"fitting LSF solutions using {poly_fwhm}-deg polynomials")
    for i in fibers:
        fwhm_wave = numpy.fabs(dwave[i, cent_round[i, :]]) * fwhm[i, :]

        if kind_fwhm not in ["poly", "legendre", "chebyshev"]:
            log.warning(
                ("invalid polynomial kind " f"'{kind_fwhm = }'. Falling back to 'poly'")
            )
            kind_fwhm = "poly"
        if kind_fwhm == "poly":
            poly = polynomial.Polynomial.fit(
                cent_wave[i, use_line], fwhm_wave[use_line], deg=poly_fwhm
            )
        elif kind_fwhm == "legendre":
            poly = polynomial.Legendre.fit(
                cent_wave[i, use_line],
                fwhm_wave[use_line],
                deg=poly_fwhm,
            )
        elif kind_fwhm == "chebyshev":
            poly = polynomial.Chebyshev.fit(
                cent_wave[i, use_line],
                fwhm_wave[use_line],
                deg=poly_fwhm,
            )

        # TODO: select one column and plot coeffs vs Y coord in pixels
        lsf_coeffs[i, :] = poly.coef
        fwhm_sol[i, :] = poly(arc._pixels)
        fwhm_rms[i] = numpy.std(fwhm_wave[use_line] - poly(cent_wave[i, use_line]))

    log.info(
        (
            "finished LSF fitting with median "
            f"RMS = {numpy.median(fwhm_rms):g} AA "
            f"({numpy.median(fwhm_rms[:,None]/numpy.diff(wave_sol, axis=1)):g} pix)"
        )
    )

    # create plot
    fig = plt.figure(figsize=(16, 10), tight_layout=True)
    gs = gridspec.GridSpec(10, max(poly_disp + 1, poly_fwhm + 1))

    ax_spec = fig.add_subplot(gs[:3, :])
    ax_spec.tick_params(labelbottom=False)
    # ax_spec.set_yscale("log")
    ax_sol_wave = fig.add_subplot(gs[3:6, :], sharex=ax_spec)
    ax_sol_fwhm = ax_sol_wave.twinx()
    ax_sol_wave.tick_params("y", labelcolor="tab:blue")
    ax_sol_fwhm.tick_params("y", labelcolor="tab:red")
    ax_coe_wave, ax_coe_fwhm = [], []
    for i in range(poly_disp + 1):
        ax_coe_wave.append(fig.add_subplot(gs[6:8, i]))
    for i in range(poly_fwhm + 1):
        ax_coe_fwhm.append(fig.add_subplot(gs[8:, i]))

    # add reference spectrum plot with reference lines & corrected lines
    good_pix = ~arc._mask
    for pix in pixel:
        ax_spec.axvspan(
            pix - (aperture - 1) // 2,
            pix + (aperture - 1) // 2,
            numpy.nanmin((arc._data * good_pix)[ref_fiber]),
            numpy.nanmax((arc._data * good_pix)[ref_fiber]),
            fc="0.7",
            alpha=0.5,
        )
    ax_spec.vlines(
        (pixel - bhat) / mhat,
        numpy.nanmin((arc._data * good_pix)[ref_fiber]),
        numpy.nanmax((arc._data * good_pix)[ref_fiber]),
        color="tab:red",
        lw=0.5,
        label="orig. ref. lines",
    )
    ax_spec.vlines(
        pixel,
        numpy.nanmin((arc._data * good_pix)[ref_fiber]),
        numpy.nanmax((arc._data * good_pix)[ref_fiber]),
        color="tab:blue",
        lw=0.5,
        label=f"corr. lines ({mhat = :.2f}, {bhat = :.2f})",
    )
    ax_spec.step(arc._pixels, (arc._data * good_pix)[ref_fiber], color="0.2", lw=1)
    ax_spec.set_title(f"reference arc spectrum {ref_fiber}", loc="left")
    ax_spec.set_ylabel("count (e-/pix)")
    ax_spec.legend(loc=1)

    # add coefficients plots
    for icoef in range(poly_disp + 1):
        data = wave_coeffs[:, icoef]
        mean, std = data.mean(), data.std()
        ax_coe_wave[icoef].hist(data, bins=100, fc="tab:blue")
        ax_coe_wave[icoef].text(
            0.05,
            0.95,
            f"{mean = :g}\n{std = :g}",
            va="top",
            ha="left",
            transform=ax_coe_wave[icoef].transAxes,
        )
        ax_coe_wave[icoef].tick_params(labelsize="x-small")
        if icoef == 0:
            ax_coe_wave[icoef].set_title("wavelength coefficients", loc="left")
    for icoef in range(poly_fwhm + 1):
        data = lsf_coeffs[:, icoef]
        mean, std = data.mean(), data.std()
        ax_coe_fwhm[icoef].hist(data, bins=100, fc="tab:red")
        ax_coe_fwhm[icoef].text(
            0.05,
            0.95,
            f"{mean = :g}\n{std = :g}",
            va="top",
            ha="left",
            transform=ax_coe_fwhm[icoef].transAxes,
        )
        ax_coe_fwhm[icoef].tick_params(labelsize="x-small")
        if icoef == 0:
            ax_coe_fwhm[icoef].set_title("LSF coefficients", loc="left")

    # add wavelength and LSF solutions plot
    ax_sol_wave.fill_between(
        arc._pixels,
        wave_sol.mean(0) - wave_sol.std(0),
        wave_sol.mean(0) + wave_sol.std(0),
        lw=0,
        fc="tab:blue",
        alpha=0.5,
    )
    ax_sol_wave.plot(arc._pixels, wave_sol.mean(0), lw=1, color="tab:blue")
    for i in fibers:
        ax_sol_wave.plot(
            cent_wave[i, use_line],
            ref_lines[use_line],
            ",",
            color="tab:blue",
        )
    ax_sol_wave.set_xlabel("dispersion axis (pix)")
    ax_sol_wave.set_ylabel("wavelength (AA)")
    ax_sol_wave.set_title(
        f"wavelength solutions with a {poly_disp}-deg polynomial",
        loc="left",
        color="tab:blue",
    )

    ax_sol_fwhm.fill_between(
        arc._pixels,
        fwhm_sol.mean(0) - fwhm_sol.std(0),
        fwhm_sol.mean(0) + fwhm_sol.std(0),
        lw=0,
        fc="tab:red",
        alpha=0.5,
    )
    ax_sol_fwhm.plot(arc._pixels, fwhm_sol.mean(0), lw=1, color="tab:red")
    for i in fibers:
        fwhm_wave = numpy.fabs(dwave[i, cent_round[i, :]]) * fwhm[i, :]

        ax_sol_fwhm.plot(
            cent_wave[i, use_line],
            fwhm_wave[use_line],
            ",",
            color="tab:red",
        )
    ax_sol_fwhm.set_ylabel("FWHM LSF (AA)")
    ax_sol_fwhm.set_title(
        f"LSF solutions with a {poly_fwhm}-deg polynomial",
        loc="right",
        color="tab:red",
    )

    fig.tight_layout()
    save_fig(fig, product_path=out_wave, to_display=display_plots, figure_path='qa', label="fit_wave")


    # update header
    log.info(
        f"updating header and writing wavelength/LSF to '{out_wave}' and '{out_lsf}'"
    )
    arc.setHdrValue(
        "HIERARCH PIPE DISP POLY",
        "%d" % (numpy.abs(poly_disp)),
        "Order of the dispersion polynomial",
    )
    arc.setHdrValue(
        "HIERARCH PIPE DISP RMS MEDIAN",
        "%.4f" % (numpy.median(wave_rms[good_fibers])),
        "Median RMS of disp sol",
    )
    arc.setHdrValue(
        "HIERARCH PIPE DISP RMS MIN",
        "%.4f" % (numpy.min(wave_rms[good_fibers])),
        "Min RMS of disp sol",
    )
    arc.setHdrValue(
        "HIERARCH PIPE DISP RMS MAX",
        "%.4f" % (numpy.max(wave_rms[good_fibers])),
        "Max RMS of disp sol",
    )
    arc.setHdrValue(
        "HIERARCH PIPE FWHM POLY",
        "%d" % (numpy.abs(poly_fwhm)),
        "Order of the resolution polynomial",
    )
    arc.setHdrValue(
        "HIERARCH PIPE DISP RMS MEDIAN",
        "%.4f" % (numpy.median(fwhm_rms[good_fibers])),
        "Median RMS of disp sol",
    )
    arc.setHdrValue(
        "HIERARCH PIPE DISP RMS MIN",
        "%.4f" % (numpy.min(fwhm_rms[good_fibers])),
        "Min RMS of disp sol",
    )
    arc.setHdrValue(
        "HIERARCH PIPE DISP RMS MAX",
        "%.4f" % (numpy.max(fwhm_rms[good_fibers])),
        "Max RMS of disp sol",
    )
    wave_trace = FiberRows(data=wave_sol, good_fibers=good_fibers)
    wave_trace._coeffs = wave_coeffs
    fwhm_trace = FiberRows(data=fwhm_sol, good_fibers=good_fibers)
    fwhm_trace._coeffs = lsf_coeffs

    wave_trace.writeFitsData(out_wave)
    fwhm_trace.writeFitsData(out_lsf)


# TODO:
# * merge arc_wave and arc_fwhm into lvmArc product, change variable name to in_arc
@skip_on_missing_input_path(["in_rss", "arc_wave", "arc_fwhm"])
@skip_if_drpqual_flags(["SATURATED", "EXTRACTBAD", "BADTRACE"], "in_rss")
def create_pixel_table(in_rss: str, out_rss: str, arc_wave: str, arc_fwhm: str = "",
                       cropping: list = None):
    """
    Applies the wavelength and possibly also the spectral resolution (FWHM) to an RSS

    Parameters
    ----------
    in_rss : string
        Input RSS FITS file
    out_rss : string
        Output RSS FITS file with the wavelength and spectral resolution pixel
        table added as extensions
    arc_wave : string
        RSS FITS file containing the wavelength pixel table in its primary
        (0th) extension
    arc_fwhm : string, optional with default: ''
        RSS FITS file containing the spectral resolution (FWHM) pixel table in
        its primary (0th) extension. No spectral resolution will not be added
        if the string is empty.

    Examples
    --------
    user:> lvmdrp rss createPixTable RSS_IN.fits RSS_OUT.fits WAVE.fits
    user:> lvmdrp rss createPixTable RSS_IN.fits RSS_OUT.fits WAVE.fits FWHM.fits
    """
    rss = RSS()
    rss.loadFitsData(in_rss)
    if cropping:
        crop_start = int(cropping[0]) - 1
        crop_end = int(cropping[1]) - 1
    else:
        crop_start = 0
        crop_end = rss._data.shape[1] - 1
    wave_trace = FiberRows()
    wave_trace.loadFitsData(arc_wave)
    rss.setWave(wave_trace.getData()[0][:, crop_start:crop_end])
    rss._data = rss._data[:, crop_start:crop_end]
    if rss._error is not None:
        rss._error = rss._error[:, crop_start:crop_end]
    if rss._mask is not None:
        rss._mask = rss._mask[:, crop_start:crop_end]

    try:
        rss.copyHdrKey(wave_trace, "HIERARCH PIPE DISP RMS MEDIAN")
        rss.copyHdrKey(wave_trace, "HIERARCH PIPE DISP RMS MIN")
        rss.copyHdrKey(wave_trace, "HIERARCH PIPE DISP RMS MAX")
    except KeyError:
        pass

    if arc_fwhm != "":
        fwhm_trace = FiberRows()
        fwhm_trace.loadFitsData(arc_fwhm)
        rss.setInstFWHM(fwhm_trace.getData()[0][:, crop_start:crop_end])
    rss.writeFitsData(out_rss)


def checkPixTable_drp(
    in_rss, ref_lines, logfile, blocks="15", init_back="100.0", aperture="10"
):
    """
    Measures the offset in dispersion axis between the target and the calibration RSS.

    It compares the wavelength of emission lines (i.e. night sky line) in the
    RSS as measured by Gaussian fitting with their reference wavelength. The
    offset in pixels is computed and stored in a log file for future
    processing.

    Parameters
    ----------
    in_rss : string
        Input RSS FITS file
    ref_lines : string
        Comma-separated list of emission lines to be fit in the RSS for each fiber
    logfile : string
        Output ASCII logfile that stores the position and deviation from the
        expected wavelength for each reference emission line
    blocks: string of integer, optional  with default: '20'
        Number of fiber blocks over which the fitted central wavelength are
        averaged to increase the accuary of the measurement. The actual number
        of fibers per block is roughly the total number of fibers divided by
        the number of blocks.
    init_back : string of float, optional with default: '100.0'
        The initial guess for a constant background level included in the
        Gaussian model. If this parameter is empty, no background level is
        fitted and set to zero instead.
    aperture : string of integer (>0), optional with default: '10'
        Number of pixel used for the fitting of each emission line centered on
        the pixel position of the line's expected wavelength

    Examples
    --------
    user:> lvmdrp rss checkPixTable RSS_IN.fits 4500.0,5577.4,6300.3 OFFSETWAVE.log
    user:> lvmdrp rss checkPixTable RSS_IN.fits 4500.0,5577.4,6300.3 OFFSETWAVE.log /
    > aperture=14
    """
    centres = numpy.array(ref_lines.split(",")).astype("float")
    init_back = float(init_back)
    aperture = float(aperture)
    nblocks = int(blocks)
    rss = RSS()
    rss.loadFitsData(in_rss)
    fit_wave = numpy.zeros((len(rss), len(centres)), dtype=numpy.float32)
    good_fiber = numpy.zeros(len(rss), dtype="bool")
    offset_pix = numpy.zeros((len(rss), len(centres)), dtype=numpy.float32)
    log = open(logfile, "a")
    log.write("%s\n" % (in_rss))

    for i in range(len(rss)):
        spec = rss[i]
        disp_pix = spec._wave[1:] - spec._wave[:-1]
        numpy.insert(disp_pix, 0, disp_pix[0])

        plot = False
        if i == -1:
            plot = True
        else:
            plot = False
        out = spec.fitSepGauss(
            centres, aperture, init_back=init_back, plot=plot, warning=False
        )
        good_fiber[i] = out[0] != 0.0
        fit_wave[i, :] = out[len(centres) : 2 * len(centres)]
        for j in range(len(centres)):
            idx = numpy.argmin(numpy.abs(fit_wave[i, j] - spec._wave))
            offset_pix[i, j] = (fit_wave[i, j] - centres[j]) / disp_pix[idx]

    blocks = numpy.array_split(numpy.arange(0, len(rss)), nblocks)
    blocks_good = numpy.array_split(good_fiber, nblocks)
    for j in range(len(centres)):
        log.write(
            "%.3f %.3f %.3f %.3f \n"
            % (
                centres[j],
                numpy.median(fit_wave[good_fiber, j]),
                numpy.median(fit_wave[good_fiber, j]) - centres[j],
                numpy.std(fit_wave[good_fiber, j]),
            )
        )
        for i in range(len(blocks)):
            log.write(" %.3f" % numpy.mean(blocks[i]))
        log.write("\n")
        for i in range(len(blocks)):
            if numpy.sum(blocks_good[i]) > 0:
                log.write(
                    " %.3f" % numpy.median(offset_pix[blocks[i][blocks_good[i]], j])
                )
            else:
                log.write(" 0.0")
        log.write("\n")
        for i in range(len(blocks)):
            if numpy.sum(blocks_good[i]) > 0:
                log.write(
                    " %.3f"
                    % (
                        numpy.median(fit_wave[blocks[i][blocks_good[i]], j])
                        - centres[j]
                    )
                )
            else:
                log.write(" 0.0")
        log.write("\n")

    off_disp_median = numpy.median(offset_pix[good_fiber, :])
    off_disp_rms = numpy.std(offset_pix[good_fiber, :])
    off_disp_median = (
        float("%.4f" % off_disp_median)
        if numpy.isfinite(off_disp_median)
        else str(off_disp_median)
    )
    off_disp_rms = (
        float("%.4f" % off_disp_rms)
        if numpy.isfinite(off_disp_rms)
        else str(off_disp_rms)
    )
    rss.setHdrValue(
        "HIERARCH PIPE FLEX XOFF", off_disp_median, "flexure offset in x-direction"
    )
    rss.setHdrValue(
        "HIERARCH PIPE FLEX XRMS", off_disp_rms, "flexure rms in x-direction"
    )
    rss.writeFitsHeader(in_rss)
    log.close()


def correctPixTable_drp(
    in_rss,
    out_rss,
    logfile,
    ref_id,
    smooth_poly_cross="",
    smooth_poly_disp="",
    poly_disp="6",
    verbose="0",
):
    """
    Corrects the RSS wavelength vectors for offsets in dispersion axis due to flexures

    The offfsets need to be determined beforehand via the checkPixTable task.
    The offsets can be smoothed and/or extrapolated along the dispersion axis,
    but a global median offset is strongly recommended due to measurement
    inaccuracies.

    Parameters
    --------------
    in_rss : string
        Input RSS FITS file
    out_rss : string
        Output RSS FITS file with corrected wavelength pixel table
    logfile : string
        Input ASCII logfile containing the previously measured offset for
        certain reference emission line in dispersion direction
    ref_id : string
        Reference ID under which the offsets are stored in the logfile for this
        specific RSS
    smooth_poly_cross : string of integer, optional with default: ''
        Degree of the polynomial which is used to smooth the offset value for
        each reference emission line as a function of fiber number (i.e. along
        cross-disperion direction on the CCD) (positiv: normal polynomial,
        negative: Legandre polynomial) No smoothing is performed if this
        parameter is empty.
    smooth_poly_disp : string of integer, optional with default: ''
        Degree of the polynomial which is used to extrapolated the offsets
        along the wavelength direction for each block of fibers individually.
        (positiv: normal polynomial, negative: Legandre polynomial) A median
        value of all measured shifts is used if this parameter is empty.
    poly_disp : string of integer (>0), optional with default: '6'
        Degree of polynomial used to construct the wavelength solution. This is
        needed to properly shift the wavelength table according to the offset
        in pixel units.
    verbose: string of integer (0 or 1), optional  with default: 1
        Show information during the processing on the command line (0 - no, 1 -
        yes)

    Examples
    --------
    user:> lvmdrp rss correctPixTable RSS_in.fits RSS_out.fits OFFSETWAVE.log /
    > RSS_REF_ID poly_disp=7
    """

    poly_disp = int(poly_disp)
    verbose = int(verbose)

    rss = loadRSS(in_rss)
    log = open(logfile, "r")
    log_lines = log.readlines()
    m = 0
    offsets = []
    for i in range(len(log_lines)):
        if ref_id in log_lines[i]:
            ref_wave = []
            offsets = []
            m = 1
        if m == 1 and len(log_lines[i].split()) == 4:
            ref_wave.append(float(log_lines[i].split()[0]))
            fibers = numpy.array(log_lines[i + 1].split()).astype("float")
            offset_pix = numpy.array(log_lines[i + 2].split()).astype("float")
            # offset_wave = numpy.array(log_lines[i + 3].split()).astype("float")

            if smooth_poly_cross == "":
                offsets.append(offset_pix)

            else:
                smooth_poly_cross = int(smooth_poly_cross)
                spec = Spectrum1D(data=offset_pix, wave=fibers)
                spec.smoothPoly(
                    order=smooth_poly_cross, ref_base=numpy.arange(rss._fibers)
                )
                if verbose == 1:
                    plt.plot(fibers, offset_pix, "o")
                    plt.plot(numpy.arange(rss._fibers), spec._data)
                offsets.append(spec._data)

        if len(log_lines[i].split()) == 1 and (ref_id not in log_lines[i]) and m == 1:
            m = 0
    if verbose == 1:
        plt.show()
    offsets = numpy.array(offsets)
    ref_wave = numpy.array(ref_wave)
    for i in range(rss._fibers):
        spec = rss[i]
        if smooth_poly_disp == "":
            off = numpy.median(offsets.flatten())
        else:
            smooth_poly_disp = int(smooth_poly_disp)
            if smooth_poly_disp == "":
                off = numpy.median(offsets[i])
            else:
                off = Spectrum1D(wave=ref_wave, data=offsets[:, i])
                off.smoothPoly(smooth_poly_disp, ref_base=spec._wave)
                if i == -1:
                    plt.plot(ref_wave, offsets[:, i], "ok")
                    plt.plot(off._wave, off._data, "-r")
                    plt.show()
                off = off._data
        new_wave = Spectrum1D(spec._pixels + off, spec._wave)
        new_wave.smoothPoly(poly_disp, ref_base=spec._pixels)
        spec._wave = new_wave._data
        rss[i] = spec
    rss.writeFitsData(out_rss)

# TODO: aplicar correccion a la solucion de longitud de onda comparando lineas de cielo
# TODO: hacer esto antes de hacer el rasampling en wl
@skip_on_missing_input_path(["in_rss"])
@skip_if_drpqual_flags(["SATURATED", "BADTRACE", "EXTRACTBAD"], "in_rss")
def resample_wavelength(in_rss: str, out_rss: str, method: str = "spline",
                        start_wave: float = None, end_wave: float = None,
                        disp_pix: float = None, err_sim: int = 500,
                        replace_error: float = 1.e10, correctHvel: float = None,
                        compute_densities: bool = False, extrapolate: bool = True,
                        parallel: str = "auto"):
    """
    Resamples the RSS wavelength solutions a common wavelength solution for each fiber

    A Monte Carlo scheme can be used to propagte the error to the resample spectrum.
    Note that correlated noise is not taken into account with the procedure.

    Parameters
    ----------
    in_rss : string
        Input RSS FITS file where the wavelength is stored as a pixel table
    out_rss : string
        Output RSS FITS file with a common wavelength solution
    method : string, optional with default: 'spline'
        Interpolation scheme used for the spectral resampling of the data.
        Available options are:
            - spline
            - linear
    start_wave : string of float, optional with default: ''
        Start wavelength for the common resampled wavelength solution.
        The "optimal" wavelength will be used if the paramter is empty.
    endt_wave : string of float, optional with default: ''
        End wavelength for the common resampled wavelength solution
        The "optimal" wavelength will be used if the paramter is empty.
    disp_pix : string of float, optional with default: ''
        Dispersion per pixel for the common resampled wavelength solution.
        The "optimal" dispersion will be used if the paramter is empty.
    err_sim : string of integer (>0), optional with default: '500'
        Number of Monte Carlo simulation per fiber in the RSS to estimate the
        error of the resampled spectrum. If err_sim is set to 0, no error will
        be estimated for the resampled RSS.
    replace_error: strong of float, optional with default: '1e10'
        Error value for bad pixels resampled data, will be ignored if empty
    parallel: either string of integer (>0) or  'auto', optional with default: 'auto'
        Number of CPU cores used in parallel for the computation. If set to
        auto, the maximum number of CPUs for the given system is used.

    Examples
    --------
    user:> lvmdrp rss resampleWave RSS_in.fits RSS_out.fits
    user:> lvmdrp rss resampleWave RSS_in.fits RSS_out.fits start_wave=3700.0 /
    > end_wave=7000.0 disp_pix=2.0 err_sim=0
    """

    rss = loadRSS(in_rss)

    if not start_wave:
        start_wave = numpy.min(rss._wave)
    else:
        start_wave = float(start_wave)
    if not disp_pix:
        disp_pix = numpy.min(rss._wave[:, 1:] - rss._wave[:, :-1])
    else:
        disp_pix = float(disp_pix)

    if not end_wave:
        end_wave = numpy.max(rss._wave)
    else:
        end_wave = float(end_wave)

    if not correctHvel:
        offset_vel = 0.0
    else:
        try:
            offset_vel = float(correctHvel)
        except ValueError:
            offset_vel = rss.getHdrValue(correctHvel)

    ref_wave = numpy.arange(start_wave, end_wave + disp_pix - 0.001, disp_pix)
    rss._wave = rss._wave * (1 + offset_vel / 300000.0)

    if extrapolate:
        collapsed_spec = rss.create1DSpec().resampleSpec(
            ref_wave, method="linear", err_sim=err_sim
        )
    else:
        collapsed_spec = None

    data = numpy.zeros((rss._fibers, len(ref_wave)), dtype=numpy.float32)
    if rss._error is not None and err_sim != 0:
        error = numpy.zeros((rss._fibers, len(ref_wave)), dtype=numpy.float32)
    else:
        error = None
    if rss._inst_fwhm is not None:
        inst_fwhm = numpy.zeros((rss._fibers, len(ref_wave)), dtype=numpy.float32)
    else:
        inst_fwhm = None
    mask = numpy.zeros((rss._fibers, len(ref_wave)), dtype="bool")
    if compute_densities:
        width_pix = numpy.zeros_like(rss._data)
        width_pix[:, :-1] = numpy.fabs(rss._wave[:, 1:] - rss._wave[:, :-1])
        width_pix[:, -1] = width_pix[:, -2]
        rss._data = rss._data / width_pix
        if rss._error is not None:
            rss._error = rss._error / width_pix
    if rss._wave is not None and len(rss._wave.shape) == 2:
        if parallel == "auto":
            cpus = cpu_count()
        else:
            cpus = int(parallel)
        if cpus > 1:
            pool = Pool(cpus)
            result_spec = []
            for i in range(rss._fibers):
                spec = rss.getSpec(i)
                result_spec.append(
                    pool.apply_async(
                        spec.resampleSpec,
                        args=(ref_wave, method, err_sim, replace_error, collapsed_spec),
                    )
                )
            pool.close()
            pool.join()

        for i in range(rss._fibers):
            if cpus > 1:
                spec = result_spec[i].get()
            else:
                spec = rss.getSpec(i)
                spec = spec.resampleSpec(
                    ref_wave, method, err_sim, replace_error, collapsed_spec
                )
            data[i, :] = spec._data
            if rss._error is not None and err_sim != 0:
                error[i, :] = spec._error
            if rss._inst_fwhm is not None:
                inst_fwhm[i, :] = spec._inst_fwhm
            mask[i, :] = spec._mask
        resamp_rss = RSS(
            data=data,
            wave=ref_wave,
            inst_fwhm=inst_fwhm,
            header=rss.getHeader(),
            error=error,
            mask=mask,
        )

    resamp_rss.writeFitsData(out_rss)


def matchResolution_drp(in_rss, out_rss, targetFWHM, parallel="auto"):
    """
    Homogenise the LSF of the RSS to a common spectral resolution (FWHM)

    This task smooths the RSS with a Gaussian kernel of the corresponding
    width. A pixel table with the spectral resolution needs to be present in
    the RSS. If the spectral resolution is higher than than the target spectral
    resolution for certain pixel, no smoothing is applied for those pixels.

    Parameters
    ----------
    in_rss : string
        Input RSS FITS file with a pixel table for the spectral resolution
    out_rss : string
        Output RSS FITS file with a homogenised spectral resolution
    targetFWHM : string of float
        Spectral resolution in FWHM to which the RSS shall be homogenised
    parallel: either string of integer (>0) or  'auto', optional with default: 'auto'
        Number of CPU cores used in parallel for the computation. If set to
        auto, the maximum number of CPUs for the given system is used.

    Examples
    --------
    user:> lvmdrp rss matchResolution RSS_in.fits RSS_out.fits 6.0
    """
    targetFWHM = float(targetFWHM)
    rss = RSS()
    rss.loadFitsData(in_rss)

    smoothFWHM = numpy.zeros_like(rss._inst_fwhm)
    select = rss._inst_fwhm < targetFWHM
    smoothFWHM[select] = numpy.sqrt(targetFWHM**2 - rss._inst_fwhm[select] ** 2)

    if parallel == "auto":
        cpus = cpu_count()
    else:
        cpus = int(parallel)

    if cpus > 1:
        pool = Pool(cpus)
        threads = []
        for i in range(len(rss)):
            threads.append(
                pool.apply_async(rss[i].smoothGaussVariable, ([smoothFWHM[i, :]]))
            )

        for i in range(len(rss)):
            rss[i] = threads[i].get()
        pool.close()
        pool.join()
    else:
        for i in range(len(rss)):
            rss[i] = rss[i].smoothGaussVariable(smoothFWHM[i, :])
    rss._inst_fwhm = None
    rss.setHdrValue(
        "HIERARCH PIPE SPEC RES", targetFWHM, "FWHM in A of spectral resolution"
    )
    rss.writeFitsData(out_rss)


def splitFibers_drp(in_rss, splitted_out, contains):
    """
    Subtracts a (sky) spectrum, which was stored as a FITS file, from the whole RSS.
    The error will be propagated if the spectrum AND the RSS contain error information.

    Parameters
    ----------
    in_rss : string
        Input RSS FITS file including a position table as an extension
    splitted_out : string
        Comma-separated list of output RSS FITS files
    contains : string
        Comma-Separated list of fiber "types" included in the respective output
        RSS file. Available fiber types are OBJ, SKY and CAL, corresponding to
        target fibers, dedicated sky fibers and calibration fibers,
        respectively. If more than one type of fibers should be contained in
        one of the splitted RSS, they need to be ";" separated.

    Examples
    ----------------
    user:> lvmdrp rss splitFibers RSS_IN.fits RSS_OBJ.fits,RSS_SKY.fits SKY,OBJ
    user:> lvmdrp rss splitFibers RSS_IN.fits RSS_OBJ_SKY.fits,RSS_CAL.fits SKY;OBJ,SKY
    """
    contains = contains.split(",")
    splitted_out = splitted_out.split(",")
    rss = RSS()
    rss.loadFitsData(in_rss)
    splitted_rss = rss.splitFiberType(contains)
    for i in range(len(splitted_rss)):
        splitted_rss[i].writeFitsData(splitted_out[i])


# TODO: for twilight fiber flats, normalize the individual flats before combining to
# remove the time dependence
def createFiberFlat_drp(
    in_rss, out_rss, smooth_poly="0", smooth_median="0", clip="", valid=""
):
    """
    Creates a fiberflat from a wavelength calibrated skyflat RSS by computing the
    relative transmission to the median spectrum.


    Parameters
    ----------
    in_rss : string
        Input RSS FITS of a skyflat observations
    out_rss : string
        Output RSS FITS file with fiberflat RSS
    smooth_poly : string of integer (>0), optional with default: '-5'
        Degree of polynomial with which the fiberflat may be fitted along the
        dispersion axis for each fiber indepenently. (positiv: normal
        polynomial, negative: Legandre polynomial)
    clip : string of two comma separated floats, optional with default: ''
        Minimum and maximum number of relative transmission in the resulting
        fiberflat. If some value are below or above the given limits they are
        replaced by zeros and added to the mask as bad pixels.
    valid : string of two comma separated integers, optional with default: ''
        Minimum and maximum fiber number used to create the reference median
        spectrum. This is mainly required if there is a wavelength dependent
        vignetting effect, so that those fibers can be rejected from the median
        spectrum.

    Examples
    ----------------
    user:> lvmdrp rss createFiberFlat RSS_IN.fits FIBERFLAT.fits /
    > clip=0.3,1.5 valid=100,250

    user:> lvmdrp rss createFiberFlat RSS_IN.fits FIBERFLAT.fits -6 clip=0.1,2.0
    """
    smooth_poly = int(smooth_poly)
    smooth_median = int(smooth_median)
    if valid == "":
        valid = None
    else:
        valid = numpy.array(valid.split(",")).astype("int16")
    if clip != "":
        clip = clip.split(",")
        clip[0] = float(clip[0])
        clip[1] = float(clip[1])
    else:
        clip = None

    rss = loadRSS(in_rss)
    #    print rss._wave
    fiberflat = rss.createFiberFlat(smooth_poly, smooth_median, clip, valid=valid)

    # perform some statistic about the fiberflat
    if fiberflat._mask is not None:
        select = numpy.logical_not(fiberflat._mask)
    else:
        select = fiberflat._data == fiberflat._data
    min = numpy.min(fiberflat._data[select])
    max = numpy.max(fiberflat._data[select])
    mean = numpy.mean(fiberflat._data[select])
    median = numpy.median(fiberflat._data[select])
    std = numpy.std(fiberflat._data[select])

    fiberflat.setHdrValue(
        "HIERARCH PIPE FLAT MIN", float("%.3f" % (min)), "Mininum fiberflat value"
    )
    fiberflat.setHdrValue(
        "HIERARCH PIPE FLAT MAX", float("%.3f" % (max)), "Maximum fiberflat value"
    )
    fiberflat.setHdrValue(
        "HIERARCH PIPE FLAT AVR", float("%.2f" % (mean)), "Mean fiberflat value"
    )
    fiberflat.setHdrValue(
        "HIERARCH PIPE FLAT MED", float("%.2f" % (median)), "Median fiberflat value"
    )
    fiberflat.setHdrValue(
        "HIERARCH PIPE FLAT STD", float("%.3f" % (std)), "rms of fiberflat values"
    )

    if fiberflat is None:
        print("Please resample the RSS frame to a common wavelength solution!")
    else:
        fiberflat.writeFitsData(out_rss)


def correctTraceMask_drp(trace_in, trace_out, logfile, ref_file, poly_smooth=""):
    """
    Corrects the trace mask of the central fiber position for possible offsets
    in cross-dispersion direction due to flexure effects with respect to the
    calibration frames taken for this object. The offfsets need to be
    determined beforehand via the offsetTrace task. The offsets can be smoothed
    and/or extrapolated along the dispersion axis.

    Parameters
    ----------
    trace_in : string
        Input RSS FITS file containing the traces of the fiber position on the CCD
    trace_out : string
        Output RSS FITS file with offset corrected fiber position traces
    logfile : string
        Input ASCII logfile containing the previously measured offset for
        certain reference emission line in cross-dispersion direction
    ref_file : string
        Reference file under which the offsets are stored in the logfile for
        this specific RSS
    poly_smooth: string of integer, optional with default: ''
        Degree of the polynomial which is used to smooth/extrapolate the
        offsets as a function of wavelength (positiv: normal polynomial,
        negative: Legandre polynomial) No smoothing is performed if this
        parameter is empty an a median offset is used instead.

    Examples
    --------
    user:> lvmdrp rss correctTraceMask TRACE_IN.fits TRACE_OUT.fits OFFSET_TRACE.log /
     > REF_File_name

    user:> lvmdrp rss correctTraceMask TRACE_IN.fits TRACE_OUT.fits OFFSET_TRACE.log /
    > REF_File_name poly_smooth= -6
    """
    log = open(logfile, "r")
    log_lines = log.readlines()
    i = 0
    while i < len(log_lines):
        split = log_lines[i].split()
        z = 1
        if len(split) == 1 and split[0] == ref_file:
            offsets = []
            lines = []
            cross_pos = []
            disp_pos = []
            while i + z < len(log_lines):
                split1 = log_lines[i + z].split()
                split2 = log_lines[i + z + 1].split()
                split3 = log_lines[i + z + 2].split()
                if len(split1) > 1:
                    offsets.append(numpy.array(split3[1:]).astype("float32"))
                    cross_pos.append(numpy.array(split1[1:]).astype("float32"))
                    disp_pos.append(numpy.array(split2[1:]).astype("float32"))
                    lines.append(float(split3[0]))
                else:
                    # incomplete = False
                    break
                z += 3
            break
        i += 1

        log.close()
    offsets = numpy.array(offsets)
    cross_pos = numpy.array(cross_pos)
    disp_pos = numpy.array(disp_pos)
    trace = FiberRows()
    trace.loadFitsData(trace_in)

    if poly_smooth == "":
        trace = trace + (numpy.median(offsets.flatten()) * -1)
    else:
        split_trace = trace.split(offsets.shape[1], axis="y")
        offset_trace = FiberRows()
        offset_trace.createEmpty(data_dim=trace._data.shape)
        for j in range(len(split_trace)):
            offset_spec = Spectrum1D(wave=disp_pos[:, j], data=offsets[:, j])
            wave = numpy.arange(trace._data.shape[1])
            offset_spec.smoothPoly(
                order=int(poly_smooth),
                start_wave=wave[0],
                end_wave=wave[-1],
                ref_base=wave,
            )
            if j > 0:
                corr_trace = split_trace[j] + (offset_spec * -1)
                offset_trace.append(corr_trace)
            else:
                offset_trace = split_trace[j] + (offset_spec * -1)

        trace = offset_trace

    trace.writeFitsData(trace_out)


def correctFiberFlat_drp(in_rss, out_rss, in_fiberflat, clip="0.2"):
    """
    Correct an RSS frame for the effect of the different fiber transmission as
    measured by a fiberflat.

    Parameters
    ----------
    in_rss : string
        Input RSS FITS file
    out_rss : string
        Output RSS FITS file which is fiberflat corrected.
    in_fiberflat : string
        Fiberflat RSS FITS file containing the relative transmission of each fiber
    clip : string of float, optional with default: ''
        Minimum relative transmission considered for the used fiberflat. Value
        below the given limits are replaced by zeros and added to the mask as
        bad pixels in the output RSS.

    Examples
    --------
    user:> lvmdrp rss correctFiberFlat RSS_IN.fits RSS_OUT.fits FIBERFLAT_IN.fits

    user:> lvmdrp rss correctFiberFlat RSS_IN.fits RSS_OUT.fits FIBERFLAT_IN.fits /
    > clip='0.4'
    """
    clip = float(clip)
    rss = RSS()
    rss.loadFitsData(in_rss)
    flat = RSS()
    flat.loadFitsData(in_fiberflat)

    for i in range(flat._fibers):
        spec_flat = flat.getSpec(i)
        spec_data = rss.getSpec(i)
        flat_resamp = spec_flat.resampleSpec(spec_data._wave, err_sim=0)
        select_clip = numpy.logical_or(
            (flat_resamp < clip), (numpy.isnan(flat_resamp._data))
        )
        flat_resamp._data[select_clip] = 0
        flat_resamp._mask[select_clip] = True
        spec_new = spec_data / flat_resamp
        rss.setSpec(i, spec_new)
    rss.writeFitsData(out_rss)


def combineRSS_drp(in_rsss, out_rss, method="mean"):
    """combines the given RSS list to a single RSS using a statistic

    Parameters
    ----------
    in_rsss : array_like
        list of RSS file paths
    out_rss : str
        output RSS file path
    method : str, optional
        statistic to use for combining the RSS objects, by default "mean"
    """
    # convert input parameters to proper type
    list_rss = in_rsss.split(",")

    rss_list = []
    for i in list_rss:
        # load subimages from disc and append them to a list
        rss = loadRSS(i)
        rss_list.append(rss)
    # combined_header = combineHdr(rss_list)
    combined_rss = RSS()
    combined_rss.combineRSS(rss_list, method=method)
    # combined_rss.setHeader(header=combined_header._header)
    # write out FITS file
    combined_rss.writeFitsData(out_rss)


def glueRSS_drp(rsss, out_rss):
    """concatenates the given RSS list to a single RSS

    Parameters
    ----------
    rsss : array_like
        list of RSS file paths
    out_rss : str
        output RSS file path
    """
    list_rss = rsss.split(",")
    glueRSS(list_rss, out_rss)


def apertureFluxRSS_drp(
    in_rss, center_x, center_y, arc_radius, hdr_prefix, flux_type="mean,3900,4600"
):
    """combines a selection of fibers within a set aperture into a single spectrum

    Parameters
    ----------
    in_rss : str
        intput RSS file path
    center_x : float
        X coordinate of the aperture center
    center_y : float
        Y coordinate of the aperture center
    arc_radius : float
        aperture radius in spaxels
    hdr_prefix : str
        header prefix
    flux_type : str, optional
        collapse resulting spectrum, by default "mean,3900,4600"
    """
    flux_type = flux_type.split(",")
    center_x = float(center_x)
    center_y = float(center_y)
    arc_radius = float(arc_radius)
    # load subimages from disc and append them to a list
    rss = loadRSS(in_rss)

    spec = rss.createAperSpec(center_x, center_y, arc_radius)
    if flux_type[0] == "mean" or flux_type[0] == "sum" or flux_type[0] == "median":
        start_wave = float(flux_type[1])
        end_wave = float(flux_type[2])
        flux_spec = spec.collapseSpec(
            method=flux_type[0], start=start_wave, end=end_wave
        )

        rss.setHdrValue(
            hdr_prefix + " APER FLUX",
            flux_spec[0],
            flux_type[0] + " flux from %.0f to %.0f" % (start_wave, end_wave),
        )
        rss.setHdrValue(
            hdr_prefix + " APER ERROR",
            flux_spec[1],
            flux_type[0] + " error from %.0f to %.0f" % (start_wave, end_wave),
        )
    else:
        passband = PassBand()
        passband.loadTxtFile(
            flux_type[0], wave_col=int(flux_type[1]), trans_col=int(flux_type[2])
        )
        flux_spec = passband.getFluxPass(spec)
        #  print flux_spec
        rss.setHdrValue(
            hdr_prefix + " APER FLUX",
            float("%.3f" % flux_spec[0]),
            flux_type[0].split("/")[-1].split(".")[0]
            + " band flux (%.1farcsec diameter)" % (2 * arc_radius),
        )
        if flux_spec[1] is not None:
            rss.setHdrValue(
                hdr_prefix + " APER ERR",
                float("%.3f" % flux_spec[1]),
                flux_type[0].split("/")[-1].split(".")[0]
                + " band error (%.1farcsec diameter)" % (2 * arc_radius),
            )
    rss.writeFitsData(in_rss)


def matchFluxRSS_drp(
    rsss,
    center_x,
    center_y,
    arc_radius,
    hdr_prefixes,
    start_wave="3800",
    end_wave="4600",
    polyorder="2",
    verbose="0",
):
    """matches the flux level of the given RSS list within an aperture

    Parameters
    ----------
    rsss : array_like
        input RSS file paths
    center_x : float
        X coordinate of fiber center
    center_y : float
        Y coordinate of fiber center
    arc_radius : float
        aperture radius in spaxels
    hdr_prefixes : str
        header prefix
    start_wave : str, optional
        initial wavelength value, by default "3800"
    end_wave : str, optional
        final wavelength value, by default "4600"
    polyorder : str, optional
        polynomial degree, by default "2"
    verbose : str, optional
        whether to show information and plots or not, by default "0"
    """
    verbose = int(verbose)
    list_rss = rsss.split(",")
    center_x = float(center_x)
    center_y = float(center_y)
    if start_wave != "":
        start_wave = float(start_wave)
    else:
        start_wave = None
    if end_wave != "":
        end_wave = float(end_wave)
    else:
        end_wave = None
    hdr_prefixes = hdr_prefixes.split(",")
    arc_radius = float(arc_radius)
    polyorder = int(polyorder)
    specs = []
    fluxes = []
    for i in range(len(list_rss)):
        # load subimages from disc and append them to a list
        rss = loadRSS(list_rss[i])
        specs.append(rss.createAperSpec(center_x, center_y, arc_radius))
        fluxes.append(numpy.median(specs[i]._data))

    order = numpy.argsort(fluxes)
    #   print fluxes, order
    for i in range(len(list_rss)):
        rss = loadRSS(list_rss[i])
        ratio = specs[order[-1]] / specs[i]
        coeff = ratio.smoothPoly(
            order=polyorder, start_wave=start_wave, end_wave=end_wave
        )
        rss = rss * ratio
        rss._data = rss._data.astype(numpy.float32)
        rss._error = rss._error.astype(numpy.float32)
        if start_wave is not None:
            rss.setHdrValue(
                hdr_prefixes[i] + " RELFLUX START",
                start_wave,
                "Start wave for poly fit",
            )
        if end_wave is not None:
            rss.setHdrValue(
                hdr_prefixes[i] + " RELFLUX END", end_wave, "End wave for poly fit"
            )
        for m in range(len(coeff)):
            rss.setHdrValue(
                hdr_prefixes[i] + " RELFLUX POLY%i" % (m),
                "%.3E" % (coeff[len(coeff) - 1 - m]),
                "Polynomial coefficient",
            )

        rss.writeFitsData(list_rss[i])
        if verbose == 1:
            plt.plot(specs[i]._wave, (specs[order[-1]] / specs[i])._data, "-k")
            plt.plot(specs[i]._wave, ratio._data, "-r")
            # plt.plot((specs[i])._data,'-k')
            # plt.plot((specs[i]*ratio)._data,'-r')
    if verbose == 1:
        plt.show()


def includePosTab_drp(in_rss, position_table, offset_x="0.0", offset_y="0.0"):
    """
    Adds an ASCII file position table as a FITS table extension to the RSS file.
    An offset may be applied to the fiber positions in x and y direction independently.

    Parameters
    ----------
    in_rss : string
        Input RSS FITS file for which the position table will be added
    position_table : string
        Input position table ASCII file name
    offset_x : string of float, optional with default: '0.0'
        Offset applied to the fiber positions in x direction before being added
        to the RSS.
    offset_y : string of float, optional with default: '0.0'
        Offset applied to the fiber positions in y direction before being added
        to the RSS.

    Examples
    --------
    user:> lvmdrp rss includePosTab RSS.fits POSTAB.txt
    user:> lvmdrp rss includePosTab RSS.fits POSTAB.txt  offset_x=-5.0 offset_y=3.0
    """
    offset_x = float(offset_x)
    offset_y = float(offset_y)
    rss = RSS()
    rss.loadFitsData(in_rss)
    rss.loadTxtPosTab(position_table)
    rss.offsetPosTab(offset_x, offset_y)
    rss.writeFitsData(in_rss)


def copyPosTab_drp(in_rss, out_rss):
    """
    Copies the position table FITS extension from one RSS to another RSS FITS file.

    Parameters
    ----------
    in_rss : string
        Input RSS FITS file from which the position table will be taken.
    out_rss : string
        Output RSS FITS file (must already exist) in which the position table
        will be added.

    Examples
    --------
    user:> lvmdrp rss copyPosTab RSS1.fits RSS2.fits
    """
    rss1 = RSS()
    rss1.loadFitsData(in_rss)
    rss2 = RSS()
    rss2.loadFitsData(out_rss)
    rss2._shape = rss1._shape
    rss2._size = rss1._size

    rss2._arc_position_x = rss1._arc_position_x
    rss2._arc_position_y = rss1._arc_position_y
    rss2._good_fibers = rss1._good_fibers
    rss2._fiber_type = rss1._fiber_type
    rss2.writeFitsData(out_rss)


def offsetPosTab_drp(in_rss, offset_x, offset_y):
    """
    Applies an offset to the fiber positions in x and y direction independently.

    Parameters
    ----------
    in_rss : string
        Input RSS FITS file in which the position table will be changed by fiber offsets
    offset_x : string of float, optional with default: '0.0'
        Offset applied to the fiber positions in x direction.
    offset_y : string of float, optional with default: '0.0'
        Offset applied to the fiber positions in y direction.

    Examples
    --------
    user:> lvmdrp rss offsetPosTab RSS.fits offset_x=-5.0 offset_y=3.0
    """
    offset_x = float(offset_x)
    offset_y = float(offset_y)
    rss = RSS()
    rss.loadFitsData(in_rss)
    rss.offsetPosTab(offset_x, offset_y)
    rss.writeFitsData(in_rss)


def rotatePosTab_drp(in_rss, angle="0.0"):
    """
    Applies an offset to the fiber positions in x and y direction independently.

    Parameters
    ----------
    in_rss : string
        Input RSS FITS file in which the position table will be rotated around
        the bundle zero-point 0,0 by an angle
    angle : string of float, optional with default: '0.0'
        Angle applied to rotate the fiber positions counter-clockwise

    Examples
    --------
    user:> lvmdrp rss  RSS.fits rotate=152.0
    """
    angle = float(angle)
    rss = loadRSS(in_rss)
    new_pos = rss.rotatePosTab(angle)
    rss.setPosTab(new_pos)
    rss.writeFitsData(in_rss)


def createCube_drp(
    in_rss,
    cube_out,
    position_x="",
    position_y="",
    ref_pos_wave="",
    int_ref="1",
    mode="inverseDistance",
    resolution="1.0",
    sigma="1.0",
    radius_limit="5.0",
    min_fibers="3",
    slope="2",
    bad_threshold="0.01",
    replace_error="1e10",
    flip_x="0",
    flip_y="0",
    full_field="0",
    store_cover="0",
    parallel="auto",
    verbose="0",
):
    """create cube from given RSS

    Parameters
    ----------
    in_rss : str
        input RSS file path
    cube_out : str
        output cube file path
    position_x : str, optional
        input RSS file path for X coordinates, by default ""
    position_y : str, optional
        input RSS file path for Y coordinates, by default ""
    ref_pos_wave : str, optional
        reference wavelength, by default ""
    int_ref : str, optional
        reference kind, by default "1"
    mode : str, optional
        metric to use, by default "inverseDistance"
    resolution : str, optional
        spatial resolution, by default "1.0"
    sigma : str, optional
        standard deviation for the Gaussian weights, by default "1.0"
    radius_limit : str, optional
        maximum radius value, by default "5.0"
    min_fibers : str, optional
        minimum number of fibers, by default "3"
    slope : str, optional
        sharpness of the Gaussian weights, by default "2"
    bad_threshold : str, optional
        fraction of bad spaxels, by default "0.01"
    replace_error : str, optional
        error replacement for bad spaxels, by default "1e10"
    flip_x : str, optional
        whether to flip positions along X axis, by default "0"
    flip_y : str, optional
        whether to flip positions along Y axis, by default "0"
    full_field : str, optional
        whether to use the whole field or not, by default "0"
    store_cover : str, optional
        whether to store the cover or not, by default "0"
    parallel : str, optional
        whether to run in parallel or not, by default "auto"
    verbose : str, optional
        whether to show information and plots or not, by default "0"
    """
    resolution = float(resolution)
    sigma = float(sigma)
    radius_limit = float(radius_limit)
    min_fibers = int(min_fibers)
    slope = float(slope)
    bad_threshold = float(bad_threshold)
    flip_x = int(flip_x)
    flip_y = int(flip_y)
    int_ref = int(int_ref)
    replace_error = float(replace_error)
    verbose = int(verbose)
    store_cover = bool(store_cover)
    if position_x == "":
        pos_x = None
    else:
        # pos_x = Spectrum1D()
        # pos_x.loadFitsData(position_x)
        pos_x = loadRSS(position_x)
    if position_y == "":
        pos_y = None
    else:
        # pos_y = Spectrum1D()
        # pos_y.loadFitsData(position_y)
        pos_y = loadRSS(position_y)
    if ref_pos_wave != "":
        ref_pos_wave = float(ref_pos_wave)
    else:
        ref_pos_wave = None
    rss = loadRSS(in_rss)
    if flip_x == 1:
        rss._arc_position_x = -1 * rss._arc_position_x
    if flip_y == 1:
        rss._arc_position_y = -1 * rss._arc_position_y

    if int(full_field) == 0:
        full_field = False
    elif int(full_field) == 1:
        full_field = True

    if parallel == "auto":
        cpus = cpu_count()
    else:
        cpus = int(parallel)

    if pos_x is not None and pos_y is not None and ref_pos_wave is not None:
        idx = numpy.argmin(numpy.fabs(pos_x._wave - ref_pos_wave))
        ref_x = pos_x._data[0, idx]
        ref_y = pos_y._data[0, idx]
        if int_ref == 1:
            ref_x = numpy.rint(ref_x)
            ref_y = numpy.rint(ref_y)
        offset_x = (pos_x._data - ref_x) * -1
        if flip_x == 1:
            offset_x = offset_x * -1
        offset_y = (pos_y._data - ref_y) * -1
        if flip_y == 1:
            offset_y = offset_y * -1

        if verbose == 1:
            print(ref_x, ref_y)
            plt.plot(pos_x._wave, offset_x[0, :], "-k")
            plt.plot(pos_y._wave, offset_y[0, :], "-b")
            plt.show()

        if rss._shape == "C":
            if full_field:
                min_x = (
                    numpy.min(rss._arc_position_x + numpy.min(offset_x)) - rss._size[0]
                )
                max_x = (
                    numpy.max(rss._arc_position_x + numpy.max(offset_x)) + rss._size[0]
                )
                min_y = (
                    numpy.min(rss._arc_position_y + numpy.min(offset_y)) - rss._size[1]
                )
                max_y = (
                    numpy.max(rss._arc_position_y + numpy.max(offset_y)) + rss._size[1]
                )
            else:
                min_x = numpy.min(rss._arc_position_x) - rss._size[0]
                max_x = numpy.max(rss._arc_position_x) + rss._size[0]
                min_y = numpy.min(rss._arc_position_y) - rss._size[1]
                max_y = numpy.max(rss._arc_position_y) + rss._size[1]
                dim_x = numpy.rint(float(max_x - min_x) / resolution)
                dim_y = numpy.rint(float(max_y - min_y) / resolution)
            if int_ref == 2:
                ref_x = numpy.argsort(
                    numpy.fabs(
                        min_x + numpy.arange(dim_x) * resolution - offset_x[0, idx]
                    )
                )[0]
                ref_y = numpy.argsort(
                    numpy.fabs(
                        min_y + numpy.arange(dim_y) * resolution - offset_y[0, idx]
                    )
                )[0]
                off_x = (min_x + numpy.arange(dim_x)[ref_x] * resolution) - offset_x[
                    0, idx
                ]
                off_y = (min_y + numpy.arange(dim_y)[ref_y] * resolution) - offset_y[
                    0, idx
                ]
                offset_x = offset_x + off_x
                offset_y = offset_y + off_y
                ref_x += 1
                ref_y += 1
            dim_x = int(dim_x)
            dim_y = int(dim_y)
            min_x = float(min_x)
            min_y = float(min_y)
            max_x = float(max_x)
            max_y = float(max_y)

        elif rss._shape == "R":
            if not full_field:
                min_x = numpy.round(numpy.min(rss._arc_position_x), 4)
                max_x = numpy.round(numpy.max(rss._arc_position_x), 4)
                min_y = numpy.round(numpy.min(rss._arc_position_y), 4)
                max_y = numpy.round(numpy.max(rss._arc_position_y), 4)
                dim_x = (
                    numpy.round(numpy.rint(float(max_x - min_x) / resolution), 4) + 1
                )
                dim_y = (
                    numpy.round(numpy.rint(float(max_y - min_y) / resolution), 4) + 1
                )
                dim_x = int(dim_x)
                dim_y = int(dim_y)
                min_x = float(min_x)
                min_y = float(min_y)
            else:
                min_x = numpy.round(
                    numpy.min(
                        rss._arc_position_x[:, numpy.newaxis] + offset_x * resolution
                    ),
                    4,
                )
                max_x = numpy.round(
                    numpy.max(
                        rss._arc_position_x[:, numpy.newaxis] + offset_x * resolution
                    ),
                    4,
                )
                min_y = numpy.round(
                    numpy.min(
                        rss._arc_position_y[:, numpy.newaxis] + offset_y * resolution
                    ),
                    4,
                )
                max_y = numpy.round(
                    numpy.max(
                        rss._arc_position_y[:, numpy.newaxis] + offset_y * resolution
                    ),
                    4,
                )
                dim_x = (
                    numpy.round(numpy.rint(float(max_x - min_x) / resolution), 4) + 1
                )
                dim_y = (
                    numpy.round(numpy.rint(float(max_y - min_y) / resolution), 4) + 1
                )
                dim_x = int(dim_x)
                dim_y = int(dim_y)
                min_x = float(min_x)
                min_y = float(min_y)

        # needed to make sure the the c-code is compiled
        dummy_rss = RSS(
            data=numpy.zeros((rss._fibers, 2), dtype=numpy.float32),
            error=numpy.zeros((rss._fibers, 2), dtype=numpy.float32),
            mask=numpy.zeros((rss._fibers, 2), dtype=bool),
            wave=rss._wave[:2],
            shape=rss._shape,
            size=rss._size,
            arc_position_x=rss._arc_position_x,
            arc_position_y=rss._arc_position_y,
            good_fibers=rss._good_fibers,
            fiber_type=rss._fiber_type,
        )
        dummy_rss.createCubeInterDAR_new(
            offset_x,
            offset_y,
            min_x,
            max_x,
            min_y,
            max_y,
            dim_x,
            dim_y,
            mode=mode,
            sigma=sigma,
            resolution=resolution,
            radius_limit=radius_limit,
            min_fibers=min_fibers,
            slope=slope,
            bad_threshold=bad_threshold,
            full_field=full_field,
            replace_error=replace_error,
            store_cover=store_cover,
        )
    # set the dimension for the final array\

    if cpus > 1:
        pool = Pool(cpus)
        threads = []
        part_rss = rss.splitRSS(cpus)
        if pos_x is not None and pos_y is not None and ref_pos_wave is not None:
            offset_x = RSS(data=offset_x, wave=rss._wave)
            offset_y = RSS(data=offset_y, wave=rss._wave)
            part_offsets_x = offset_x.splitRSS(cpus)
            part_offsets_y = offset_y.splitRSS(cpus)

        data = []
        error = []
        error_weight = []
        mask = []
        cover = []

        for i in range(cpus):
            if pos_x is not None and pos_y is not None and ref_pos_wave is not None:
                threads.append(
                    pool.apply_async(
                        part_rss[i].createCubeInterDAR_new,
                        args=(
                            part_offsets_x[i]._data,
                            part_offsets_y[i]._data,
                            min_x,
                            max_x,
                            min_y,
                            max_y,
                            dim_x,
                            dim_y,
                            mode,
                            sigma,
                            radius_limit,
                            resolution,
                            min_fibers,
                            slope,
                            bad_threshold,
                            full_field,
                            replace_error,
                            store_cover,
                        ),
                    )
                )
            else:
                threads.append(
                    pool.apply_async(
                        part_rss[i].createCubeInterpolation,
                        args=(
                            mode,
                            sigma,
                            radius_limit,
                            resolution,
                            min_fibers,
                            slope,
                            bad_threshold,
                            replace_error,
                            store_cover,
                        ),
                    )
                )
        pool.close()
        pool.join()

        for i in range(cpus):
            cube = threads[i].get()
            if i == 0:
                header = cube._header
            data.append(cube._data)
            error.append(cube._error)
            error_weight.append(cube._error_weight)
            mask.append(cube._mask)
            cover.append(cube._cover)

        data = numpy.concatenate(data)
        if rss._error is not None:
            error = numpy.concatenate(error)
            error_weight = numpy.concatenate(error_weight)
        else:
            error = None
            error_weight = None
        mask = numpy.concatenate(mask)
        if store_cover and mode == "inverseDistance":
            cover = numpy.concatenate(cover)
        else:
            cover = None

        cube = Cube(
            data=data,
            error=error,
            mask=mask,
            wave=rss._wave,
            error_weight=error_weight,
            header=header,
            cover=cover,
        )
    else:
        if pos_x is not None and pos_y is not None and ref_pos_wave is not None:
            # print(rss.getHdrValue('CRVAL1'), rss.getHdrValue('CDELT1'))
            cube = rss.createCubeInterDAR_new(
                offset_x,
                offset_y,
                min_x,
                max_x,
                min_y,
                max_y,
                dim_x,
                dim_y,
                mode=mode,
                sigma=sigma,
                resolution=resolution,
                radius_limit=radius_limit,
                min_fibers=min_fibers,
                slope=slope,
                bad_threshold=bad_threshold,
                replace_error=replace_error,
                store_cover=store_cover,
            )
        else:
            # print(pos_x,pos_y,ref_pos_wave,'test')
            cube = rss.createCubeInterpolation(
                mode=mode,
                sigma=sigma,
                resolution=resolution,
                radius_limit=radius_limit,
                min_fibers=min_fibers,
                slope=slope,
                bad_threshold=bad_threshold,
                replace_error=replace_error,
                store_cover=store_cover,
            )

    #   Cube.writeFitsData('dat_'+cube_out, extension_data=0)
    #  Cube.writeFitsData('err_'+cube_out, extension_error=0)
    #  Cube.writeFitsData('mask_'+cube_out, extension_mask=0)
    if pos_x is not None and pos_y is not None and ref_pos_wave is not None:
        cube.setHdrValue("CRPIX1", ref_x, "Ref pixel for WCS")
        cube.setHdrValue("CRPIX2", ref_y, "Ref pixel for WCS")
    cube.writeFitsData(cube_out)


def correctGalExtinct_drp(in_rss, out_rss, Av, Rv="3.1", verbose="0"):
    """
    Corrects the wavelength calibrated RSS for the effect of galactic extinction using
    the galactic extinction curve from Cardelli et al. (1989).

    Parameters
    ----------
    in_rss : string
        Input RSS FITS file
    out_rss : string
        Output RSS FITS file with the corrected spectra
    Av : string of float
        V-band galactic extinction in magnitudes along the line of sight
    Rv : string of float, optional with default: '3.1'
        average E(B-V)/A(V) ratio
    verbose: string of integer (0 or 1), optional  with default: 1
        Show information during the processing on the command line (0 - no, 1 - yes)

    Examples
    --------
    user:> lvmdrp rss correctGalExtinct RSS_IN.fits RSS_OUT.fits 0.33
    """

    Av = float(Av)
    Rv = float(Rv)

    verbose = int(verbose)
    rss = loadRSS(in_rss)

    if len(rss._wave.shape) == 1:
        galExtCurve = ancillary_func.galExtinct(rss._wave, Rv)
        Alambda = galExtCurve * Av
        if verbose == 1:
            plt.plot(1.0 / 10 ** (Alambda._data / -2.5))
            plt.show()
        rss_corr = rss * (1.0 / 10 ** (Alambda / -2.5))
    rss_corr.writeFitsData(out_rss)


def splitFile_drp(
    in_rss, data="", error="", mask="", wave="", fwhm="", position_table=""
):
    """
    Copies the different extension of the RSS into separate files.

    Parameters
    ----------
    in_rss : string
        Input RSS FITS file
    data : string, optional with default: ''
        Ouput FITS file name containing only the data RSS in its primary extension
    error : string, optional with default: ''
        Ouput FITS file name containing only the error RSS in its primary extension
    mask : string, optional with default: ''
        Ouput FITS file name containing only the bad pixel mask RSS in its
        primary extension
    wave : string, optional with default: ''
        Ouput FITS file name containing only the wavelength RSS in its primary extension
    fwhm : string, optional with default: ''
        Ouput FITS file name containing only the spectral resolution RSS in its
        primary extension
    position_table : string, optional with default: ''
        Ouput ASCII file of the position table in E3D format

    Examples
    ----------------
    user:> lvmdrp rss splitFile RSS_IN.fits DATA_RSS.fits
    user:> lvmdrp rss splitFile RSS_IN.fits mask=MASK_RSS.fits position_table=POSTAB.txt
    """
    rss = loadRSS(in_rss)

    if data != "" and rss._data is not None:
        rss.writeFitsData(data, extension_data=0, include_PT=False)

    if error != "" and rss._error is not None:
        rss.writeFitsData(error, extension_error=0, include_PT=False)

    if mask != "" and rss._mask is not None:
        rss.writeFitsData(mask, extension_mask=0, include_PT=False)

    if position_table != "" and rss._arc_position_x is not None:
        rss.writeTxtPosTab(position_table)


def maskFibers_drp(in_rss, out_rss, fibers, replace_error="1e10"):
    """masks fibers in the given RSS

    Parameters
    ----------
    in_rss : str
        input RSS file path
    out_rss : str
        output RSS file path
    fibers : array_like
        list of fibers to mask
    replace_error : str, optional
        replacement for masked error pixels, by default "1e10"
    """
    replace_error = float(replace_error)
    mask_fibers = fibers.split(",")

    rss = loadRSS(in_rss)
    for i in range(len(mask_fibers)):
        mfibers = mask_fibers[i].split("-")
        if len(mfibers) == 2:
            for f in range(int(mfibers[0]), int(mfibers[1]) + 1, 1):
                rss.maskFiber(f + 1, replace_error=replace_error)
        else:
            rss.maskFiber(int(mask_fibers[i]) - 1, replace_error=replace_error)
    rss.writeFitsData(out_rss)


def maskNAN_drp(in_rss, replace_error="1e12"):
    """mask NaN values in given RSS

    Parameters
    ----------
    in_rss : str
        input RSS file path
    replace_error : str, optional
        replacement for masked error pixels, by default "1e12"
    """
    rss = loadRSS(in_rss)
    select = numpy.isnan(rss._data)
    if numpy.sum(select) > 0:
        for i in range(rss._fibers):
            if numpy.sum(select[i, :]):
                rss._data[i, :] = 0
                if rss._error is not None:
                    rss._error[i, :] = float(replace_error)
                if rss._mask is not None:
                    rss._mask[i, :] = True
        rss.writeFitsData(in_rss)


def registerSDSS_drp(
    in_rss,
    out_rss,
    sdss_file,
    sdss_field,
    filter,
    ra,
    dec,
    hdr_prefix,
    search_box="20.0,2.6",
    step="1.0,0.2",
    offset_x="0.0",
    offset_y="0.0",
    quality_figure="",
    angle_key="SPA",
    parallel="auto",
    verbose="0",
):
    """
    Copies the different extension of the RSS into separate files.

    Parameters
    ----------
    in_rss : string
        Input RSS FITS file
    out_rss : string
        Output RSS FITS file
    sdss_file : string
        Original SDSS file in a given filter band that contains the object
        given in in_rss
    sdss_field : string
        Corresponding SDSS field calibration field for photometric calibration
    filter : string
        Filter response curve correponding to the SDSS file and covered by the
        data. The number of columns containing the wavelength and transmission
        are followed comma separated
    ra : string of float
        Right ascension of reference point to center the IFU in degrees
    dec: string of float
        Declination of reference point to center the IFU in degrees
    hdr_prefix : string
        Prefix for the FITS keywords in which the measurement parameters are
        stored. Need to start with 'HIERARCH'
    search_box : string list of floats with default '20.0,2.6'
        Search box size for subsequent iterations to construct the chi-square
        plane of the matching
    step : string list of floats with default '1.0,0.2'
        Sampling for subsequent iterations to construct the chi-square plane of
        the matching
    offset_x : string of float with default '0.0'
        Inital guess for the offset in x (right ascension ) direction
    offset_y : string of float with default '0.0'
        Inital guess for the offset in y (declination ) direction
    quality_figure : string with default  ''
        Name of the output quality control figure. If empty no figure will be produced
    parallel: either string of integer (>0) or  'auto', optional with default: 'auto'
        Number of CPU cores used in parallel for the computation. If set to
        auto, the maximum number of CPUs for the given system is used.
    verbose: string of integer (0 or 1), optional  with default: 1
        Show information during the processing on the command line (0 - no, 1 - yes)

    Examples
    ----------------
    user:> lvmdrp rss registerSDSS RSS_IN.fits RSS_OUT.fits SDSS_r_IMG.fits /
    > SDSS_FIELD.fit sloan_r.dat,0,1 234.0 20.3 'HIERARCH TEST'

    user:> lvmdrp rss registerSDSS RSS_IN.fits RSS_OUT.fits SDSS_r_IMG.fits /
    > SDSS_FIELD.fit sloan_r.dat,0,1 234.0 20.3 'HIERARCH TEST'  search_box=20,2 /
    > step=2,0.5 quality_figure='test.png' parralel=3 verbose=1
    """

    search_box = numpy.array(search_box.split(",")).astype(numpy.float32)
    step = numpy.array(step.split(",")).astype(numpy.float32)
    offset_x = float(offset_x)
    offset_y = float(offset_y)
    verbose = int(verbose)

    rss = loadRSS(in_rss)

    filter = filter.split(",")
    posTab = rss.getPositionTable()
    # fiber_area = numpy.pi * posTab._size[0] ** 2
    img = loadImage(sdss_file)
    sdssimg = img.calibrateSDSS(sdss_field)
    spa = -1 * img.getHdrValue(angle_key)
    scale = 0.396
    # sdssimg._header.verify('fix')
    wcs = WCS(sdssimg._header)
    pix_coordinates = flatten(wcs.world_to_pix(ra, dec))
    passband = PassBand()
    passband.loadTxtFile(filter[0], wave_col=int(filter[1]), trans_col=int(filter[2]))

    best_offset_x = offset_x
    best_offset_y = offset_y
    for i in range(len(search_box)):
        if verbose == 1:
            print("Start iteration %d" % (i + 1))
            print(
                "Searchbox %.2f arcsec with sampling of %.2f arcsec"
                % (search_box[i], step[i])
            )
        if i > 0:
            offset_x = best_offset_x
            offset_y = best_offset_y
        (
            offsets_xIFU,
            offsets_yIFU,
            chisq,
            scale_flux,
            AB_flux,
            valid_fibers,
        ) = rss.registerImage(
            sdssimg,
            passband,
            search_box[i],
            step[i],
            pix_coordinates[0] + 1,
            pix_coordinates[1] + 1,
            scale,
            spa,
            offset_x,
            offset_y,
            parallel=parallel,
        )
        # idx = numpy.indices(chisq.shape)
        # select_valid = numpy.max(valid_fibers)-2<valid_fibers
        # select_best=numpy.min(chisq[select_valid])==chisq
        select_best = numpy.min(chisq) == chisq
        best_offset_x = offsets_xIFU[select_best][0]
        best_offset_y = offsets_yIFU[select_best][0]
        best_chisq = chisq[select_best][0]
        best_scale = scale_flux[select_best][0]
        best_valid = valid_fibers[select_best][0]

        if verbose == 1:
            print("Best offset in RA: %.2f" % (-1 * best_offset_x))
            print("Best offset in DEC: %.2f" % (-1 * best_offset_y))
            print("Minimum Chi-square: %.1f" % (best_chisq))
            print("Valid fibers: %.1f" % (best_valid))
            print("Photometric scale factor: %.3f" % (best_scale))

    rss = loadRSS(in_rss)
    if rss._size is not None:
        rss.offsetPosTab(-1 * best_offset_x, -1 * best_offset_y)
    rss = rss * best_scale
    rss._data = rss._data.astype(numpy.float32)
    # rss_error = rss._error.astype(numpy.float32)
    rss.setHdrValue(
        hdr_prefix + " PIPE OFFX",
        float("%.2f" % (best_offset_x)),
        "IFU RA offset from ref coordinate",
    )
    rss.setHdrValue(
        hdr_prefix + " PIPE OFFY",
        float("%.2f" % (best_offset_y)),
        "IFU DEC offset from ref coordinate",
    )
    rss.setHdrValue(
        hdr_prefix + " PIPE CHISQ",
        float("%.2f" % (best_chisq)),
        "CHISQ of image matching",
    )
    rss.setHdrValue(
        hdr_prefix + " PIPE VALIDFIB",
        int("%d" % (best_valid)),
        "Valid fibers for image matching",
    )
    rss.setHdrValue(
        hdr_prefix + " PIPE PHOTSCL",
        float("%.3f" % (best_scale)),
        "photometric scale factor",
    )
    rss.writeFitsData(out_rss)

    if quality_figure != "" or verbose == 1:
        flux = sdssimg.extractApertures(
            posTab,
            pix_coordinates[0],
            pix_coordinates[1],
            scale,
            angle=spa,
            offset_arc_x=best_offset_x,
            offset_arc_y=best_offset_y,
        )

        fig = plt.figure(figsize=(16, 6))
        ax1 = fig.add_axes([0.01, 0.08, 0.3, 0.79])
        ax2 = fig.add_axes([0.32, 0.08, 0.3, 0.79])
        x_pos = rss._arc_position_x + best_offset_x
        y_pos = rss._arc_position_y + best_offset_y
        select_nan = numpy.isnan(AB_flux)
        norm = matplotlib.colors.LogNorm(
            vmin=numpy.min(AB_flux[numpy.logical_not(select_nan)]),
            vmax=numpy.max(AB_flux[numpy.logical_not(select_nan)]),
        )
        XY = numpy.hstack(
            ((x_pos).ravel()[:, numpy.newaxis], (y_pos).ravel()[:, numpy.newaxis])
        )
        circ = matplotlib.collections.CircleCollection(
            [60] * len(y_pos),
            offsets=XY,
            transOffset=ax1.transData,
            norm=norm,
            cmap=matplotlib.cm.gist_stern_r,
        )

        AB_flux[select_nan] = 1e-30
        circ.set_array(AB_flux.ravel())
        ax1.add_collection(circ)
        ax1.autoscale_view()
        ax1.set_xlim(-40, 40)
        ax1.set_ylim(-40, 40)
        ax1.set_xticks([])
        ax1.set_yticks([])
        ax1.set_title("CALIFA r band", fontsize=18, fontweight="bold")

        XY = numpy.hstack(
            ((x_pos).ravel()[:, numpy.newaxis], (y_pos).ravel()[:, numpy.newaxis])
        )
        circ2 = matplotlib.collections.CircleCollection(
            [60] * len(y_pos),
            offsets=XY,
            transOffset=ax2.transData,
            norm=norm,
            cmap=matplotlib.cm.gist_stern_r,
        )
        select_nan = numpy.isnan(flux[0])
        flux[0][select_nan] = 1e-30
        circ2.set_array((flux[0] / best_scale).ravel())
        ax2.add_collection(circ2)
        ax2.autoscale_view()
        ax2.set_xlim(-40, 40)
        ax2.set_ylim(-40, 40)
        ax2.set_xticks([])
        ax2.set_yticks([])
        ax2.set_title("SDSS best-match CALIFA map", fontsize=18, fontweight="bold")

        ax3 = fig.add_axes([0.66, 0.08, 0.35, 0.83])
        norm = matplotlib.colors.LogNorm(
            vmin=100.0 / float(best_valid), vmax=numpy.max(chisq)
        )
        chi_map = ax3.imshow(
            chisq.T,
            origin="lower",
            interpolation="nearest",
            norm=norm,
            extent=[
                offsets_xIFU[0, 0] - step[i] / 2.0,
                offsets_xIFU[-1, 0] + step[i] / 2.0,
                offsets_yIFU[0, 0] - step[i] / 2.0,
                offsets_yIFU[0, -1] + step[i] / 2.0,
            ],
        )
        ax3.plot(best_offset_x, best_offset_y, "ok", ms=8)
        plt.colorbar(chi_map, ax=ax3, pad=0.0)
        ax3.set_xlabel("offset in RA [arcsec]", fontsize=18)
        ax3.set_ylabel("offset in DEC [arcsec]", fontsize=18)
        ax3.minorticks_on()
        for line in (
            ax3.xaxis.get_ticklines()
            + ax3.yaxis.get_ticklines()
            + ax3.xaxis.get_minorticklines()
            + ax3.yaxis.get_minorticklines()
        ):
            line.set_markeredgewidth(2.0)
        ax3.set_title(
            "$\mathbf{\chi^2}$ matching for offsets", fontsize=18, fontweight="bold"
        )
        ax3.set_xlim(
            [offsets_xIFU[0, 0] - step[i] / 2.0, offsets_xIFU[-1, 0] + step[i] / 2.0]
        )
        ax3.set_ylim(
            [offsets_yIFU[0, 0] - step[i] / 2.0, offsets_yIFU[0, -1] + step[i] / 2.0]
        )
        if quality_figure != "":
            plt.savefig(quality_figure)
        if verbose == 1:
            plt.show()


def DAR_registerSDSS_drp(
    in_rss,
    sdss_file,
    sdss_field,
    ra,
    dec,
    out_prefix,
    ref_wave,
    coadd="150",
    step="150",
    smooth_poly="3",
    resolution="0.3,0.05",
    guess_x="0.0",
    guess_y="0.0",
    start_wave="",
    end_wave="",
    parallel="auto",
    verbose="0",
):
    resolution = numpy.array(resolution.split(",")).astype(numpy.float32)
    search_box = resolution * 5
    guess_x = float(guess_x)
    guess_y = float(guess_y)
    coadd = int(coadd)
    step = int(step)
    smooth_poly = int(smooth_poly)
    ref_wave = float(ref_wave)
    verbose = int(verbose)

    if start_wave == "":
        start_wave = None
    else:
        start_wave = float(start_wave)
    if end_wave == "":
        end_wave = None
    else:
        end_wave = float(end_wave)

    rss = loadRSS(in_rss)
    posTab = rss.getPositionTable()
    fiber_area = numpy.pi * posTab._size[0] ** 2
    img = loadImage(sdss_file)
    sdssimg = img.calibrateSDSS(sdss_field)
    spa = -1 * img.getHdrValue("spa")
    scale = 0.396
    wcs = WCS(sdssimg._header)
    pix_coordinates = wcs.world_to_pixel(ra, dec)
    steps = int(numpy.rint(rss._res_elements / step))
    mean_wave = numpy.zeros(steps)
    position_x = numpy.zeros(steps, dtype=numpy.float32)
    position_y = numpy.zeros(steps, dtype=numpy.float32)

    passbands = []
    for m in range(steps):
        filter = numpy.zeros(rss._res_elements)
        filter[step * m : step * (m + 1)] = 1.0
        select_wave = filter > 0.0
        mean_wave[m] = numpy.mean(rss._wave[select_wave])
        passbands.append(PassBand(wave=rss._wave, data=filter))

    diff = (mean_wave - ref_wave) ** 2
    select_start = diff == numpy.min(diff)
    idx_pass = numpy.arange(steps)
    select_pass = idx_pass[select_start][0]
    passband = passbands[select_pass]
    (flux_rss, error_rss) = passband.getFluxRSS(rss)
    flux_rss = flux_rss * fiber_area
    error_rss = error_rss * fiber_area

    # rss_mag = passband.fluxToMag(flux_rss)
    # AB_flux = 10 ** (rss_mag / -2.5)
    # AB_eflux = error_rss * (AB_flux / flux_rss)
    # good_rss = flux_rss / error_rss > 3.0
    for i in range(len(search_box)):
        result = rss.registerImage(
            sdssimg,
            passband,
            search_box[i],
            resolution[i],
            pix_coordinates[0],
            pix_coordinates[1],
            scale,
            spa,
            guess_x,
            guess_y,
            parallel=parallel,
        )
        guess_x = result[0]
        guess_y = result[1]
    position_x[select_start] = guess_x
    position_y[select_start] = guess_y

    select_blue = mean_wave < mean_wave[select_start]
    select_red = mean_wave > mean_wave[select_start]
    for m in range(idx_pass[select_blue][-1], idx_pass[select_blue][0] - 1, -1):
        result = rss.registerImage(
            sdssimg,
            passbands[m],
            search_box[-1],
            resolution[-1],
            pix_coordinates[0],
            pix_coordinates[1],
            scale,
            spa,
            position_x[m + 1],
            position_y[m + 1],
            parallel=parallel,
        )
        position_x[m] = result[0]
        position_y[m] = result[1]

    for m in range(idx_pass[select_red][0], idx_pass[select_red][-1] + 1, 1):
        result = rss.registerImage(
            sdssimg,
            passbands[m],
            search_box[-1],
            resolution[-1],
            pix_coordinates[0],
            pix_coordinates[1],
            scale,
            spa,
            position_x[m - 1],
            position_y[m - 1],
            parallel=parallel,
        )
        position_x[m] = result[0]
        position_y[m] = result[1]

    spec_y = Spectrum1D(data=position_y, wave=mean_wave)
    spec_x = Spectrum1D(data=position_x, wave=mean_wave)
    spec_x.smoothPoly(
        order=smooth_poly, ref_base=rss._wave, start_wave=start_wave, end_wave=end_wave
    )
    spec_y.smoothPoly(
        order=smooth_poly, ref_base=rss._wave, start_wave=start_wave, end_wave=end_wave
    )
    spec_x.writeFitsData(out_prefix + ".cent_x.fits")
    spec_y.writeFitsData(out_prefix + ".cent_y.fits")
    if verbose == 1:
        plt.plot(mean_wave, position_x, "ob")
        plt.plot(spec_x._wave, spec_x._data, "-b")
        plt.plot(mean_wave, position_y, "ok")
        plt.plot(spec_y._wave, spec_y._data, "-k")
        plt.show()


def join_spec_channels(in_rss: list, out_rss: list, parallel: str = "auto"):
    """combine the given RSS list through the overlaping wavelength range

    Run once per exposure, for one spectrograph at a time.
    in_rss is a list of 3 files, one for each channel, for a given
    exposure and spectrograph id.

    #TODO refactor this code - vectorize the fiber coadds

    Parameters
    ----------
    in_rss : array_like
        list of RSS file paths
    out_rss : str
        output RSS file path
    parallel : str, optional
        whether to run in parallel or not, by default "auto"
    """
    rss_b = loadRSS(in_rss[0]) if in_rss[0] else None
    rss_r = loadRSS(in_rss[1]) if in_rss[1] else None
    rss_z = loadRSS(in_rss[2]) if in_rss[2] else None

    # check number of fibers in b, r, z
    n_fibers = [i._data.shape[0] if i else None for i in [rss_b, rss_r, rss_z]]
    uniq_nfib = len(set([i for i in n_fibers if i]))
    if uniq_nfib != 1:
        log.error(f'Unequal number of fibers in b, r, z: {n_fibers}.  Check fiber id and trace.')
        log.error('Cannot combine cameras.')
        return

    # select one of them
    rr = rss_b or rss_r or rss_z

    # TODO: verify all RSS files have the same number of fibers
    # TODO: verify overlapping wavelength ranges

    # parallel or not
    if parallel == "auto":
        cpus = cpu_count()
    else:
        cpus = int(parallel)
    if cpus > 1:
        pool = Pool(cpus)

        result_spec = []
        for ifiber in range(rr._fibers):
            spec_b = rss_b.getSpec(ifiber) if rss_b else None
            spec_r = rss_r.getSpec(ifiber) if rss_r else None
            spec_z = rss_z.getSpec(ifiber) if rss_z else None

            result_spec.append(
                pool.apply_async(_chain_join, args=(spec_b, spec_r, spec_z))
            )
        pool.close()
        pool.join()

    # combine channels
    spectra = []
    for ifiber in range(rr._data.shape[0]):
        if cpus > 1:
            spec_brz = result_spec[ifiber].get()
        else:
            spec_b = rss_b.getSpec(ifiber) if rss_b else None
            spec_r = rss_r.getSpec(ifiber) if rss_r else None
            spec_z = rss_z.getSpec(ifiber) if rss_z else None

            #spec_br = spec_b.coaddSpec(spec_r)
            #spec_brz = spec_br.coaddSpec(spec_z)
            spec_brz = _chain_join(spec_b, spec_r, spec_z)

        spectra.append(spec_brz)

    # update header
    header = rr._header.copy()
    header["CCD"] = ",".join(
        [i._header["CCD"] for i in [rss_b, rss_r, rss_z] if i]
    )
    if "CAMERAS" in header:
        header["CAMERAS"] = header["CCD"].translate({ord(i): None for i in "123"})
    # create RSS
    rss_brz = RSS.from_spectra1d(spectra, header=header)
    # update mask
    rss_brz._mask = numpy.logical_or(rss_brz._mask, numpy.isnan(rss_brz._data))

    rss_brz.writeFitsData(out_rss)


# TODO: from Law+2016
# 	* normalize each fiber to unity
# 	* merge all fiber spectra into a single (supersampled) spectrum
# 	* fit with a basis-spline function, this is the superflat
# 	* evaluate the fitted function in the individual fiber wavelengths
# 	* normalize each evaluated superflat by the individual fiberflat
# 	* fit each normalized fiber with a bspline
# 	* interpolate across bad pixels
def createMasterFiberFlat_drp(
    in_fiberflat,
    out_masterflat,
    weighted=True,
    degree=3,
    smooth=3,
    start_wave=None,
    end_wave=None,
):
    """create mater fiberflat from RSS fiberflat

    Parameters
    ----------
    in_fiberflat : str
        input RSS file path
    out_masterflat : str
        output RSS file path
    weighted : bool, optional
        whether to use errors as weights or not, by default True
    degree : int, optional
        degree of the B-spline, by default 3
    smooth : int, optional
        degree of the smoothing B-spline, by default 3
    start_wave : float, optional
        initial wavelength value, by default None
    end_wave : float, optional
        final wavelength value, by default None
    """
    fiberflat = RSS()
    fiberflat.loadFitsData(in_fiberflat)

    if len(fiberflat._wave.shape) == 1:
        # cannot create master flat with homogeneous wavelength sampled RSS
        return None
    else:
        superflat = fiberflat.create1DSpec()
        print(superflat)

        # good pixels in superflat
        good_pix = superflat._data > 0

        # define weights
        if weighted:
            weights = 1 / superflat._error[good_pix]
        else:
            weights = None

        knots, coeffs, deg = interpolate.splrep(
            superflat._wave[good_pix],
            superflat._data[good_pix],
            w=weights,
            s=None,
            k=degree,
            xb=start_wave,
            xe=end_wave,
        )
        print(knots, coeffs, deg)
        superflat_func = interpolate.BSpline(knots, coeffs, deg, extrapolate=False)
        print(superflat_func)

        fiberflats = []
        for ifiber in range(fiberflat._fibers):
            print(ifiber)
            fiber = fiberflat.getSpec(ifiber)
            select = numpy.logical_not(fiber._mask)
            wave_ori = fiber._wave

            norm = superflat_func(fiber._wave[select]) * (1 / fiber[select])
            norm.smoothSpec(smooth, method="BSpline")
            norm = norm.resampleSpec(wave_ori)
            fiberflats.append(norm)

        master_fiberflat = RSS.from_spectra1d(fiberflats)

        master_fiberflat.writeFitsData(out_masterflat)


@skip_on_missing_input_path(["in_std", "in_sky", "in_biases", "in_fiberflat", "in_arc", "ref_values"])
def quickQuality(
    in_std,
    in_sky,
    in_biases,
    in_fiberflat,
    in_arc,
    out_report,
    ref_values,
    pct_level=98,
    passbands="gri",
):
    """builds a quality report from the quick DRP outputs

    Parameters
    ----------
    in_std : str
        input RSS file path for standard stars
    in_sky : str
        input RSS file path for sky
    in_biases : array_like
        list of input image file path for biases
    in_fiberflat : str
        input RSS file path for fiberflat
    in_arc : str
        input RSS file path for arc
    out_report : str
        output file path for final report
    ref_values : str
        input YAML file contaning the reference values
    pct_level : int, optional
        percentile used in report, by default 98
    passbands : str, optional
        passbands names, by default "gri"
    """
    # TODO: load reference values for qualitative quality flags
    ref_values = yaml.load(open(ref_values, "r"))

    # bias quality
    # 	- exposure name
    # 	- percentile counts in each quadrant and channel
    # 	- temperature of specs room (need for a bias?)
    # 	- UT (of observation or reduction?)
    # 	- qualitative quality (GOOD, BAD)
    frame_names = []
    avg_count, std_count, pct_count = [], [], []
    temps, times, flags = [], [], []
    for in_bias in in_biases:
        bias_img = loadImage(in_bias).convertUnit("e-")

        # extract frame name
        frame_name = os.path.basename(in_bias).split(".")[0]
        _, camera, expnum = frame_name.split("-")
        frame_names.append(frame_name)

        # compute statistics
        quads_avg, quads_std, quads_pct = [], [], []
        for section in bias_img._header["AMP? TRIMSEC"]:
            quad = bias_img.getSection(section)
            quads_avg.append(numpy.mean(quad._data))
            quads_std.append(numpy.std(quad._data))
            quads_pct.append(numpy.percentile(quad._data, q=pct_level))
        avg_count.append(quads_avg)
        std_count.append(quads_std)
        pct_count.append(quads_pct)

        # extract other quantities
        temps.append(bias_img["TRUSTEMP"])
        times.append(Time(bias_img["DATE-OBS"], scale="tai"))
        # TODO: set quality flags
        flags.append("GOOD")

    # build bias table
    bias_table = Table(
        data={
            "frame_name": frame_names,
            "avg_count": numpy.asarray(avg_count),
            "std_count": numpy.asarray(std_count),
            f"{pct_level}p_count": numpy.asarray(pct_count),
            "temp": numpy.asarray(temps),
            "time": numpy.asarray(times),
            "flag": numpy.asarray(flags),
        },
        names=[
            "frame_name",
            "avg_count",
            "std_count",
            f"{pct_level}p_count",
            "temp",
            "time",
            "flag",
        ],
        unit=[None, u.electron, u.electron, u.electron, u.Celcius, "UT", None],
    )

    # fiberflat
    # 	- exposure name
    # 	- fiber recovery (good/total)
    # 	- exp. time
    # 	- temperature of specs room
    # 	- UT
    # 	- median flux in e- in all given passpands
    # 	- quality (GOOD, BAD)
    # arc
    # 	- exposure name
    # 	- exp. time
    # 	- temperature of specs room
    # 	- UT
    # 	- wavelength center for each channel
    # 	- quality (GOOD, BAD)
    # std
    # 	- exposure name
    # 	- fiber recovery (good/total)
    # 	- exp. time
    # 	- temperature of specs room
    # 	- UT
    # 	- sky level for each channel
    # 	- S/N**2 for each channel
    # 	- quality (GOOD, BAD)
    frame_names = []
    flx_count, err_count, sn2_count, mag_count = [], [], [], []
    temps, times, rfibs, expos, flags = [], [], []
    for kind, in_fiber in zip(
        ["flat", "arc", "std", "sky"], [in_fiberflat, in_arc, in_std, in_sky]
    ):
        rss = loadRSS(in_fiber)

        # extract frame name
        frame_name = os.path.basename(in_bias).split(".")[0]
        _, camera, expnum = frame_name.split("-")
        frame_names.append(frame_name)

        # extract passband fluxes, errors and SN2
        flx_pass, err_pass, sn2_pass, mag_pass = [], [], [], []
        for passband in passbands:
            # read passband
            response = PassBand()
            response.loadTxtFile(os.path.join(CONFIG_PATH, f"{passband}_passband.txt"))
            # collapse flat into superflat
            superflat = rss.get1DSpec()
            # calculate flux/error through
            flx, err = response.getFluxSpec(superflat)
            flx_pass.append(flx)
            err_pass.append(err)
            sn2_pass.append((flx / err) ** 2)
        flx_count.append(flx_pass)
        err_count.append(err_pass)
        sn2_count.append(sn2_pass)
        mag_count.append(mag_pass)

        # extract other quantities
        temps.append(rss._header["TRUSTEMP"])
        times.append(Time(rss._header["OBS-TIME"], scale="tai"))
        rfibs.append(rss._good_fibers.size / rss._fibers)
        expos.append(rss._header["EXPTIME"])
        # TODO: set quality flags
        flags.append("GOOD")

        if kind == "flat":
            # TODO: calculate fiber transparency
            # 	- pull flat information from past (fiducial) fiberflats
            # 	- calculate fiber ratio between two consecutive (in time) flats
            # 	- calculate the median/mean statistic
            pass
        elif kind == "arc":
            # TODO:
            # 	- fraction of lines detected vs expected
            # 	- lines used to calculate wavelength solution
            # 	- distribution of polynomial coefficients for wavelength
            # 	- distribution of polynomial coefficients for LSF
            pass
        elif kind == "std":
            # TODO:
            # 	- calculate flux for each fiber
            # 	- calculate magnitud for each fiber
            # 	- calculate SN2 for each spec/channel
            pass
        elif kind == "sky":
            # TODO:
            # 	- calculate sky flux in passbands
            # 	-
            pass
        else:
            pass

    # build flat/arc table
    fiber_table = Table(
        data={
            "frame_name": frame_names,
            "flx_count": numpy.asarray(flx_count),
            "err_count": numpy.asarray(err_count),
            "sn2_count": numpy.asarray(sn2_count),
            "temp": numpy.asarray(temps),
            "time": numpy.asarray(times),
            "fibers_frac": numpy.asarray(rfibs),
            "exp_time": numpy.asarray(expos),
            "flag": numpy.asarray(flags),
        },
        names=[
            "frame_name",
            "flx_count",
            "err_count",
            "sn2_count",
            "temp",
            "time",
            "fibers_frac",
            "exp_time",
            "flag",
        ],
        unit=[
            None,
            u.electron,
            u.electron,
            None,
            u.Celcius,
            "UT",
            None,
            u.second,
            None,
        ],
    )

    # dump all tables in a multi-extension FITS
    metadata = fits.PrimaryHDU()
    report_fits = fits.HDUList(
        [metadata] + [fits.table_to_hdu(bias_table), fits.table_to_hdu(fiber_table)]
    )
    report_fits[0].name = "BIAS"
    report_fits[1].name = "FLAT/ARC/STD/SKY"
    report_fits.writeto(out_report, overwrite=True)<|MERGE_RESOLUTION|>--- conflicted
+++ resolved
@@ -23,15 +23,9 @@
 from lvmdrp.core.fiberrows import FiberRows
 from lvmdrp.core.image import loadImage
 from lvmdrp.core.passband import PassBand
-<<<<<<< HEAD
 from lvmdrp.core.plot import plt, create_subplots, save_fig
 from lvmdrp.core.rss import RSS, _read_pixwav_map, _chain_join, glueRSS, loadRSS
-from lvmdrp.core.spectrum1d import Spectrum1D, _cross_match
-=======
-from lvmdrp.core.plot import save_fig
-from lvmdrp.core.rss import RSS, _chain_join, glueRSS, loadRSS
-from lvmdrp.core.spectrum1d import Spectrum1D, _spec_from_lines
->>>>>>> a0b3bf45
+from lvmdrp.core.spectrum1d import Spectrum1D, _spec_from_lines, _cross_match
 from lvmdrp.external import ancillary_func
 from lvmdrp.utils import flatten
 from lvmdrp import log
@@ -212,8 +206,7 @@
         if cc_correction or ref_fiber != ref_fiber_:
             log.info(f"running cross matching on {pixel.size} good lines")
             # determine maximum correlation shift
-<<<<<<< HEAD
-            pix_spec = spec_from_lines(pixel, sigma=2, wavelength=arc._pixels)
+            pix_spec = _spec_from_lines(pixel, sigma=2, wavelength=arc._pixels)
 
             # fix cc_max_shift
             cc_max_shift = max(cc_max_shift, 50)
@@ -223,14 +216,6 @@
                 obs_spec=arc._data[ref_fiber],
                 stretch_factors=numpy.linspace(0.8,1.2,10000),
                 shift_range=[-cc_max_shift, cc_max_shift]
-=======
-            pix_spec = _spec_from_lines(pixel, sigma=2, wavelength=arc._pixels)
-            shifts = signal.correlation_lags(
-                (arc._data * (~arc._mask))[ref_fiber].size, pix_spec.size, mode="full"
-            )
-            corr = signal.correlate(
-                (arc._data * (~arc._mask))[ref_fiber], pix_spec, mode="full"
->>>>>>> a0b3bf45
             )
             
             log.info(f"max CC = {cc:.2f} for strech = {mhat:.2f} and shift = {bhat:.2f}")
