--- conflicted
+++ resolved
@@ -17,12 +17,8 @@
 from astropy.time import Time
 from astropy.wcs import WCS
 from numpy import polynomial
-<<<<<<< HEAD
-from scipy import interpolate, ndimage, signal
+from scipy import interpolate, ndimage
 from scipy.optimize import least_squares
-=======
-from scipy import interpolate, ndimage
->>>>>>> ffaf3933
 
 from lvmdrp.utils.decorators import skip_on_missing_input_path, drop_missing_input_paths, skip_if_drpqual_flags
 from lvmdrp.core.constants import CONFIG_PATH, ARC_LAMPS
@@ -52,10 +48,6 @@
 ]
 
 
-<<<<<<< HEAD
-rss_logger = get_logger(__name__)
-
-
 DONE_PASS = "gi"
 DONE_MAGS = numpy.asarray([22, 21])
 DONE_LIMS = numpy.asarray([1.7, 5.0])
@@ -79,8 +71,6 @@
     return pars[0] * xdata + pars[1]
 
 
-=======
->>>>>>> ffaf3933
 def mergeRSS_drp(files_in, file_out, mergeHdr="1"):
     """
     Different RSS are merged into a common file by extending the number of fibers.
