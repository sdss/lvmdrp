--- conflicted
+++ resolved
@@ -2964,18 +2964,10 @@
     lsfs = numpy.asarray([f(new_wave).astype("float32") for f in lsfs_f])
 
     # define weights for channel combination
-<<<<<<< HEAD
-    vars = 1 / errors ** 2
-    snrs = fluxes**2 * vars
-    if use_weights:
-        log.info("calculating weights for channel combination")
-        weights = snrs
-=======
     vars = errors ** 2
     log.info("combining channel data")
     if use_weights:
         weights = 1.0 / vars
->>>>>>> 140db509
         weights = weights / bn.nansum(weights, axis=0)[None]
 
         new_data = bn.nansum(fluxes * weights, axis=0)
