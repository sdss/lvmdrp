--- conflicted
+++ resolved
@@ -701,9 +701,6 @@
     return ax
 
 
-<<<<<<< HEAD
-def save_fig(fig, product_path, to_display, figure_path=None, label=None, fmt="png", **kwargs):
-=======
 def plot_gradient_fit(slitmap, z, gradient_model, factors_model, telescope=None, marker_size=15, labels=True, axs=None):
 
     gradient_model_ = gradient_model.copy()
@@ -904,8 +901,7 @@
     return ax
 
 
-def save_fig(fig, product_path, to_display, figure_path=None, label=None, fmt="png"):
->>>>>>> 6b3800c9
+def save_fig(fig, product_path, to_display, figure_path=None, label=None, fmt="png", **kwargs):
     """Saves the given matplotlib figure to the given output/figure path"""
     # define figure path
     if figure_path is not None:
