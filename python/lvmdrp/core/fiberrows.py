--- conflicted
+++ resolved
@@ -719,74 +719,6 @@
 
         return list
 
-<<<<<<< HEAD
-=======
-    def loadFitsData(
-        self,
-        file,
-        extension_data=None,
-        extension_mask=None,
-        extension_error=None,
-        extension_coeffs=None,
-        extension_hdr=None,
-    ):
-        """
-        Load data from a FITS image into an FiberRows object (Fibers in y-direction, dispersion in x-direction)
-
-        Parameters
-        --------------
-        filename : string
-            Name or Path of the FITS image from which the data shall be loaded
-
-        extension_data : int, optional with default: None
-            Number of the FITS extension containing the data
-
-        extension_mask : int, optional with default: None
-            Number of the FITS extension containing the masked pixels
-
-        extension_error : int, optional with default: None
-            Number of the FITS extension containing the errors for the values
-        """
-        hdu = pyfits.open(file, uint=True, do_not_scale_image_data=True, memmap=False)
-        if (
-            extension_data is None
-            and extension_mask is None
-            and extension_error is None
-            and extension_coeffs is None
-        ):
-            self._data = hdu[0].data.astype("float32")
-            self._fibers = self._data.shape[0]
-            self._pixels = numpy.arange(self._data.shape[1])
-            self.setHeader(hdu[0].header)
-            if len(hdu) > 1:
-                for i in range(1, len(hdu)):
-                    if hdu[i].header["EXTNAME"].split()[0] == "ERROR":
-                        self._error = hdu[i].data.astype("float32")
-                    elif hdu[i].header["EXTNAME"].split()[0] == "BADPIX":
-                        self._mask = hdu[i].data.astype("bool")
-                        self._good_fibers = numpy.where(numpy.sum(self._mask, axis=1) != self._data.shape[1])[0]
-                    elif hdu[i].header["EXTNAME"].split()[0] == "COEFFS":
-                        self._coeffs = hdu[i].data.astype("float32")
-
-        else:
-            if extension_data is not None:
-                self._data = hdu[extension_data].data.astype("float32")
-                self._fibers = self._data.shape[0]
-                self._pixels = numpy.arange(self._data.shape[1])
-            if extension_mask is not None:
-                self._mask = hdu[extension_mask].data.astype("bool")
-                self._good_fibers = numpy.where(numpy.sum(self._mask, axis=1) != self._data.shape[1])[0]
-            if extension_error is not None:
-                self._error = hdu[extension_error].data.astype("float32")
-            if extension_coeffs is not None:
-                self._coeffs = hdu[extension_coeffs].data.astype("float32")
-
-        hdu.close()
-
-        if extension_hdr is not None:
-            self.setHeader(hdu[extension_hdr].header)
-
->>>>>>> d496474d
     def applyFibers(self, function, args):
         result = []
         for i in range(len(self)):
