import numpy
from astropy.io import fits as pyfits
from scipy import interpolate
from tqdm import tqdm

from lvmdrp import log
from lvmdrp.core.header import Header, combineHdr
from lvmdrp.core.positionTable import PositionTable
from lvmdrp.core.spectrum1d import Spectrum1D
from lvmdrp.core.plot import plt


def _read_fiber_ypix(peaks_file):
    """
    Read peaks file and return the fiber number, pixel position, subpixel position
    and quality flag.
    """
    peaks = pyfits.open(peaks_file, memmap=False)
    xpos = peaks[1].header["XPIX"]
    fiber = peaks[1].data["FIBER"]
    pixel = peaks[1].data["PIXEL"]
    subpix = peaks[1].data["SUBPIX"]
    qual = peaks[1].data["QUALITY"].astype(bool)
    return xpos, fiber, pixel, subpix, qual


class FiberRows(Header, PositionTable):

    @classmethod
    def from_coeff_table(cls, coeff_table, **kwargs):
        """Creates an FiberRows instance from a table of coefficients"""

        if coeff_table is None:
            return None

        nfibers = len(coeff_table)
        npixels = coeff_table["XMAX"].max() - coeff_table["XMIN"].min() + 1
        x_pixels = numpy.arange(npixels)

        data = numpy.zeros((nfibers, npixels), dtype=numpy.float32)
        coeffs = numpy.zeros((nfibers, coeff_table["COEFF"].shape[1]), dtype=numpy.float32)
        for ifiber in range(nfibers):
            poly_cls = Spectrum1D.select_poly_class(poly_kind=coeff_table[ifiber]["FUNC"])
            data[ifiber] = poly_cls(coeff_table[ifiber]["COEFF"])(x_pixels)
            coeffs[ifiber] = coeff_table[ifiber]["COEFF"]

        return cls(data=data, coeffs=coeffs, **kwargs)

    @classmethod
    def from_spectrographs(cls, spec1, spec2, spec3):
        hdrs = []
        fiberrows = [spec1, spec2, spec3]
        for i in range(len(fiberrows)):
            fiberrow = fiberrows[i]
            if i == 0:
                data_out = fiberrow._data
                if fiberrow._error is not None:
                    error_out = fiberrow._error
                if fiberrow._mask is not None:
                    mask_out = fiberrow._mask
                if fiberrow._coeffs is not None:
                    coeffs_out = fiberrow._coeffs
            else:
                data_out = numpy.concatenate((data_out, fiberrow._data), axis=0)
                if fiberrow._error is not None:
                    error_out = numpy.concatenate((error_out, fiberrow._error), axis=0)
                else:
                    error_out = None
                if fiberrow._mask is not None:
                    mask_out = numpy.concatenate((mask_out, fiberrow._mask), axis=0)
                else:
                    mask_out = None
                if fiberrow._coeffs is not None:
                    coeffs_out = numpy.concatenate((coeffs_out, fiberrow._coeffs), axis=0)
                else:
                    coeffs_out = None

        # update header
        if len(hdrs) > 0:
            hdr_out = combineHdr(hdrs)
        else:
            hdr_out = None

        fiberrow_out = cls(
            data=data_out,
            error=error_out,
            mask=mask_out,
            coeffs=coeffs_out
        )
        fiberrow_out.setHeader(hdr_out)

        return fiberrow_out

    def __init__(
        self,
        data=None,
        header=None,
        error=None,
        mask=None,
        shape=None,
        size=None,
        arc_position_x=None,
        arc_position_y=None,
        good_fibers=None,
        fiber_type=None,
        coeffs=None,
        poly_kind=None,
        poly_deg=None
    ):
        Header.__init__(self, header=header)
        PositionTable.__init__(
            self,
            shape=shape,
            size=size,
            arc_position_x=arc_position_x,
            arc_position_y=arc_position_y,
            good_fibers=good_fibers,
            fiber_type=fiber_type,
        )
        self.setData(data=data, error=error, mask=mask)
        self.set_coeffs(coeffs=coeffs, poly_kind=poly_kind)
        if self._data is None and self._coeffs is not None:
            self.eval_coeffs()

    def __len__(self):
        return self._fibers

    def __truediv__(self, other):
        """
        Operator to divide two Images or divide by another type if possible
        """
        if isinstance(other, self.__class__):
            # define behaviour if the other is of the same instance

            img = self.__class__(
                header=self._header,
                shape=self._shape,
                size=self._size,
                arc_position_x=self._arc_position_x,
                arc_position_y=self._arc_position_y,
                good_fibers=self._good_fibers,
                fiber_type=self._fiber_type,
            )

            # subtract data if contained in both
            if self._data is not None and other._data is not None:
                new_data = self._data / other._data
                img.setData(data=new_data)
            else:
                img.setData(data=self._data)

            # add error if contained in both
            if self._error is not None and other._error is not None:
                new_error = numpy.sqrt(
                    (self._error / other._data) ** 2
                    + (self._data * other._error / other._data**2) ** 2
                )
                img.setData(error=new_error)
            elif self._error is not None and other._error is None:
                new_error = self._error / other._data
                img.setData(error=new_error)
            else:
                img.setData(error=self._error)

            # combined mask of valid pixels if contained in both
            if self._mask is not None and other._mask is not None:
                new_mask = numpy.logical_or(self._mask, other._mask)
                img.setData(mask=new_mask)
            else:
                img.setData(mask=self._mask)
            return img

        elif isinstance(other, numpy.ndarray):
            img = self.__class__(
                error=self._error,
                mask=self._mask,
                header=self._header,
                shape=self._shape,
                size=self._size,
                arc_position_x=self._arc_position_x,
                arc_position_y=self._arc_position_y,
                good_fibers=self._good_fibers,
                fiber_type=self._fiber_type,
            )

            if self._data is not None:  # check if there is data in the object
                dim = other.shape
                # add ndarray according do its dimensions
                if self._data.shape == dim:
                    new_data = self._data / other
                elif len(dim) == 1:
                    if self._data.shape[0] == dim[0]:
                        new_data = self._data / other[:, numpy.newaxis]
                    elif self._data.shape[1] == dim[0]:
                        new_data = self._data / other[numpy.newaxis, :]
                else:
                    new_data = self._data
                if self._error is not None:
                    new_error = self._error / other
                else:
                    new_error = None
                img.setData(data=new_data, error=new_error)
            return img
        else:
            # try to do addtion for other types, e.g. float, int, etc.
            # try:
            new_data = self._data / other
            if self._error is not None:
                new_error = self._error / other
            else:
                new_error = None
            img = self.__class__(
                data=new_data,
                error=new_error,
                mask=self._mask,
                header=self._header,
                shape=self._shape,
                size=self._size,
                arc_position_x=self._arc_position_x,
                arc_position_y=self._arc_position_y,
                good_fibers=self._good_fibers,
                fiber_type=self._fiber_type,
            )
            return img
        # except:
        # raise exception if the type are not matching in general
        #   raise exceptions.TypeError("unsupported operand type(s) for /: %s and %s"%(str(type(self)).split("'")[1], str(type(other)).split("'")[1]))

    def __add__(self, other):
        """
        Operator to add two FiberRow or divide by another type if possible
        """
        if isinstance(other, self.__class__):
            # define behaviour if the other is of the same instance

            img = self.__class__(
                header=self._header,
                shape=self._shape,
                size=self._size,
                arc_position_x=self._arc_position_x,
                arc_position_y=self._arc_position_y,
                good_fibers=self._good_fibers,
                fiber_type=self._fiber_type,
            )

            # subtract data if contained in both
            if self._data is not None and other._data is not None:
                new_data = self._data + other._data
                img.setData(data=new_data)
            else:
                img.setData(data=self._data)

            # add error if contained in both
            if self._error is not None and other._error is not None:
                new_error = numpy.sqrt(self._error**2 + other._error**2)
                img.setData(error=new_error)
            else:
                img.setData(error=self._error)

            # combined mask of valid pixels if contained in both
            if self._mask is not None and other._mask is not None:
                new_mask = numpy.logical_or(self._mask, other._mask)
                img.setData(mask=new_mask)
            else:
                img.setData(mask=self._mask)
            return img

        elif isinstance(other, numpy.ndarray):
            img = self.__class__(
                error=self._error,
                mask=self._mask,
                header=self._header,
                shape=self._shape,
                size=self._size,
                arc_position_x=self._arc_position_x,
                arc_position_y=self._arc_position_y,
                good_fibers=self._good_fibers,
                fiber_type=self._fiber_type,
            )

            if self._data is not None:  # check if there is data in the object
                dim = other.shape
                # add ndarray according do its dimensions
                if self._dim == dim:
                    new_data = self._data + other
                elif len(dim) == 1:
                    if self._dim[0] == dim[0]:
                        new_data = self._data + other[:, numpy.newaxis]
                    elif self._dim[1] == dim[0]:
                        new_data = self._data + other[numpy.newaxis, :]
                else:
                    new_data = self._data
                img.setData(data=new_data)
            return img

        elif isinstance(other, Spectrum1D):
            img = self.__class__(
                error=self._error,
                mask=self._mask,
                header=self._header,
                shape=self._shape,
                size=self._size,
                arc_position_x=self._arc_position_x,
                arc_position_y=self._arc_position_y,
                good_fibers=self._good_fibers,
                fiber_type=self._fiber_type,
            )

            if self._data is not None:  # check if there is data in the object
                # add ndarray according do its dimensions
                if self._fibers == other._dim:
                    new_data = self._data + other._data[:, numpy.newaxis]
                elif self._data.shape[1] == other._dim:
                    new_data = self._data + other._data[numpy.newaxis, :]
                else:
                    new_data = self._data
                img.setData(data=new_data)
            return img
        else:
            # try to do addtion for other types, e.g. float, int, etc.
            try:
                new_data = self._data + other
                img = self.__class__(
                    data=new_data,
                    error=self._error,
                    mask=self._mask,
                    header=self._header,
                    shape=self._shape,
                    size=self._size,
                    arc_position_x=self._arc_position_x,
                    arc_position_y=self._arc_position_y,
                    good_fibers=self._good_fibers,
                    fiber_type=self._fiber_type,
                )
                return img
            except Exception:
                # raise exception if the type are not matching in general
                raise TypeError(
                    "unsupported operand type(s) for +: %s and %s"
                    % (str(type(self)).split("'")[1], str(type(other)).split("'")[1])
                )

    def __mul__(self, other):
        """
        Operator to add two FiberRow or divide by another type if possible
        """
        if isinstance(other, self.__class__):
            # define behaviour if the other is of the same instance

            img = self.__class__(
                header=self._header,
                shape=self._shape,
                size=self._size,
                arc_position_x=self._arc_position_x,
                arc_position_y=self._arc_position_y,
                good_fibers=self._good_fibers,
                fiber_type=self._fiber_type,
            )

            # subtract data if contained in both
            if self._data is not None and other._data is not None:
                new_data = self._data * other._data
                img.setData(data=new_data)
            else:
                img.setData(data=self._data)

            # add error if contained in both
            if self._error is not None and other._error is not None:
                new_error = numpy.sqrt(
                    other._data**2 * self._error**2
                    + self._data**2 * other._error**2
                )
                img.setData(error=new_error)
            elif self._error is not None:
                new_error = other._data * self._error
                img.setData(error=new_error)
            else:
                img.setData(error=self._error)

            # combined mask of valid pixels if contained in both
            if self._mask is not None and other._mask is not None:
                new_mask = numpy.logical_or(self._mask, other._mask)
                img.setData(mask=new_mask)
            else:
                img.setData(mask=self._mask)
            return img

        elif isinstance(other, numpy.ndarray):
            img = self.__class__(
                error=self._error,
                mask=self._mask,
                header=self._header,
                shape=self._shape,
                size=self._size,
                arc_position_x=self._arc_position_x,
                arc_position_y=self._arc_position_y,
                good_fibers=self._good_fibers,
                fiber_type=self._fiber_type,
            )

            if self._data is not None:  # check if there is data in the object
                dim = other.shape
                # add ndarray according do its dimensions
                if self._dim == dim:
                    new_data = self._data * other
                elif len(dim) == 1:
                    if self._dim[0] == dim[0]:
                        new_data = self._data * other[:, numpy.newaxis]
                    elif self._dim[1] == dim[0]:
                        new_data = self._data * other[numpy.newaxis, :]
                else:
                    new_data = self._data
                img.setData(data=new_data)
            return img
        else:
            # try to do addtion for other types, e.g. float, int, etc.
            try:
                new_data = self._data * other
                if self._error is not None:
                    new_error = self._error * other
                else:
                    new_error = self._error
                img = self.__class__(
                    data=new_data,
                    error=new_error,
                    mask=self._mask,
                    header=self._header,
                    shape=self._shape,
                    size=self._size,
                    arc_position_x=self._arc_position_x,
                    arc_position_y=self._arc_position_y,
                    good_fibers=self._good_fibers,
                    fiber_type=self._fiber_type,
                )
                return img
            except Exception:
                # raise exception if the type are not matching in general
                raise TypeError(
                    "unsupported operand type(s) for *: %s and %s"
                    % (str(type(self)).split("'")[1], str(type(other)).split("'")[1])
                )

    def __getitem__(self, fiber):
        if not isinstance(fiber, int):
            raise TypeError("Fiber index need to be an integer")
        if fiber >= self._fibers or fiber < self._fibers * -1:
            raise IndexError(
                "The Object contains only %i Fibers for which the index %i is invalid"
                % (self._fibers, fiber)
            )
        data = self._data[fiber, :]
        if self._error is not None:
            error = self._error[fiber, :]
        else:
            error = None
        if self._mask is not None:
            mask = self._mask[fiber, :]
        else:
            mask = None
        spec = Spectrum1D(
            numpy.arange(self._data.shape[1]), data, error=error, mask=mask
        )
        return spec

    def __setitem__(self, fiber, spec):
        if not isinstance(fiber, int):
            raise TypeError("Fiber index need to be an integer")

        if fiber >= self._fibers or fiber < self._fibers * -1:
            raise IndexError(
                "The Object contains only %i Fibers for which the index %i is invalid"
                % (self._fibers, fiber)
            )

        self._data[fiber, :] = spec._data

        if self._error is not None and spec._error is not None:
            self._error[fiber, :] = spec._error

        if self._mask is not None and spec._mask is not None:
            self._mask[fiber, :] = spec._mask

    def __getslice__(self, i, j):
        if not isinstance(i, int) and not isinstance(j, int):
            raise TypeError("Fiber indices need to be integers")

        data = self._data[i:j, :]
        if self._error is not None:
            error = self._error[i:j, :]
        else:
            error = None

        if self._mask is not None:
            mask = self._mask[i:j, :]
        else:
            mask = None

        return self.__class__(data=data, error=error, mask=mask)

    def createEmpty(self, data_dim=None, poly_deg=None):
        """
        Fill the FiberRows object with empty data

        Parameters
        --------------
        data_dim: tuple, optional with default: None
            Dimension of the empty data array to be created
        poly_deg: int, optional with default: None
            Degree of the polynomial trace to be created
        """
        if data_dim is not None:
            # create empty  data array and set number of fibers
            self._data = numpy.zeros(data_dim, dtype=numpy.float32)
            self._fibers = self._data.shape[0]

        if data_dim is not None:
            # create empty  error array
            self._error = numpy.zeros(data_dim, dtype=numpy.float32)

        if data_dim is not None:
            # create empty mask all pixel assigned bad
            self._mask = numpy.ones(data_dim, dtype="bool")

        if data_dim is not None and poly_deg is not None:
            self._coeffs = numpy.zeros((data_dim[0], poly_deg+1), dtype=numpy.float32)

    def setFibers(self, fibers):
        """
        Set the number of fibers

        Parameters
        --------------
        fibers: int
            Number of fibers
        """
        self._fibers = fibers

    def setSlice(self, slice, axis="x", data=None, error=None, mask=None, select=None):
        """
        Insert data to a slice of the trace mask

        Parameters
        --------------
        slice: int
            Pixell position of the slice

        axis : string or ing (0 or 1), optional with default: 'x'
            Defines the axis of the slice to be inserted, 'X', 'x', or 1 for the x-axis or
            'Y','y', or 0 for the y-axis.

        data : numpy.ndarray (float), optional with default: None
            1D data array to be inserted

        error : numpy.ndarray (float), optional with default: None
            1D error array to be inserted

        mask : numpy.ndarray bool), optional with default: None
            1D array of masked pixel to be inserted

        select : numpy.ndarray bool), optional with default: None
            Subselection of pixels along the slice that should be inserted
        """
        if axis == "X" or axis == "x" or axis == 1:
            if select is not None:
                if data is not None:
                    self._data[slice, select] = data
                if error is not None:
                    self._error[slice, select] = error
                if mask is not None:
                    self._mask[slice, select] = mask
            else:
                if data is not None:
                    self._data[slice, :] = data
                if error is not None:
                    self._error[slice, :] = error
                if mask is not None:
                    self._mask[slice, :] = mask
        elif axis == "Y" or axis == "y" or axis == 0:
            if select is not None:
                if data is not None:
                    self._data[select, slice] = data
                if error is not None:
                    self._error[select, slice] = error
                if mask is not None:
                    self._mask[select, slice] = mask
            else:
                if data is not None:
                    self._data[:, slice] = data
                if error is not None:
                    self._error[:, slice] = error
                if mask is not None:
                    self._mask[:, slice] = mask

    def getSlice(self, slice, axis="x"):
        if axis == "X" or axis == "x" or axis == 1:
            if self._data is not None:
                slice_data = self._data[slice, :]
            else:
                slice_data = None
            if self._error is not None:
                slice_error = self._error[slice, :]
            else:
                slice_error = None
            if self._mask is not None:
                slice_mask = self._mask[slice, :]
            else:
                slice_mask = None

        elif axis == "Y" or axis == "y" or axis == 0:
            if self._data is not None:
                slice_data = self._data[:, slice]
            else:
                slice_data = None
            if self._error is not None:
                slice_error = self._error[:, slice]
            else:
                slice_error = None
            if self._mask is not None:
                slice_mask = self._mask[:, slice]
            else:
                slice_mask = None
        else:
            return None, None, None
        return slice_data, slice_error, slice_mask

    def getSpec(self, fiber):
        data = self._data[fiber, :]
        if self._error is not None:
            error = self._error[fiber, :]
        else:
            error = None
        if self._mask is not None:
            mask = self._mask[fiber, :]
        else:
            mask = None
        spec = Spectrum1D(
            numpy.arange(self._data.shape[1]), data, error=error, mask=mask
        )

        return spec

    def getData(self):
        """
        Return the content of the FiberRows object

        Returns: (data, error mask)
        -----------
        data : numpy.ndarray (float)
            Array of the data value

        error : numpy.ndarray (float)
            Array of the corresponding errors

        mask : numpy.ndarray (bool)
            Array of the bad pixel mask
        """
        data = self._data
        error = self._error
        mask = self._mask
        return data, error, mask

    def setData(self, select=None, data=None, mask=None, error=None):
        if select is not None:
            if data is not None:
                self._data[select] = data
            if mask is not None:
                self._mask[select] = mask
            if error is not None:
                self._error[select] = error
        else:
            nfibers, npixels = None, None
            if data is not None:
                self._data = data
                nfibers, npixels = data.shape
            elif not hasattr(self, "_data"):
                self._data = None
            if mask is not None:
                self._mask = mask
                nfibers, npixels = self._mask.shape
                self._good_fibers = numpy.where(numpy.sum(self._mask, axis=1) != self._mask.shape[1])[0]
            elif not hasattr(self, "_mask"):
                self._mask = None
                self._good_fibers = None
            if error is not None:
                self._error = error
                nfibers, npixels = error.shape
            elif not hasattr(self, "_error"):
                self._error = None

            if nfibers is not None:
                self._fibers = nfibers
            elif not hasattr(self, "_fibers"):
                self._fibers = None
            if npixels is not None:
                self._pixels = numpy.arange(npixels) if npixels is not None else npixels
            elif not hasattr(self, "_pixels"):
                self._pixels = None

    def split(self, fragments, axis="x"):
        list = []
        if axis == "X" or axis == "x" or axis == 1:
            axis_split = 1
        elif axis == "Y" or axis == "y" or axis == 0:
            axis_split = 0

        split_data = numpy.array_split(self._data, fragments, axis=axis_split)
        if self._error is not None:
            split_error = numpy.array_split(self._error, fragments, axis=axis_split)
        else:
            split_error = [None] * fragments
        if self._mask is not None:
            split_mask = numpy.array_split(self._mask, fragments, axis=axis_split)
        else:
            split_mask = [None] * fragments
        for i in range(fragments):
            list.append(
                self.__class__(data=split_data[i], error=split_error[i], mask=split_mask[i])
            )

        return list

<<<<<<< HEAD
=======
    def unsplit(self, image_list, axis="X"):
        if axis == "X" or axis == "x" or axis == 1:
            axis_split = 1
        elif axis == "Y" or axis == "y" or axis == 0:
            axis_split = 0

        data = []
        error = []
        mask = []
        for i in range(len(image_list)):
            data.append(image_list[i]._data)
            error.append(image_list[i]._error)
            mask.append(image_list[i]._mask)
        self._data = numpy.concatenate(data, axis_split)
        self._dim = self._data.shape
        if error[0] is not None:
            self._error = numpy.concatenate(error, axis_split)
        if mask[0] is not None:
            self._mask = numpy.concatenate(mask, axis_split)
        if image_list[0]._header is not None:
            self._header = image_list[0]._header

    def loadFitsData(
        self,
        file,
        extension_data=None,
        extension_mask=None,
        extension_error=None,
        extension_coeffs=None,
        extension_hdr=None,
    ):
        """
        Load data from a FITS image into an FiberRows object (Fibers in y-direction, dispersion in x-direction)

        Parameters
        --------------
        filename : string
            Name or Path of the FITS image from which the data shall be loaded

        extension_data : int, optional with default: None
            Number of the FITS extension containing the data

        extension_mask : int, optional with default: None
            Number of the FITS extension containing the masked pixels

        extension_error : int, optional with default: None
            Number of the FITS extension containing the errors for the values
        """
        hdu = pyfits.open(file, uint=True, do_not_scale_image_data=True, memmap=False)
        if (
            extension_data is None
            and extension_mask is None
            and extension_error is None
            and extension_coeffs is None
        ):
            self._data = hdu[0].data.astype("float32")
            self._fibers = self._data.shape[0]
            self._pixels = numpy.arange(self._data.shape[1])
            self.setHeader(hdu[0].header)
            if len(hdu) > 1:
                for i in range(1, len(hdu)):
                    if hdu[i].header["EXTNAME"].split()[0] == "ERROR":
                        self._error = hdu[i].data.astype("float32")
                    elif hdu[i].header["EXTNAME"].split()[0] == "BADPIX":
                        self._mask = hdu[i].data.astype("bool")
                        self._good_fibers = numpy.where(numpy.sum(self._mask, axis=1) != self._data.shape[1])[0]
                    elif hdu[i].header["EXTNAME"].split()[0] == "COEFFS":
                        self._coeffs = hdu[i].data.astype("float32")

        else:
            if extension_data is not None:
                self._data = hdu[extension_data].data.astype("float32")
                self._fibers = self._data.shape[0]
                self._pixels = numpy.arange(self._data.shape[1])
            if extension_mask is not None:
                self._mask = hdu[extension_mask].data.astype("bool")
                self._good_fibers = numpy.where(numpy.sum(self._mask, axis=1) != self._data.shape[1])[0]
            if extension_error is not None:
                self._error = hdu[extension_error].data.astype("float32")
            if extension_coeffs is not None:
                self._coeffs = hdu[extension_coeffs].data.astype("float32")

        hdu.close()

        if extension_hdr is not None:
            self.setHeader(hdu[extension_hdr].header)

>>>>>>> 4daaed18
    def applyFibers(self, function, args):
        result = []
        for i in range(len(self)):
            result.append(function(args))
        return result

    def measureArcLines(
        self,
        ref_fiber,
        ref_cent,
        aperture=12,
        init_back=30.0,
        flux_min=100,
        fwhm_max=10,
        rel_flux_limits=[0.2, 5],
        axs=None,
    ):
        nlines = len(ref_cent)
        cent_wave = numpy.zeros((self._fibers, nlines), dtype=numpy.float32)
        fwhm = numpy.zeros((self._fibers, nlines), dtype=numpy.float32)
        flux = numpy.zeros((self._fibers, nlines), dtype=numpy.float32)
        masked = numpy.zeros((self._fibers, nlines), dtype="bool")

        spec = self.getSpec(ref_fiber)
        fit = spec.fitSepGauss(ref_cent, aperture, init_back, axs=axs)
        masked[ref_fiber, :] = False
        flux[ref_fiber, :] = fit[:nlines]
        ref_flux = flux[ref_fiber, :]
        cent_wave[ref_fiber, :] = fit[nlines : 2 * nlines]
        fwhm[ref_fiber, :] = fit[2 * nlines : 3 * nlines] * 2.354
        first = numpy.arange(ref_fiber - 1, -1, -1)
        second = numpy.arange(ref_fiber + 1, self._fibers, 1)

        iterator = tqdm(
            first,
            total=first.size,
            desc=f"measuring arc lines upwards from {ref_fiber = }",
            ascii=True,
            unit="fiber",
        )
        for i in iterator:
            spec = self.getSpec(i)

            fit = spec.fitSepGauss(cent_wave[i + 1], aperture, init_back, axs=None)
            flux[i, :] = numpy.fabs(fit[:nlines])
            cent_wave[i, :] = fit[nlines : 2 * nlines]
            fwhm[i, :] = fit[2 * nlines : 3 * nlines] * 2.354

            rel_flux_med = numpy.nanmedian(flux[i, :] / ref_flux)
            if (
                rel_flux_med < rel_flux_limits[0]
                or rel_flux_med > rel_flux_limits[1]
                or numpy.nanmedian(fwhm[i, :]) > fwhm_max
            ):
                select = numpy.ones(len(flux[i, :]), dtype="bool")
            else:
                select = numpy.logical_or(
                    numpy.logical_or(
                        flux[i, :] < flux_min,
                        flux[i, :] / ref_flux > rel_flux_limits[1],
                    ),
                    fwhm[i, :] > fwhm_max,
                )

            if numpy.nansum(select) > 0:
                cent_wave[i, select] = cent_wave[i + 1, select]
                fwhm[i, select] = fwhm[i + 1, select]
                masked[i, select] = True

        iterator = tqdm(
            second,
            total=second.size,
            desc=f"measuring arc lines downwards from {ref_fiber = }",
            ascii=True,
            unit="fiber",
        )
        for i in iterator:
            spec = self.getSpec(i)

            fit = spec.fitSepGauss(cent_wave[i - 1], aperture, init_back, axs=None)
            flux[i, :] = numpy.fabs(fit[:nlines])
            cent_wave[i, :] = fit[nlines : 2 * nlines]
            fwhm[i, :] = fit[2 * nlines : 3 * nlines] * 2.354

            rel_flux_med = numpy.nanmedian(flux[i, :] / ref_flux)
            if (
                rel_flux_med < rel_flux_limits[0]
                or rel_flux_med > rel_flux_limits[1]
                or numpy.nanmedian(fwhm[i, :]) > fwhm_max
            ):
                select = numpy.ones(len(flux[i, :]), dtype="bool")
            else:
                select = numpy.logical_or(
                    numpy.logical_or(
                        flux[i, :] < flux_min,
                        flux[i, :] / ref_flux > rel_flux_limits[1],
                    ),
                    fwhm[i, :] > fwhm_max,
                )

            if numpy.nansum(select) > 0:
                cent_wave[i, select] = cent_wave[i - 1, select]
                fwhm[i, select] = fwhm[i - 1, select]
                masked[i, select] = True

        fibers = numpy.arange(self._fibers)
        for i in range(nlines):
            select_line = masked[:, i]
            bad_fibers = fibers[select_line]
            good_fibers = fibers[numpy.logical_not(select_line)]
            for j in bad_fibers:
                nearest = numpy.abs(good_fibers - j)
                sorted = numpy.argsort(nearest)
                greater = good_fibers[sorted][good_fibers[sorted] > j]
                smaller = good_fibers[sorted][good_fibers[sorted] < j]

                if len(smaller) == 0:
                    cent_wave[j, i] = cent_wave[greater[0], i]
                    fwhm[j, i] = fwhm[greater[0], i]
                elif len(greater) == 0:
                    cent_wave[j, i] = cent_wave[smaller[0], i]
                    fwhm[j, i] = fwhm[smaller[0], i]
                else:
                    cent_wave[j, i] = (
                        cent_wave[smaller[0], i] + cent_wave[greater[0], i]
                    ) / 2.0
                    fwhm[j, i] = (fwhm[smaller[0], i] + fwhm[greater[0], i]) / 2.0

        return fibers, flux, cent_wave, fwhm, masked

    def append(self, rows, append_hdr=False):
        #  print(self._error,  rows._error)
        if self._data is not None and rows._data is not None:
            self._data = numpy.concatenate((self._data, rows._data))
            if self._header is not None:
                self.setHdrValue("NAXIS2", self._fibers + rows._fibers)
        if self._error is not None and rows._error is not None:
            self._error = numpy.concatenate((self._error, rows._error))
        if self._mask is not None and rows._mask is not None:
            self._mask = numpy.concatenate((self._mask, rows._mask))
        try:
            self._arc_position_x = numpy.concatenate(
                (self._arc_position_x, rows._arc_position_x)
            )
        except ValueError:
            self._arc_position_x = None
        try:
            self._arc_position_y = numpy.concatenate(
                (self._arc_position_y, rows._arc_position_y)
            )
        except ValueError:
            self._arc_position_y = None
        try:
            self._good_fibers = numpy.concatenate(
                (self._good_fibers, rows._good_fibers)
            )
        except ValueError:
            self._good_fibers = None
        try:
            self._fiber_type = numpy.concatenate((self._fiber_type, rows._fiber_type))
        except ValueError:
            self._fiber_type = None

        if append_hdr:
            combined_hdr = combineHdr([self, rows])
            self.setHeader(combined_hdr._header)

    def fit_polynomial(self, deg, poly_kind="poly", clip=None):
        """
        smooths the traces along the dispersion direction with a polynomical function for each individual fiber

        Parameters
        ----------
        deg: int
            degree of the polynomial function to describe the trace along diserpsion direction
        poly_kind : string, optional with default 'poly'
            the kind of polynomial to use when smoothing the trace, valid options are: 'poly' (power series, default), 'legendre', 'chebyshev'
        clip : 2-tuple of int, optional with default None
            clip data around this values, defaults to no clipping
        """
        pixels = numpy.arange(
            self._data.shape[1]
        )  # pixel position in dispersion direction
        self._coeffs = numpy.zeros((self._data.shape[0], numpy.abs(deg) + 1))
        # iterate over each fiber
        pix_table = []
        poly_table = []
        poly_all_table = []
        for i in range(self._fibers):
            good_pix = numpy.logical_not(self._mask[i, :])
            if numpy.sum(good_pix) >= deg + 1:
                # select the polynomial class
                poly_cls = Spectrum1D.select_poly_class(poly_kind)

                # try to fit
                try:
                    poly = poly_cls.fit(pixels[good_pix], self._data[i, good_pix], deg=deg)
                    pix_table.extend(numpy.column_stack([pixels[good_pix], self._data[i, good_pix]]).tolist())
                    poly_table.extend(numpy.column_stack([pixels[good_pix], poly(pixels[good_pix])]).tolist())
                    poly_all_table.extend(numpy.column_stack([pixels, poly(pixels)]).tolist())
                except numpy.linalg.LinAlgError as e:
                    log.error(f'Fiber trace failure at fiber {i}: {e}')
                    self._mask[i, :] = True
                    continue

                self._coeffs[i, :] = poly.convert().coef
                self._data[i, :] = poly(pixels)

                if clip is not None:
                    self._data = numpy.clip(self._data, clip[0], clip[1])
                self._mask[i, :] = False
            else:
                self._mask[i, :] = True

        return numpy.asarray(pix_table), numpy.asarray(poly_table), numpy.asarray(poly_all_table)

    def smoothTraceDist(
        self, start_slice, poly_cross=[4, 1, 4], poly_disp=8, bound=[350, 2000]
    ):
        """
        Smooth the traces along the dispersion direction assuming that their distance is a smooth function of wavelength.
        From a reference slice the distances are measured between the fibers are measured. In cross-dispersion direction the
        change of the distance between the fibers are modelled with a polynomial. The parameters of this polynomial are assumed
        to vary smoothly with wavelength and are modelled with a polynomial along dispersion axis. Uncertain TraceMask pixels are
        excluded from the modelling

        Parameters
        --------------
        start_slice : int
            Dispersion pixel position of the reference cross-dispersion position of fibers to compute their initial distances

        poly_cross : list of integers
            The length of the list correspond to the order of the polynomial used to fit the cross-disperion profile of the relative change in fiber distance ,
            and the value correspond to the order of the polynomial to smooth the corresponding fit parameter in cross-dispersion along the dispersion axis.

        poly_disp : int
            Order of the polynomial used to model correct the absolute positioning (zero-point) of the traces  along dispersion direction
        """

        select_wave = numpy.sum(self._mask, axis=0) / float(self._fibers) <= 0.05

        if bound is not None:
            wave = numpy.arange(self._data.shape[1])
            select_wave = numpy.logical_and(
                numpy.logical_and(wave >= bound[0], wave <= bound[1]), select_wave
            )
        change_dist = numpy.zeros(
            (self._fibers - 1, self._data.shape[1]), dtype=numpy.float32
        )  # empty array to store the fiber distances
        (init_dist, init_mask) = self.getFiberDist(
            start_slice
        )  # get initial fiber distances
        change_dist[
            :, start_slice
        ] = init_dist  # insert the initial distance into array
        first = numpy.arange(start_slice, -1, -1)
        x = (
            numpy.arange(self._fibers - 1) - self._fibers / 2.0
        )  # define the cross-disperion coordinate system
        fit_par = numpy.zeros(
            (len(poly_cross), self._data.shape[1]), dtype=numpy.float32
        )  # empty array to store the poly fit parameters in cross-dispersion direction
        fit_par[-1, start_slice] = 1.0
        # start iteration towards the dispersion column 0
        for i in first:
            if select_wave[i]:
                (dist, bad_mask) = self.getFiberDist(
                    i
                )  # get the fiber distance for the dispersion column i
                change = (
                    init_dist / dist
                )  # compute the relative change in the fiber distance compared to the reference dispersion column
                change_dist[:, i] = change  # store the changes into array
                good_mask = numpy.logical_not(bad_mask)
                select_good = numpy.logical_and(
                    numpy.logical_and(change > 0.5, change < 2.0), good_mask
                )  # masked unrealstic changes

                # select_good = numpy.logical_and(change>0.5, change<1.5) # masked unrealstic changes
                # fit = numpy.polyfit(x[select_good], change[select_good],  len(poly_cross)-1) # fit the relative change in the fiber distance with a polynomial of given order
                # res = change[select_good]-numpy.polyval(fit, x[select_good])
                # select = numpy.abs(res)<=3*numpy.std(res)
                # fit = numpy.polyfit(x[select_good][select], change[select_good][select],  len(poly_cross)-1) # fit the relative change in the fiber distance with a polynomial of given order
                select = numpy.logical_and(
                    numpy.logical_and(change > 0.5, change < 2.0), good_mask
                )  # masked unrealstic changes
                fit = numpy.polyfit(
                    x[select], change[select], len(poly_cross) - 1
                )  # fit the relative change in the fiber distance with a polynomial of given order
                fit_par[:, i] = fit  # store parameters into array

        second = numpy.arange(start_slice, self._data.shape[1], 1)
        # start iteration towards the last dispersion column
        for i in second:
            if select_wave[i]:
                (dist, mask) = self.getFiberDist(
                    i
                )  # get the fiber distance for the dispersion column i
                change = (
                    init_dist / dist
                )  # compute the relative change in the fiber distance compared to the reference dispersion column
                change_dist[:, i] = change  # store the changes into array
                good_mask = numpy.logical_not(bad_mask)
                select_good = numpy.logical_and(
                    numpy.logical_and(change > 0.5, change < 2.0), good_mask
                )  # masked unrealstic changes
                # select_good = numpy.logical_and(change>0.5, change<1.5) # masked unrealstic changes
                # fit = numpy.polyfit(x[select_good], change[select_good],  len(poly_cross)-1) # fit the relative change in the fiber distance with a polynomial of given order
                # res = change[select_good]-numpy.polyval(fit, x[select_good])
                # select = numpy.abs(res)<=3*numpy.std(res)
                # fit = numpy.polyfit(x[select_good][select], change[select_good][select],  len(poly_cross)-1) # fit the relative change in the fiber distance with a polynomial of given order
                select = numpy.logical_and(
                    numpy.logical_and(change > 0.5, change < 2.0), good_mask
                )  # masked unrealstic changes
                fit = numpy.polyfit(
                    x[select], change[select], len(poly_cross) - 1
                )  # fit the relative change in the fiber distance with a polynomial of given order
                fit_par[:, i] = fit  # store parameters into array

            if i == -3930:
                print(change)
                print(good_mask)
                plt.plot(
                    x[select_good][select], change_dist[select_good, i][select], "ok"
                )
                plt.plot(x, numpy.polyval(fit_par[:, i], x), "r")
                plt.show()

        wave = numpy.arange(
            fit_par.shape[1]
        )  # create coordinates in dispersion direction
        #   print(wave[select_wave])
        fit_par_smooth = numpy.zeros_like(
            fit_par
        )  # empty array for the smooth polynomial fit parameters
        # iterate over the order of the fitted polynomial in cross-dispersion direction
        for j in range(len(poly_cross)):
            fit = numpy.polyfit(
                wave[select_wave] - fit_par.shape[1] / 2.0,
                fit_par[j, select_wave],
                poly_cross[len(poly_cross) - j - 1],
            )  # fit polynomial along dispersion axis
            res = fit_par[j, select_wave] - numpy.polyval(
                fit, wave[select_wave] - fit_par.shape[1] / 2.0
            )
            rms = numpy.std(res)
            select = numpy.abs(res) <= 2 * rms
            fit = numpy.polyfit(
                wave[select_wave][select] - fit_par.shape[1] / 2.0,
                fit_par[j, select_wave][select],
                poly_cross[len(poly_cross) - j - 1],
            )  # fit polynomial along dispersion axis
            fit_par_smooth[j, :] = numpy.polyval(
                fit, wave - fit_par.shape[1] / 2.0
            )  # store the resulting polynomial

            # plt.subplot(len(poly_cross), 1, len(poly_cross)-j)
            # plt.plot(wave[select_wave], res, '-k')
            # plt.plot(wave[select_wave], fit_par[j, select_wave], 'ok')
            # plt.plot(wave[select_wave][select], fit_par[j, select_wave][select], 'or')
            # plt.plot(wave, fit_par_smooth[j, :], '-r')
        # plt.show()

        for i in range(len(wave)):
            change_dist[:, i] = numpy.polyval(
                fit_par_smooth[:, i], x
            )  # replace the relative fiber distance with their polynomial smoothed values

        dist_new = (
            init_dist[:, numpy.newaxis] / change_dist
        )  # convert relative fiber distance back to absolute fiber distance with the reference
        new_trace = numpy.zeros_like(
            self._data
        )  # create empty array for the full trace mask
        new_trace[1:, :] = numpy.cumsum(
            dist_new, axis=0
        )  # create absolute positions with an arbitrary zero-point
        select_wave = numpy.sum(self._mask, axis=0) < self._fibers

        # offset1 = self._data[150, select_wave] - new_trace[150, select_wave]
        # offset2 = self._data[200, select_wave] - new_trace[200, select_wave]
        offset_mean = numpy.median(
            self._data[:, select_wave] - new_trace[:, select_wave], axis=0
        )  # computes that absolut trace position between the initially measured and estimated trace to compute the zero-point
        # offset_rms = numpy.std(
        #     self._data[:, select_wave] - new_trace[:, select_wave], axis=0
        # )  # compute the rms scatter of the measured positions for each dispersion column
        fit_offset = numpy.polyfit(wave[select_wave], offset_mean, poly_disp)
        ext_offset = numpy.polyval(fit_offset, wave)
        #   plt.plot(wave[select_wave], offset_mean, 'ok')
        #  plt.plot(wave[select_wave], offset1, '-b')
        #  plt.plot(wave[select_wave], offset2, '-g')
        #  plt.plot(wave, ext_offset, '-r')
        #  plt.show()
        out_trace = new_trace + ext_offset[numpy.newaxis, :]  # match the trace offsets
        self._data = out_trace

    def get_coeffs(self):
        """Returns the polynomial coefficients"""
        return self._coeffs

    def set_coeffs(self, coeffs, poly_kind):
        """Sets the polynomial coefficients"""
        if coeffs is not None:
            self._coeffs = coeffs
            self._poly_kind = poly_kind
            self._poly_deg = coeffs.shape[1] - 1
        else:
            self._coeffs = None
            self._poly_kind = None
            self._poly_deg = None

    def eval_coeffs(self, pixels=None):
        """Evaluates the polynomial coefficients to the corresponding data values"""
        poly_cls = Spectrum1D.select_poly_class(self._poly_kind)

        if pixels is None:
            pixels = self._pixels

        self._data = numpy.zeros((self._fibers, pixels.size))
        for i in range(self._fibers):
            poly = poly_cls(self._coeffs[i, :])
            self._data[i, :] = poly(pixels)

        return self._data

    def interpolate_coeffs(self):
        """Interpolate coefficients or data of bad fibers

        Returns
        -------
        FiberRows
            Interpolated FiberRows object
        """
        # early return if no coefficients are available
        if self._coeffs is None:
            return self

        # define coordinates
        x_pixels = numpy.arange(self._data.shape[1])
        y_pixels = numpy.arange(self._fibers)

        # interpolate coefficients
        bad_fibers = self._mask.all(axis=1)
        f_coeffs = interpolate.interp1d(y_pixels[~bad_fibers], self._coeffs[~bad_fibers, :], axis=0, bounds_error=False, fill_value="extrapolate")
        self._coeffs = f_coeffs(y_pixels)

        # evaluate trace at interpolated fibers
        for ifiber in y_pixels[bad_fibers]:
            poly = numpy.polynomial.Polynomial(self._coeffs[ifiber, :])
            self._data[ifiber, :] = poly(x_pixels)
            self._mask[ifiber, :] = False

        return self

    def interpolate_data(self, axis="Y", extrapolate=False, reset_mask=True):
        """Interpolate data of bad fibers (axis='Y') or bad pixels along the dispersion axis (axis='X')

        Parameters
        ----------
        axis : string or int, optional with default: 'Y'
            Defines the axis of the slice to be inserted, 'X', 'x', or 1 for the x-axis or
            'Y','y', or 0 for the y-axis.
        extrapolate : bool, optional with default: False
            If True, extrapolate data for bad fibers or bad pixels along the dispersion axis
        reset_mask : bool, optional with default: True
            If True, reset the mask of interpolated fibers to False

        Returns
        -------
        FiberRows
            Interpolated FiberRows object

        Raises
        ------
        ValueError
            If axis is not 'X', 'x', 1, 'Y', 'y', or 0
        """
        # define coordinates
        x_pixels = numpy.arange(self._data.shape[1])
        y_pixels = numpy.arange(self._fibers)

        # interpolate data
        if axis == "Y" or axis == "y" or axis == 0:
            bad_fibers = self._mask.all(axis=1)
            f_data = interpolate.interp1d(y_pixels[~bad_fibers], self._data[~bad_fibers, :], axis=0, bounds_error=False, fill_value="extrapolate")
            self._data = f_data(y_pixels)
            if self._error is not None:
                f_error = interpolate.interp1d(y_pixels[~bad_fibers], self._error[~bad_fibers, :], axis=0, bounds_error=False, fill_value="extrapolate")
                self._error = f_error(y_pixels)

            # unmask interpolated fibers
            if self._mask is not None:
                self._mask[bad_fibers, :] = False
        elif axis == "X" or axis == "x" or axis == 1:
            for ifiber in y_pixels:
                bad_pixels = (self._data[ifiber] <= 0) | (self._mask[ifiber, :])
                # skip fiber if all pixels are bad and set mask to True
                if bad_pixels.all():
                    self._mask[ifiber] = True
                    continue
                # skip fiber if no bad pixels are present, no need to interpolate
                if bad_pixels.sum() == 0:
                    continue
                f_data = interpolate.interp1d(x_pixels[~bad_pixels], self._data[ifiber, ~bad_pixels], bounds_error=False, fill_value="extrapolate")
                self._data[ifiber, :] = f_data(x_pixels)
                if self._error is not None:
                    f_error = interpolate.interp1d(x_pixels[~bad_pixels], self._error[ifiber, ~bad_pixels], bounds_error=False, fill_value="extrapolate")
                    self._error[ifiber, :] = f_error(x_pixels)
                if self._mask is not None and reset_mask:
                    self._mask[ifiber, bad_pixels] = False
        else:
            raise ValueError(f"axis {axis} not supported")

        return self<|MERGE_RESOLUTION|>--- conflicted
+++ resolved
@@ -719,8 +719,6 @@
 
         return list
 
-<<<<<<< HEAD
-=======
     def unsplit(self, image_list, axis="X"):
         if axis == "X" or axis == "x" or axis == 1:
             axis_split = 1
@@ -808,7 +806,6 @@
         if extension_hdr is not None:
             self.setHeader(hdu[extension_hdr].header)
 
->>>>>>> 4daaed18
     def applyFibers(self, function, args):
         result = []
         for i in range(len(self)):
