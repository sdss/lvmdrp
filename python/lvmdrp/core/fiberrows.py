--- conflicted
+++ resolved
@@ -1248,11 +1248,7 @@
 
         return self
 
-<<<<<<< HEAD
-    def interpolate_data(self, axis="Y", extrapolate=False):
-=======
-    def interpolate_data(self, axis="Y", reset_mask=True):
->>>>>>> dae2bd69
+    def interpolate_data(self, axis="Y", extrapolate=False, reset_mask=True):
         """Interpolate data of bad fibers (axis='Y') or bad pixels along the dispersion axis (axis='X')
 
         Parameters
@@ -1260,13 +1256,10 @@
         axis : string or int, optional with default: 'Y'
             Defines the axis of the slice to be inserted, 'X', 'x', or 1 for the x-axis or
             'Y','y', or 0 for the y-axis.
-<<<<<<< HEAD
         extrapolate : bool, optional with default: False
             If True, extrapolate data for bad fibers or bad pixels along the dispersion axis
-=======
         reset_mask : bool, optional with default: True
             If True, reset the mask of interpolated fibers to False
->>>>>>> dae2bd69
 
         Returns
         -------
@@ -1288,11 +1281,7 @@
             f_data = interpolate.interp1d(y_pixels[~bad_fibers], self._data[~bad_fibers, :], axis=0, bounds_error=False, fill_value="extrapolate")
             self._data = f_data(y_pixels)
             if self._error is not None:
-<<<<<<< HEAD
                 f_error = interpolate.interp1d(y_pixels[~bad_fibers], self._error[~bad_fibers, :], axis=0, bounds_error=False, fill_value="extrapolate")
-=======
-                f_error = interpolate.interp1d(y_pixels[~bad_fibers], self._error[~bad_fibers, :], axis=0, bounds_error=False)
->>>>>>> dae2bd69
                 self._error = f_error(y_pixels)
 
             # unmask interpolated fibers
