from copy import deepcopy as copy
from multiprocessing import Pool, cpu_count
import warnings

from functools import partial
from typing import List
from tqdm import tqdm

import os
import numpy
import bottleneck as bn
from astropy.table import Table
from astropy.io import fits as pyfits
from astropy.modeling import fitting, models
from astropy.stats.biweight import biweight_location, biweight_scale
from scipy import ndimage, signal
from scipy import interpolate

from lvmdrp import log
from lvmdrp.utils.bitmask import PixMask, add_bitmask, toggle_bitmask
from lvmdrp.core.constants import CON_LAMPS, ARC_LAMPS
from lvmdrp.core.plot import plt
from lvmdrp.core.fit_profile import gaussians, Gaussians
from lvmdrp.core.apertures import Apertures
from lvmdrp.core.header import Header
from lvmdrp.core.tracemask import TraceMask
from lvmdrp.core.spectrum1d import Spectrum1D, _cross_match_float, _cross_match, _spec_from_lines

from lvmdrp import __version__ as drpver

def _fill_column_list(columns, width):
    """Adds # width columns around the given columns list

    Parameters
    ----------
    columns : list
        list of columns to add width
    width : int
        number of columns to add around the given columns

    Returns
    -------
    list
        list of columns with width
    """
    new_columns = []
    for icol in columns:
        new_columns.extend(range(icol - width, icol + width))
    return new_columns


def _parse_ccd_section(section):
    """Parse a CCD section in the format [1:NCOL, 1:NROW] to python tuples"""
    slice_x, slice_y = section.strip("[]").split(",")
    slice_x = list(map(lambda str: int(str), slice_x.split(":")))
    slice_y = list(map(lambda str: int(str), slice_y.split(":")))
    slice_x[0] -= 1
    slice_y[0] -= 1
    return slice_x, slice_y


def _zscore(x, axis=1):
    """computes the zscore of a given array along a given axis"""
    if axis == 0:
        zscore = (x - biweight_location(x, axis=axis, ignore_nan=True)[None, :]) / biweight_scale(x, axis=axis, ignore_nan=True)[None, :]
    elif axis == 1:
        zscore = (x - biweight_location(x, axis=axis, ignore_nan=True)[:, None]) / biweight_scale(x, axis=axis, ignore_nan=True)[:, None]
    else:
        raise ValueError("axis must be 0 or 1")
    return zscore


def _model_overscan(os_quad, axis=1, overscan_stat="biweight", threshold=None, model="spline", **kwargs):
    """fits a parametric model to the given overscan region

    Given an overscan section corresponding to a quadrant in a raw frame, this function
    coadds the counts along a given `axis` using a given statistics `stat`. Additionally,
    a model can be fitted to the resulting profile, which options are:
        * const: a constant model by further collapsing along using the same `stat`
        * profile: the raw profile (`os_model = os_profile`)
        * polynomial: a polynomial model fitted on `os_profile`
        * spline: a cubic-spline fitting on `os_profile`

    if `threshold` is given, pixels in the overscan region will be masked if
    above `threshold` standard deviations from the mean.

    Additional keyword parameters are passed to the fitted model.

    Parameters
    ----------
    os_quad : lvmdrp.core.image.Image
        image section corresponding to a overscan quadrant
    axis : int, optional
        axis along which the overscan will be fitted, by default 1
    overscan_stat : str, optional
        function name to use for coadding pixels along `axis`, by default "biweight"
    threshold : float, optional
        threshold to mask columns in the overscan region, by default None
    model : str, optional
        parametric function to fit ("const", "profile", "poly", "spline"), by default "spline"

    Returns
    -------
    os_profile : array_like
        overscan profile after coadding pixels along `axis`
    os_model : array_like, float
        overscan model
    """
    assert axis == 0 or axis == 1

    if overscan_stat == "biweight":
        stat = partial(biweight_location, ignore_nan=True)
    elif overscan_stat == "median":
        stat = bn.nanmedian
    else:
        warnings.warn(
            f"overscan statistic '{overscan_stat}' not implemented, "
            "falling back to 'biweight'"
        )
        stat = partial(biweight_location, ignore_nan=True)

    if threshold is not None:
        os_data = os_quad._data
        os_zscore = _zscore(os_data, axis=1)
        mask = numpy.abs(os_zscore) > threshold
        # reject the whole column if more than 30% of the pixels are masked
        mask_columns = mask.sum(axis=0) > 0.3 * os_data.shape[0]
        if mask_columns.any():
            mask[:, mask_columns] = True
        os_data[mask] = numpy.nan
    else:
        os_data = os_quad._data

    os_profile = stat(os_data, axis=axis)
    pixels = numpy.arange(os_profile.size)
    if model == "const":
        os_model = numpy.ones_like(pixels) * stat(os_profile)
    elif model == "profile":
        os_model = os_profile
    elif model == "poly":
        model = numpy.polynomial.Polynomial.fit(pixels, os_profile, **kwargs)
        os_model = model(pixels)
    elif model == "spline":
        nknots = kwargs.pop("nknots", 300)
        kwargs.setdefault(
            "t",
            numpy.linspace(
                pixels[len(pixels) // nknots],
                pixels[-1 * len(pixels) // nknots],
                nknots,
            ),
        )
        kwargs.setdefault("task", -1)
        model = interpolate.splrep(pixels, os_profile, **kwargs)
        os_model = interpolate.splev(pixels, model)

    if axis == 1:
        os_model = os_model[:, None]
    elif axis == 0:
        os_model = os_model[None, :]

    return os_data, os_profile, os_model


def _percentile_normalize(images, pct=75):
    """percentile normalize a given stacked images

    Parameters
    ----------
    images : array_like
        3-dimensional array with first axis the image index
    pct : float, optional
        percentile at which the calculate the normalization factor, by default 75

    Returns
    -------
    array_like
        3-dimensional array of normalized images
    array_like
        vector containing normalization factors for each image
    """
    # calculate normalization factor
    pcts = numpy.nanpercentile(images, pct, axis=(1, 2))
    norm = bn.nanmedian(pcts) / pcts

    return norm[:, None, None] * images, norm


def _bg_subtraction(images, quad_sections, bg_sections):
    """returns a background subtracted set of images

    The background is calculated as the median in the given `bg_sections` of
    the given `images`. The actual sections used to calculate the background,
    the median background and the standard deviation of the background are also
    returned matching the shape of the given `images`.


    Parameters
    ----------
    images : array_like
        3-dimensional array of stacked images
    quad_sections : list_like
        4-element list containing the FITS formatted sections of each quadrant
    bg_sections : list_like
        4-element list containing the FITS formatted sections for the background

    Returns
    -------
    array_like
        3-dimensional background subtracted images
    array_like
        3-dimensional median and standard deviation background images
    list_like
        4-element list containing the sections used to calculate the background
    """
    bg_images_med = numpy.ma._masked_array(
        numpy.zeros_like(images), mask=images.mask, fill_value=numpy.nan, hard_mask=True
    )
    bg_images_std = numpy.ma.masked_array(
        numpy.zeros_like(images), mask=images.mask, fill_value=numpy.nan, hard_mask=True
    )
    bg_sections = []
    for i, quad_sec in enumerate(quad_sections):
        xquad, yquad = [slice(idx) for idx in _parse_ccd_section(quad_sec)]
        xbg, ybg = [slice(idx) for idx in _parse_ccd_section(bg_sections[i])]
        # extract quad sections for BG calculation
        bg_array = images[:, xbg, ybg]
        bg_sections.append(bg_array)
        # calculate median and standard deviation BG
        bg_med = bn.nanmedian(bg_array, axis=(1, 2))
        bg_std = bn.nanstd(bg_array, axis=(1, 2))
        # set background sections in corresponding images
        bg_images_med[:, yquad, xquad] = bg_med[:, None, None]
        bg_images_std[:, yquad, xquad] = bg_std[:, None, None]
    images_bgcorr = images - bg_images_med
    # update mask to propagate NaNs in resulting images
    images_bgcorr.mask = images.mask | numpy.isnan(images_bgcorr)

    return images_bgcorr, bg_images_med, bg_images_std, bg_sections


def _remove_spikes(data, width=11, threshold=0.5):
    """Returns a data array with spikes removed

    Parameters
    ----------
    data : array_like
        1-dimensional array of data
    width : int, optional
        width of the window where spikes are located, by default 11
    threshold : float, optional
        threshold to remove spikes, by default 0.5

    Returns
    -------
    array_like
        1-dimensional array with spikes removed
    """
    data_ = copy(data)
    hw = width // 2
    for irow in range(hw, data.size - hw):
        chunk = data[irow-hw:irow+hw+1]
        has_peaks = (chunk[0] == chunk[-1]) and (numpy.abs(chunk) > chunk[0]).any()
        if has_peaks and (chunk != 0).sum() / width < threshold:
            data_[irow-hw:irow+hw+1] = chunk[0]
    return data_


def _fillin_valleys(data, width=18):
    """fills in valleys in the data array

    Parameters
    ----------
    data : array_like
        1-dimensional array of data
    width : int, optional
        width of the valley to fill, by default 18

    Returns
    -------
    array_like
        1-dimensional array with filled valleys
    """
    data_out = copy(data)
    top = data[0]
    for i in range(data.size):
        if data[i] > top:
            top = data[i]
        if data[i] == top:
            continue
        if data[i] < top:
            j_ini = i
        j_fin = j_ini
        for j in range(j_ini, data.size):
            if data[j] < top:
                continue
            if data[j] == top:
                j_fin = j
                break
        if j_fin - j_ini < width:
            data_out[j_ini:j_fin] = top
    return data_out


def _no_stepdowns(data):
    """Removes stepdowns in the data array

    Parameters
    ----------
    data : array_like
        1-dimensional array of data

    Returns
    -------
    array_like
        1-dimensional array with stepdowns removed
    """
    data_out = copy(data)
    top = data[0]
    for i in range(data.size):
        if data[i] > top:
            top = data[i]
        if data[i] == top:
            continue
        if data[i] < top:
            data_out[i] = top
    return data_out


class LinearSelectionElement:
    """Define a selection element for morphological binary image processing.
       Used, e.g. for binary closure of cosmic ray tracks.
    """

    def __init__(self, n, m, angle):
        """This will produce an n x m selection element with a line going
        through the center according to some angle.

        Parameters
        ----------
        n : int
            Number of rows in selection element.
        m : int
            Number of columns in selection element.
        angle : float
            Angle of line through center, in deg [0,180].
        """
        self.se = None
        self.angle = angle

        se = numpy.zeros((m,n), dtype=int)
        xc, yc = n//2, m//2 # row, col

        if angle >= 0 and angle < 45:
            b = numpy.tan(numpy.deg2rad(angle))
        elif angle >= 45 and angle < 90:
            b = numpy.tan(numpy.deg2rad(90 - angle))
        elif angle >= 90 and angle < 135:
            b = numpy.tan(numpy.deg2rad(angle-90))
        elif angle >= 135 and angle < 180:
            b = numpy.tan(numpy.deg2rad(180-angle))
        else:
            raise ValueError('Angle ({}) must be in [0,180]'.format(angle))

        for x in range(0, n):
            y = int(yc + b*(x-xc))
            if y >= 0 and y < m:
                se[y,x] = 1

        if angle < 45:
            self.se = se
        elif angle >= 45 and angle < 90:
            self.se = se.T
        elif angle >= 90 and angle < 135:
            self.se = se.T[:,::-1]
        else:
            self.se = se[:,::-1]

    def plot(self):
        """Return a plot of the selection element (a bitmap).

        Returns
        -------
        fig : matplotlib.Figure
            Figure object for plotting/saving.
        """
        #- Isolated mpl imports to work in batch with no $DISPLAY
        import matplotlib as mpl
        import matplotlib.pyplot as plt

        n, m = self.se.shape
        fig, ax = plt.subplots(1,1, figsize=(0.2*n, 0.2*m), tight_layout=True)
        ax.imshow(self.se, cmap='gray', origin='lower',
                  interpolation='nearest', vmin=0, vmax=1)
        ax.xaxis.set_major_locator(mpl.ticker.LinearLocator(n+1))
        ax.yaxis.set_major_locator(mpl.ticker.LinearLocator(m+1))
        ax.set(xticklabels=[], yticklabels=[])
        ax.grid(color='gray')
        ax.tick_params(axis='both', length=0)
        return fig


class Image(Header):
    def __init__(self, data=None, header=None, mask=None, error=None, origin=None, individual_frames=None, slitmap=None):
        Header.__init__(self, header=header, origin=origin)
        self._data = data
        if self._data is not None:
            self._data = self._data.astype("float32")
            self._dim = self._data.shape
        else:
            self._dim = None
        self._mask = mask
        self._error = error
        if self._error is not None:
            self._error = self._error.astype("float32")
        self._origin = origin
        # individual frames that went into the master creation
        self._individual_frames = individual_frames
        # set slit map extension
        self._slitmap = slitmap

    def __add__(self, other):
        """
        Operator to add two Images or add another type if possible
        """
        if isinstance(other, Image):
            # define behaviour if the other is of the same instance
            img = copy(self)

            # add data if contained in both
            if self._data is not None and other._data is not None:
                new_data = self._data + other._data
                img.setData(data=new_data)
            else:
                img.setData(data=self._data)

            # add error if contained in both
            if self._error is not None and other._error is not None:
                new_error = numpy.sqrt(
                    self._error.astype(numpy.float32) ** 2
                    + other._error.astype(numpy.float32) ** 2
                )
                img.setData(error=new_error.astype(numpy.float32))
            else:
                img.setData(error=self._error)

            # combined mask of valid pixels if contained in both
            if self._mask is not None and other._mask is not None:
                img.setData(mask=self._mask | other._mask)
            else:
                img.setData(mask=self._mask)
            return img

        elif isinstance(other, numpy.ndarray):
            img = copy(self)
            if self._data is not None:  # check if there is data in the object
                dim = other.shape
                # add ndarray according do its dimensions
                if self._dim == dim:
                    new_data = self._data + other
                elif len(dim) == 1:
                    if self._dim[0] == dim[0]:
                        new_data = self._data + other[:, numpy.newaxis]
                    elif self._dim[1] == dim[0]:
                        new_data = self._data + other[numpy.newaxis, :]
                else:
                    new_data = self._data
                img.setData(data=new_data)
            return img
        else:
            # try to do addtion for other types, e.g. float, int, etc.
            try:
                img = copy(self)
                img.setData(self._data + other)
                return img
            except Exception:
                # raise exception if the type are not matching in general
                raise TypeError(
                    "unsupported operand type(s) for +: %s and %s"
                    % (str(type(self)).split("'")[1], str(type(other)).split("'")[1])
                )

    def __radd__(self, other):
        self.__add__(other)

    def __sub__(self, other):
        """
        Operator to subtract two Images or subtract another type if possible
        """
        if isinstance(other, Image):
            # define behaviour if the other is of the same instance
            img = copy(self)

            # subtract data if contained in both
            if self._data is not None and other._data is not None:
                new_data = self._data - other._data
                img.setData(data=new_data)
            else:
                img.setData(data=self._data)

            # add error if contained in both
            if self._error is not None and other._error is not None:
                new_error = numpy.sqrt(
                    self._error.astype(numpy.float32) ** 2
                    + other._error.astype(numpy.float32) ** 2
                )
                img.setData(error=new_error.astype(numpy.float32))
            else:
                img.setData(error=self._error)

            # combined mask of valid pixels if contained in both
            if self._mask is not None and other._mask is not None:
                img.setData(mask=self._mask | other._mask)
            else:
                img.setData(mask=self._mask)
            return img

        elif isinstance(other, numpy.ndarray):
            img = copy(self)
            if self._data is not None:  # check if there is data in the object
                dim = other.shape
                # add ndarray according do its dimensions
                if self._dim == dim:
                    new_data = self._data - other
                elif len(dim) == 1:
                    if self._dim[0] == dim[0]:
                        new_data = self._data - other[:, numpy.newaxis]
                    elif self._dim[1] == dim[0]:
                        new_data = self._data - other[numpy.newaxis, :]
                else:
                    new_data = self._data - other
                img.setData(data=new_data)
            return img
        else:
            # try to do addtion for other types, e.g. float, int, etc.
            try:
                img = copy(self)
                img.setData(self._data - other)
                return img
            except Exception:
                # raise exception if the type are not matching in general
                raise TypeError(
                    "unsupported operand type(s) for -: %s and %s"
                    % (str(type(self)).split("'")[1], str(type(other)).split("'")[1])
                )

    def __truediv__(self, other):
        """
        Operator to divide two Images or divide by another type if possible
        """
        if isinstance(other, Image):
            # define behaviour if the other is of the same instance
            img = copy(self)

            # subtract data if contained in both
            if self._data is not None and other._data is not None:
                new_data = self._data / other._data
                img.setData(data=new_data)
            else:
                img.setData(data=self._data)

            # add error if contained in both
            if self._error is not None and other._error is not None:
                new_error = numpy.sqrt(
                    (self._error / other._data) ** 2
                    + ((self._data / other._data) * (other._error / other._data**2)) ** 2)
                img.setData(error=new_error)
            else:
                img.setData(error=self._error)

            # combined mask of valid pixels if contained in both
            if self._mask is not None and other._mask is not None:
                img.setData(mask=self._mask | other._mask)
            else:
                img.setData(mask=self._mask)
            return img

        elif isinstance(other, numpy.ndarray):
            img = copy(self)
            if self._data is not None:  # check if there is data in the object
                dim = other.shape
                # add ndarray according do its dimensions
                if self._dim == dim:
                    new_data = self._data / other
                    if self._error is not None:
                        new_error = self._error / other
                    else:
                        new_error = None
                elif len(dim) == 1:
                    if self._dim[0] == dim[0]:
                        new_data = self._data / other[:, numpy.newaxis]
                        if self._error is not None:
                            new_error = self._error / other[:, numpy.newaxis]
                        else:
                            new_error is not None
                    elif self._dim[1] == dim[0]:
                        new_data = self._data / other[numpy.newaxis, :]
                        if self._error is not None:
                            new_error = self._error / other[numpy.newaxis, :]
                        else:
                            new_error is not None
                else:
                    new_data = self._data
                img.setData(data=new_data, error=new_error)
            return img
        else:
            # try to do addtion for other types, e.g. float, int, etc.
            try:
                new_data = self._data / other
                if self._error is not None:
                    new_error = self._error / other
                else:
                    new_error = None

                img = copy(self)
                img.setData(data=new_data, error=new_error)
                return img
            except Exception:
                # raise exception if the type are not matching in general
                raise TypeError(
                    "unsupported operand type(s) for /: %s and %s"
                    % (str(type(self)).split("'")[1], str(type(other)).split("'")[1])
                )

    def __mul__(self, other):
        """
        Operator to divide two Images or divide by another type if possible
        """
        if isinstance(other, Image):
            # define behaviour if the other is of the same instance
            img = copy(self)

            # subtract data if contained in both
            if self._data is not None and other._data is not None:
                new_data = self._data * other._data
                img.setData(data=new_data)
            else:
                img.setData(data=self._data)

            # add error if contained in both
            if self._error is not None and other._error is not None:
                new_error = numpy.sqrt(
                    (self._error * other._data) ** 2 + (self._data * other._error) ** 2
                )
                img.setData(error=new_error)
            else:
                img.setData(error=self._error)

            # combined mask of valid pixels if contained in both
            if self._mask is not None and other._mask is not None:
                img.setData(mask=self._mask | other._mask)
            else:
                img.setData(mask=self._mask)
            return img

        elif isinstance(other, numpy.ndarray):
            img = copy(self)
            if self._data is not None:  # check if there is data in the object
                dim = other.shape
                # add ndarray according do its dimensions
                if self._dim == dim:
                    new_data = self._data * other
                elif len(dim) == 1:
                    if self._dim[0] == dim[0]:
                        new_data = self._data * other[:, numpy.newaxis]
                    elif self._dim[1] == dim[0]:
                        new_data = self._data * other[numpy.newaxis, :]
                else:
                    new_data = self._data
                img.setData(data=new_data)
            return img
        else:
            # try to do addtion for other types, e.g. float, int, etc.
            try:
                img = copy(self)
                img.setData(data=self._data * other)
                return img
            except Exception:
                # raise exception if the type are not matching in general
                raise TypeError(
                    "unsupported operand type(s) for *: %s and %s"
                    % (str(type(self)).split("'")[1], str(type(other)).split("'")[1])
                )

    def __rmul__(self, other):
        self.__mul__(other)

    def __lt__(self, other):
        return self._data < other

    def __le__(self, other):
        return self._data <= other

    def __eq__(self, other):
        return self._data == other

    def __ne__(self, other):
        return self._data != other

    def __gt__(self, other):
        return self._data > other

    def __ge__(self, other):
        return self._data >= other

    def add_header_comment(self, comstr):
        '''
        Append a COMMENT card at the end of the FITS header.
        '''
        self._header.append(('COMMENT', comstr), bottom=True)

    def measure_fiber_shifts(self, ref_image, columns=[500, 1000, 1500, 2000, 2500, 3000], column_width=25, shift_range=[-5,5], axs=None):
        '''Measure the (thermal, flexure, ...) shift between the fiber (traces) in 2 detrended images in the y (cross dispersion) direction.

        Uses cross-correlations between (medians of a number of) columns to determine
        the shift between the fibers in image2 relative to ref_image. The measurement is performed
        independently at each column in columns= using a median of +-column_width columns.

        Parameters
        ----------
        ref_image: Image or numpy.ndarray
            2D reference image
        columns:  List[int]
            List of columns to cross correlate.
        column_width: int
            window width around each value in columns to use
        shift_range: List[int]
            minimal and maximal value for shift

        Returns
        -------
        numpy.ndarray[float]:
            pixel shifts in columns
        '''
        if isinstance(ref_image, Image):
            ref_data = ref_image._data
        elif isinstance(ref_image, numpy.ndarray):
            ref_data = ref_image

        shifts = numpy.zeros(len(columns))
        for j,c in enumerate(columns):
            s1 = bn.nanmedian(ref_data[50:-50,c-column_width:c+column_width], axis=1)
            s2 = bn.nanmedian(self._data[50:-50,c-column_width:c+column_width], axis=1)
            snr = numpy.sqrt(bn.nanmedian(self._data[50:-50,c-column_width:c+column_width], axis=1))

            min_snr = 5.0
            if bn.nanmedian(snr) > min_snr:
                _, shifts[j], _ = _cross_match_float(s1, s2, numpy.array([1.0]), shift_range, gauss_window=[-3,3], min_peak_dist=5.0, ax=axs[j])
            else:
                comstr = f"low SNR (<={min_snr}) for thermal shift at column {c}: {bn.nanmedian(snr):.4f}, assuming = 0.0"
                log.warning(comstr)
                self.add_header_comment(comstr)
                shifts[j] = 0.0

        return shifts

    def apply_pixelmask(self, mask=None):
        """Applies the mask to the data and error arrays, setting to nan when True and leaving the same value otherwise"""
        if mask is None:
            mask = self.get_mask(as_boolean=True)
        if mask is None:
            return self._data, self._error

        self._data[mask] = numpy.nan
        if self._error is not None:
            self._error[mask] = numpy.nan

        self.is_masked = True

        return self._data, self._error

    def getSection(self, section):
        """get image section"""
        sec_x, sec_y = _parse_ccd_section(section)

        data = self._data[sec_y[0] : sec_y[1], sec_x[0] : sec_x[1]]
        if self._error is not None:
            error = self._error[sec_y[0] : sec_y[1], sec_x[0] : sec_x[1]]
        else:
            error = None
        if self._mask is not None:
            mask = self._mask[sec_y[0] : sec_y[1], sec_x[0] : sec_x[1]]
        else:
            mask = None

        header = self._header

        return Image(data=data, error=error, mask=mask, header=header, origin=self._origin, individual_frames=self._individual_frames, slitmap=self._slitmap)

    def setSection(self, section, subimg, update_header=False, inplace=True):
        """replaces a section in the current frame with given subimage

        this function will replace the information in `section` of the current
        frame with the information contained in the `subimg`. If the current
        frame does not contain an extension present in the `subimg`, it will be
        created in the new frame, filling in the remaining sections with dummy
        data. The rest of the sections will be kept if already present in the
        original frame.

        Parameters
        ----------
        section : str
            CCD section for which to set the new subimage
        subimg : lvmdrp.core.image.Image
            subimage to be added to the current image
        update_header : bool, optional
            whether to update the header with `subimg` header, by default False
        inplace : bool, optional
            whether to create a copy of the current image or not, by default True

        Returns
        -------
        lvmdrp.core.image.Image
            image with the section information replaced by the given subimage
        """
        # initialize new image
        if inplace:
            new_image = self
        else:
            new_image = copy(self)

        # parse frame section
        sec_x, sec_y = _parse_ccd_section(section)

        # create dummy mask and error images in case those are not in the original image
        # and subimg contains that information
        if new_image._mask is None and subimg._mask is not None:
            new_image.setData(mask=numpy.zeros_like(new_image._data), inplace=True)
        if new_image._error is None and subimg._error is not None:
            new_image.setData(error=numpy.zeros_like(new_image._data), inplace=True)

        # replace original image section with given subimg
        new_image._data[sec_y[0] : sec_y[1], sec_x[0] : sec_x[1]] = subimg._data
        if new_image._error is not None:
            new_image._error[sec_y[0] : sec_y[1], sec_x[0] : sec_x[1]] = subimg._error
        if new_image._mask is not None:
            new_image._mask[sec_y[0] : sec_y[1], sec_x[0] : sec_x[1]] = subimg._mask

        # update header if needed
        if update_header:
            new_image._header.update(subimg._header)

        return new_image

    def sqrt(self):
        """
        Computes the square root  of the image

        Returns
        -----------
        Image : data_model.Image object
            A full Image object

        """
        if self._data is not None:
            new_data = numpy.sqrt(self._data)  # sqrt of the data
        else:
            new_data = None

        if self._error is not None and self._data is not None:
            new_error = (
                1 / (2 * numpy.sqrt(self._data)) * self._error
            )  # corresponding error
        else:
            new_error = None

        return Image(
            data=new_data,
            error=new_error,
            mask=self._mask,
            header=self._header,
            origin=self._origin,
            individual_frames=self._individual_frames,
            slitmap=self._slitmap,
        )  # return new Image object with corresponding data

    def swapaxes(self):
        """
        Change the axes of the Image object in place (x,y) -> (y,x)

        """
        if self._data is not None:
            self._data = self._data.T
        if self._mask is not None:
            self._mask = self._mask.T
        if self._error is not None:
            self._error = self._error.T
        self._dim = (self._dim[1], self._dim[0])

    def getDim(self):
        """
        Returns the dimension of the image

        Returns
        -----------
        _dim :  tuple
            The dimension of the image (y,x)

        """
        return self._dim

    def getData(self):
        """
        Returns the stored data of the image

        Returns
        -----------
        _data :  numpy.ndarray
            The stored data of the image

        """
        return self._data

    def get_mask(self, as_boolean=False):
        """
        Returns the bad pixel mask of the image

        Returns
        -----------
        _mask :  numpy.ndarray
            The bad pixel mask of the image

        """
        if as_boolean:
            return self._mask.astype(bool)
        return self._mask

    def getError(self):
        """
        Returns the associated error of the image

        Returns
        -----------
        _error :  numpy.ndarray
            The associated error of the image

        """
        return self._error

    def getPixel(self, y, x):
        """
        Returns the information for a single pixel of the image.
        x,y are numpy array coordinates starting with 0

        Parameters
        --------------
        y : int
            pixel coordinate in y direction of the image
        x : int
            pixel coordinate in x direction of the image

        Returns
        -----------
        (data, error, mask) :  tuple
            Tuple of data value, its associated error, and bad pixel masked.
            If one of those values are not definied, None is returned for its specific value
        """

        if self._data is not None:
            out_data = self._data[y, x]
        else:
            out_data = None

        if self._error is not None:
            out_error = self._error[y, x]
        else:
            out_error = None

        if self._mask is not None:
            out_mask = self._mask[y, x]
        else:
            out_mask = None
        return out_data, out_error, out_mask

    def getSlice(self, slice, axis):
        if axis == "X" or axis == "x" or axis == 0:
            if self._error is not None:
                error = self._error[slice, :]
            else:
                error = None
            if self._mask is not None:
                mask = self._mask[slice, :]
            else:
                mask = None
            return Spectrum1D(
                numpy.arange(self._dim[1]), self._data[slice, :], error, mask
            )
        elif axis == "Y" or axis == "y" or axis == 1:
            if self._error is not None:
                error = self._error[:, slice]
            else:
                error = None
            if self._mask is not None:
                mask = self._mask[:, slice]
            else:
                mask = None
            return Spectrum1D(
                numpy.arange(self._dim[0]), self._data[:, slice], error, mask
            )

    def set_mask(self, pixmask):
        if isinstance(pixmask, numpy.ndarray):
            assert isinstance(pixmask[0,0], PixMask)

        self._mask = pixmask

    def setData(
        self, data=None, error=None, mask=None, header=None, select=None, inplace=True
    ):
        """sets data for the current frame

        Parameters
        ----------
        data : array_like, optional
            image to be set in the `data` extension, by default None
        error : array_like, optional
            image to be set in the `error` extension, by default None
        mask : array_like, optional
            image to be set in the `mask` extension, by default None
        header : lvmdrp.core.header.Header, optional
            header object to be set, by default None
        select : array_like, optional
            boolean image to select pixels to be replaced, by default None
        inplace : bool, optional
            whether the original image is overwritten or not, by default True

        Returns
        -------
        lvmdrp.core.image.Image
            image with the given data replaced
        """
        # initialize new image
        if inplace:
            new_image = self
        else:
            new_image = copy(self)

        # if not select given set the full image
        if select is None:
            if data is not None:
                new_image._data = data  # set data if given
                new_image._dim = data.shape  # set dimension

            if mask is not None:
                new_image._mask = mask  # set mask if given
                new_image._dim = mask.shape  # set dimension

            if error is not None:
                new_image._error = error  # set mask if given
                new_image._dim = error.shape  # set dimension
            if header is not None:
                new_image.setHeader(header)  # set header
        else:
            # with select definied only partial data are set
            if data is not None:
                new_image._data[select] = data
            if mask is not None:
                new_image._mask[select] = mask
            if error is not None:
                new_image._error[select] = error
            if header is not None:
                new_image.setHeader(header)  # set header

        return new_image

    def add_bitmask(self, pixmask, where=None):
        """Adds the given bitmask to the current mask

        If no mask is present in the image, a new mask will be started
        with the corresponding pixels flagged with `pixmask`.

        Parameters
        ----------
        pixmask : PixMask|str|int
            Bitmask to add to the current mask
        where : numpy.ndarray[bool], optional
            Boolean selection of pixels where to add given bitmask, by default all pixels

        Returns
        -------
        mask : np.ndarray[PixMask|int]
            Updated pixel mask
        """
        self._mask = add_bitmask(self._mask, pixmask=pixmask, where=where)
        return self._mask

    def toggle_bitmask(self, pixmask, where=None):
        """Toggle the given bitmask in the current mask

        If no mask is present in the image, a new mask will be started
        with the corresponding pixels flagged with `pixmask`.

        Parameters
        ----------
        pixmask : PixMask|str|int
            Bitmask to add to the current mask
        where : numpy.ndarray[bool], optional
            Boolean selection of pixels where to add given bitmask, by default all pixels

        Returns
        -------
        mask : np.ndarray[PixMask|int]
            Updated pixel mask
        """
        self._mask = toggle_bitmask(self._mask, pixmask=pixmask, where=where)
        return self._mask

    def convertUnit(self, to, assume="adu", gain_field="GAIN", inplace=False):
        """converts the unit of the image

        Parameters
        ----------
        to : str
            unit to convert to
        assume : str, optional
            unit to assume the current image is in, by default "adu"
        gain_field : str, optional
            header keyword containing the gain value, by default "GAIN"
        inplace : bool, optional
            whether to overwrite the current image or not, by default False

        Returns
        -------
        lvmdrp.core.image.Image
            image with the given unit
        """
        new_image = self if inplace else copy(self)

        # early return if no data or header to compute conversion
        if new_image._header is None or new_image._data is None:
            return new_image

        current = self._header.get("BUNIT", assume)
        if current == to:
            return new_image

        if current != to:
            exptime = self.getHdrValue("EXPTIME")
            gains = self.getHdrValue(f"AMP? {gain_field}")
            sects = self.getHdrValue("AMP? TRIMSEC")
            n_amp = len(gains)
            for i in range(n_amp):
                if current == "adu" and to == "electron":
                    factor = gains[i]
                elif current == "adu" and to == "electron/s":
                    factor = gains[i] / exptime
                elif current == "electron" and to == "adu":
                    factor = 1 / gains[i]
                elif current == "electron" and to == "electron/s":
                    factor = 1 / exptime
                elif current == "electron/s" and to == "adu":
                    factor = gains[i] * exptime
                elif current == "electron/s" and to == "electron":
                    factor = exptime
                else:
                    raise ValueError(f"Cannot convert from {current} to {to}")

                new_image.setSection(
                    section=sects[i],
                    subimg=new_image.getSection(section=sects[i]) * factor,
                    update_header=False,
                    inplace=True,
                )

            new_image._header["BUNIT"] = to

        return new_image

    def removeMask(self):
        self._mask = None

    def removeError(self):
        self._error = None

    def cutOverscan(self, bound_x, bound_y, subtract=True):
        """
        Cut out a certain region from the image within certain pixels in x and y direction (first and last pixel included starting with 1).
        A median of the remaining region can be subtracted from each pixel of the cutted out image

        Parameters
        --------------
        bound_x : list of two strings/integers
            Limiting boundaries in pixels position along the x axes to be included in the cut out image
        bound_y : list of two strings/integers
            Limiting boundaries in pixels position along the y axes to be included in the cut out image
        subtract : bool, optional with default: True
            Decides whether the median of the remaining pixels is subtraced from each pixel of the cutted out image.

        """

        idx = numpy.indices(
            self.getDim()
        )  # generate the index array for the x and y positions
        # select data outside the cut out region (overscan)
        select = numpy.logical_and(
            numpy.logical_and(
                idx[0] >= int(bound_y[0]) - 1, idx[0] <= int(bound_y[1]) - 1
            ),
            numpy.logical_and(
                idx[1] >= int(bound_x[0]) - 1, idx[1] <= int(bound_x[1]) - 1
            ),
        )
        overscan = self._data[numpy.logical_not(select)]
        # compute the median of the ovserscan
        bias_overscan = bn.nanmedian(overscan)
        # get the data of the cut out region
        self._data = self._data[
            int(bound_y[0]) - 1 : int(bound_y[1]), int(bound_x[0]) - 1 : int(bound_x[1])
        ]
        self._dim = self._data.shape
        if self._error is not None:
            # get the error of the cut out region
            self._error = self._error[
                int(bound_y[0]) - 1 : int(bound_y[1]),
                int(bound_x[0]) - 1 : int(bound_x[1]),
            ]
        if self._mask is not None:
            # get the mask of the cut out region
            self._mask = self._mask[
                int(bound_y[0]) - 1 : int(bound_y[1]),
                int(bound_x[0]) - 1 : int(bound_x[1]),
            ]
        if self._header is not None:
            # adjust the axis information in the header if present
            self.setHdrValue("NAXIS1", self._dim[1])
            self.setHdrValue("NAXIS2", self._dim[0])
        if subtract:
            # subtract the median of the overscan region
            self._data = self._data - bias_overscan
        # return the median of the overscan region
        return bias_overscan

    def orientImage(self, orient):
        """
        Changes the orientation of the Image. This is also applied to the error and mask images if present.

        Parameters
        --------------
        orient : string
            Defines how the image should be oriented. Possible values are 'S','T','X','Y','90','180'', and 270'
            Their meaning are:
                'S' : orientation is unchanged
                'T' : the x and y axes are swapped
                'X' : mirrored along the x axis
                'Y' : mirrored along the y axis
                '90' : rotated by 90 degrees
                '180' : rotated by 180 degrees
                '270' : rotated by 270 degrees
        """
        if orient == "S":
            pass  # no change of orietnation

        elif orient == "T":
            # swap the x and y axis
            self.swapaxes

        elif orient == "X":
            # mirror along x axis
            self._data = numpy.fliplr(self._data)
            self._dim = self._data.shape
            if self._error is not None:
                self._error = numpy.fliplr(self._error)
            if self._mask is not None:
                self._mask = numpy.fliplr(self._mask)

        elif orient == "Y":
            # mirror along y axis
            self._data = numpy.flipud(self._data)
            self._dim = self._data.shape
            if self._error is not None:
                self._error = numpy.flipud(self._error)
            if self._mask is not None:
                self._mask = numpy.flipud(self._mask)

        elif orient == "90":
            # rotate by 90 degrees
            self._data = numpy.rot90(self._data)
            self._dim = self._data.shape
            if self._error is not None:
                self._error = numpy.rot90(self._error)
            if self._mask is not None:
                self._mask = numpy.rot90(self._mask)

        elif orient == "180":
            # rotate by 180 degrees
            self._data = numpy.rot90(self._data, 2)
            self._dim = self._data.shape
            if self._error is not None:
                self._error = numpy.rot90(self._error, 2)
            if self._mask is not None:
                self._mask = numpy.rot90(self._mask, 2)

        elif orient == "270":
            # rotate by 270 degrees
            self._data = numpy.rot90(self._data, 3)
            self._dim = self._data.shape
            if self._error is not None:
                self._error = numpy.rot90(self._error, 3)
            if self._mask is not None:
                self._mask = numpy.rot90(self._mask, 3)

        if self._header is not None:
            # adjust the axis information of the header if present
            self.setHdrValue("NAXIS1", self._dim[1])
            self.setHdrValue("NAXIS2", self._dim[0])

    def loadFitsData(
        self,
        filename,
        extension_data=None,
        extension_mask=None,
        extension_error=None,
        extension_frames=None,
        extension_slitmap=None,
        extension_header=0,
    ):
        """
        Load data from a FITS image into an Image object, If no specific extensions are given, the  primary extensio is
        assumed to contain the data. All previous extension will be associated according to the EXTNAME keyword either
        as an error image or a bad pixel mask.

        Parameters
        --------------
        filename : string
            Name or Path of the FITS image from which the data shall be loaded
        extension_data : int, optional with default: None
            Number of the FITS extension containing the data
        extension_mask : int, optional with default: None
            Number of the FITS extension containing the masked pixels
        extension_error : int, optional with default: None
            Number of the FITS extension containing the errors for the values
        """
        self.filename = filename
        # open FITS file
        hdu = pyfits.open(filename, ignore_missing_end=True, uint=False, memmap=False)
        if ".fz" in filename[-4:]:
            extension_data = 1
            extension_header = 1
        if (
            extension_data is None
            and extension_mask is None
            and extension_error is None
            and extension_frames is None
            and extension_slitmap is None
        ):
            self._data = hdu[0].data.astype("float32")
            self._dim = self._data.shape  # set dimension
            if len(hdu) > 1:
                for i in range(1, len(hdu)):
                    if hdu[i].header["EXTNAME"].split()[0] == "ERROR":
                        self._error = hdu[i].data.astype("float32")
                    elif hdu[i].header["EXTNAME"].split()[0] == "BADPIX":
                        self._mask = hdu[i].data.astype("int32")
                    elif hdu[i].header["EXTNAME"].split()[0] == "FRAMES":
                        self._individual_frames = Table(hdu[i].data)
                    elif hdu[i].header["EXTNAME"].split()[0] == "SLITMAP":
                        self._slitmap = Table(hdu[i].data)

        else:
            if extension_data is not None:
                self._data = hdu[extension_data].data.astype("float32")
                self._dim = self._data.shape  # set dimension

            if extension_mask is not None:
                self._mask = hdu[extension_mask].data.astype("int32")  # take data
                self._dim = self._mask.shape  # set dimension

            if extension_error is not None:
                self._error = hdu[extension_error].data.astype("flaoat32")
                self._dim = self._error.shape  # set dimension
            if extension_frames is not None:
                self._individual_frames = Table(hdu[extension_frames].data)
            if extension_slitmap is not None:
                self._slitmap = Table(hdu[extension_slitmap].data)

        # set is_masked attribute
        self.is_masked = numpy.isnan(self._data).any()

        # get header from the first FITS extension
        self.setHeader(hdu[extension_header].header)
        hdu.close()

    def writeFitsData(
        self, filename, extension_data=None, extension_mask=None, extension_error=None, extension_frames=None, extension_slitmap=None
    ):
        """
        Save information from an Image into a FITS file. A single or multiple extension file can be created.
        If all optional paramters are set to None, all data if contained will be stored in to extension of the FITS file.

        Parameters
        --------------
        filename : string
            Name or Path of the FITS image from which the data shall be loaded
        extension_data : int (0, 1, or 2), optional with default: None
            Number of the FITS extension containing the data
        extension_mask : int (0, 1, or 2), optional with default: None
            Number of the FITS extension containing the masked pixels
        extension_error : int (0, 1, or 2), optional with default: None
            Number of the FITS extension containing the errors for the values
        """
        # convert all to single precision
        self._data = self._data.astype("float32")
        if self._error is not None:
            self._error = self._error.astype("float32")

        hdus = [None, None, None, None, None]  # create empty list for hdu storage

        # create primary hdus and image hdus
        # data hdu
        if (
            extension_data is None
            and extension_error is None
            and extension_mask is None
            and extension_frames is None
            and extension_slitmap is None
        ):
            hdus[0] = pyfits.PrimaryHDU(self._data)
            if self._error is not None:
                hdus[1] = pyfits.ImageHDU(self._error, name="ERROR")
            if self._mask is not None:
                hdus[2] = pyfits.ImageHDU(self._mask.astype("uint32"), name="BADPIX")
            if self._individual_frames is not None:
                hdus[3] = pyfits.BinTableHDU(self._individual_frames, name="FRAMES")
            if self._slitmap is not None:
                hdus[4] = pyfits.BinTableHDU(self._slitmap, name="SLITMAP")
        else:
            if extension_data == 0:
                hdus[0] = pyfits.PrimaryHDU(self._data)
            elif extension_data > 0 and extension_data is not None:
                hdus[extension_data] = pyfits.ImageHDU(self._data, name="DATA")

            # mask hdu
            if extension_mask == 0:
                hdu = pyfits.PrimaryHDU(self._mask.astype("uint32"))
            elif extension_mask > 0 and extension_mask is not None:
                hdus[extension_mask] = pyfits.ImageHDU(
                    self._mask.astype("uint32"), name="BADPIX"
                )

            # error hdu
            if extension_error == 0:
                hdu = pyfits.PrimaryHDU(self._error)
            elif extension_error > 0 and extension_error is not None:
                hdus[extension_error] = pyfits.ImageHDU(self._error, name="ERROR")

            # frames hdu
            if extension_frames == 0:
                hdu = pyfits.PrimaryHDU(self._individual_frames)
            elif extension_frames > 0 and extension_frames is not None:
                hdus[extension_frames] = pyfits.BinTableHDU(self._individual_frames, name="FRAMES")

            # slitmap hdu
            if extension_slitmap == 0:
                hdu = pyfits.PrimaryHDU(self._slitmap)
            elif extension_slitmap > 0 and extension_slitmap is not None:
                hdus[extension_slitmap] = pyfits.BinTableHDU(self._slitmap, name="SLITMAP")

        # remove not used hdus
        for i in range(len(hdus)):
            try:
                hdus.remove(None)
            except Exception:
                break
        # if len(hdus)>1:
        #    hdus[0].update_ext_name('T')

        if len(hdus) > 0:
            hdus[0].header['DRPVER'] = drpver
            hdu = pyfits.HDUList(hdus)  # create an HDUList object
            if self._header is not None:
                hdu[0].header = self.getHeader()  # add the primary header to the HDU
                try:
                    hdu[0].header["BZERO"] = 0
                except KeyError:
                    pass
                hdu[0].update_header()

        os.makedirs(os.path.dirname(filename), exist_ok=True)
        hdu.writeto(filename, output_verify="silentfix", overwrite=True)

    def computePoissonError(self, rdnoise):
        self._error = numpy.zeros_like(self._data)
        select = self._data > 0
        self._error[select] = numpy.sqrt(self._data[select] + rdnoise**2)
        self._error[numpy.logical_not(select)] = rdnoise

    def replace_subselect(self, select, data=None, error=None, mask=None):
        """
            Set data for an Image. Specific data values can replaced according to a specific selection.

            Parameters
            --------------
            select : numpy.ndarray(bool)
                array defining the selection of pixel to be set
            data : numpy.ndarray(float), optional with default = None
                array corresponding to the data to be set
            error : numpy.ndarray(float), optional with default = None
                array corresponding to the data to be set
            mask : numpy.ndarray(bool), optional with default = None
                array corresponding to the bad pixel to be set
        """
        if data is not None:
            self._data[select] = data
        if mask is not None:
            self._mask[select] = mask
        if error is not None:
            self._error[select] = error

    def replaceMaskMedian(self, box_x, box_y, replace_error=1e20):
        """
            Replace bad pixels with the median value of pixel in a rectangular filter window

            Parameters
            --------------
            box_x : int
                Pixel size of filter window in x direction
            box_y : int
                Pixel size of filter window in y direction
            replace_error : float, optional with default: None
                Error that should be set for bad pixel

            Returns
            -----------
            new_image :  Image object
                Subsampled image
        """
        if self._data is None:
            raise RuntimeError("Image object is empty. Nothing to process.")
        if self._mask is None:
            return self

        mask = self.get_mask(as_boolean=True)

        idx = numpy.indices(self._dim)  # create an index array
        # get x and y coordinates of bad pixels

        y_cors = idx[0][mask]
        x_cors = idx[1][mask]

        out_data = copy(self._data)
        msk_data = copy(self._data)
        msk_data[mask] = numpy.nan
        out_error = copy(self._error)

        # esimate the pixel distance form the bad pixel to the filter window boundary
        delta_x = numpy.ceil(box_x/2.0)
        delta_y = numpy.ceil(box_y/2.0)

        # iterate over bad pixels
        for m in range(len(y_cors)):
            # computes the min and max pixels of the filter window in x and y
            range_y = numpy.clip([y_cors[m]-delta_y, y_cors[m]+delta_y+1], 0, self._dim[0]-1).astype(numpy.uint16)
            range_x = (numpy.clip([x_cors[m]-delta_x, x_cors[m]+delta_x+1], 0, self._dim[1]-1)).astype(numpy.uint16)
            # compute the masked median within the filter window and replace data
            out_data[y_cors[m], x_cors[m]] = bn.nanmedian(msk_data[range_y[0]:range_y[1],
                                                          range_x[0]:range_x[1]])
            if self._error is not None and replace_error is not None:
                # replace the error of bad pixel if defined
                out_error[y_cors[m], x_cors[m]] = replace_error

        # create new Image object
        new_image = Image(data=out_data, error=out_error,  mask=self._mask, header=self._header, slitmap=self._slitmap)
        return new_image

    def calibrateSDSS(self, fieldPhot, subtractSky=True):
        exptime = float(self.getHdrValue("exptime"))
        softbias = float(self.getHdrValue("softbias"))
        filter = self.getHdrValue("FILTER")

        ## Read photometric information from SDSS Field table
        photHeader = Header()
        photHeader.loadFitsHeader(fieldPhot)
        filters = numpy.array(photHeader.getHdrValue("filters").split(" "))
        filter_select = filters == filter
        f = pyfits.open(fieldPhot, memmap=False)
        tbfield = f[1].data
        aa = float(tbfield.field("aa")[0][filter_select])
        kk = float(tbfield.field("kk")[0][filter_select])
        airmass = float(tbfield.field("airmass")[0][filter_select])
        gain = float(tbfield.field("gain")[0][filter_select])
        dark_var = float(tbfield.field("dark_variance")[0][filter_select])

        ## Photometric conversion factor
        factor = (10 ** (0.4 * (aa + (kk * airmass)))) / exptime
        calibratedImage = self._data - softbias

        if subtractSky:
            try:
                sky = self.getHdrValue("sky")
            except KeyError:
                sky = bn.nanmedian(calibratedImage)
            # print('Sky Background %s: %.2f Counts' %(filters[filter_select][0],sky))
            calibratedImage = calibratedImage - sky
            error = numpy.sqrt((calibratedImage + sky) / gain + dark_var)
        else:
            error = numpy.sqrt((calibratedImage) / gain + dark_var)
        self.setHdrValue("FIELD", 0)

        sdssImage = copy(self)
        sdssImage.setData(data=calibratedImage * factor, error=error * factor, inplace=True)
        return sdssImage

    def split(self, fragments, axis="X"):
        image_list = []
        if axis == "X" or axis == "x" or axis == 1:
            axis_split = 1
        elif axis == "Y" or axis == "y" or axis == 0:
            axis_split = 0

        split_data = numpy.array_split(self._data, fragments, axis=axis_split)
        if self._error is not None:
            split_error = numpy.array_split(self._error, fragments, axis=axis_split)
        else:
            split_error = [None] * fragments
        if self._mask is not None:
            split_mask = numpy.array_split(self._mask, fragments, axis=axis_split)
        else:
            split_mask = [None] * fragments
        for i in range(fragments):
            image_list.append(
                Image(data=split_data[i], error=split_error[i], mask=split_mask[i], header=self._header, origin=self._origin, individual_frames=self._individual_frames, slitmap=self._slitmap)
            )

        return image_list

    def unsplit(self, image_list, axis="X"):
        if axis == "X" or axis == "x" or axis == 1:
            axis_split = 1
        elif axis == "Y" or axis == "y" or axis == 0:
            axis_split = 0

        data = []
        error = []
        mask = []
        for i in range(len(image_list)):
            data.append(image_list[i]._data)
            error.append(image_list[i]._error)
            mask.append(image_list[i]._mask)
        self._data = numpy.concatenate(data, axis_split)
        self._dim = self._data.shape
        if error[0] is not None:
            self._error = numpy.concatenate(error, axis_split)
        if mask[0] is not None:
            self._mask = numpy.concatenate(mask, axis_split)
        if image_list[0]._header is not None:
            self._header = image_list[0]._header

    def subsampleImg(self):
        """
        Subsample the image by a factor of 2, e.g. each pixel is divided into 4 pixel so that their sum is 4 times the original one.

        Returns
        -----------
        new_image :  Image object
            Subsampled image

        """

        # create empty array with 2 time larger size in both axes
        if self._data is not None:
            new_data = self._data.repeat(2, axis=0).repeat(2, axis=1)
        else:
            new_data = None
        if self._error is not None:
            new_error = self._error.repeat(2, axis=0).repeat(2, axis=1)
        else:
            new_error = None
        if self._mask is not None:
<<<<<<< HEAD
            new_mask = numpy.zeros(new_dim, dtype=int)
=======
            new_mask = numpy.zeros(new_data.shape, dtype="bool")
>>>>>>> 4b9fe7a1
        else:
            new_mask = None

        # create index array of the new
<<<<<<< HEAD
        indices = numpy.indices(new_dim) + 1
        # define selection for the the 4 different subpixels in which to store the original data
        select1 = numpy.logical_and(indices[0] % 2 == 1, indices[1] % 2 == 1)
        select2 = numpy.logical_and(indices[0] % 2 == 1, indices[1] % 2 == 0)
        select3 = numpy.logical_and(indices[0] % 2 == 0, indices[1] % 2 == 1)
        select4 = numpy.logical_and(indices[0] % 2 == 0, indices[1] % 2 == 0)
        # set pixel for the subsampled data, error and mask
        if self._data is not None:
            new_data[select1] = self._data.flatten()
            new_data[select2] = self._data.flatten()
            new_data[select3] = self._data.flatten()
            new_data[select4] = self._data.flatten()
        if self._error is not None:
            new_error[select1] = self._error.flatten()
            new_error[select2] = self._error.flatten()
            new_error[select3] = self._error.flatten()
            new_error[select4] = self._error.flatten()
        if self._mask is not None:
            mask = self.get_mask(as_boolean=True)
            new_mask[select1] = mask.flatten()
            new_mask[select2] = mask.flatten()
            new_mask[select3] = mask.flatten()
            new_mask[select4] = mask.flatten()
        # create new Image object with the new subsample data
=======
>>>>>>> 4b9fe7a1
        new_image = copy(self)
        new_image.setData(data=new_data, error=new_error, mask=new_mask, inplace=True)
        return new_image

    def rebin(self, bin_x, bin_y):
        """
        Rebin the image by regullarly summing up the pixel in a regual rectangular binning window with size bin_x times bin_y.
        Make sure that the size of the binning window matches with the total number of pixel in the original image.

        Parameters
        --------------
        bin_x : int
            Pixel size of the binning window in x direction
        bin_y : int
            Pixel size of the binning window in y direction

        Returns
        -----------
        new_image :  Image object
            Subsampled image
        """
        # sum over the data array over each axis by the given pixel
        new = numpy.sum(
            numpy.reshape(self._data, (self._dim[0], self._dim[1] // bin_x, bin_x)), 2
        )
        new2 = numpy.sum(
            numpy.reshape(new, (self._dim[0] // bin_y, bin_y, self._dim[1] // bin_x)), 1
        )

        if self._error is not None:
            # sum over the error array (converted to variance and back) over each axis by the given pixel
            error_new = numpy.sum(
                numpy.reshape(
                    self._error**2, (self._dim[0], self._dim[1] // bin_x, bin_x)
                ),
                2,
            )
            error_new2 = numpy.sqrt(
                numpy.sum(
                    numpy.reshape(
                        error_new, (self._dim[0] // bin_y, bin_y, self._dim[1] // bin_x)
                    ),
                    1,
                )
            )
        else:
            error_new2 = None

        if self._mask is not None:
            # create the new  bad pixel mask
            mask_new = numpy.bitwise_or.reduce(
                numpy.reshape(self._mask, (self._dim[0], self._dim[1] // bin_x, bin_x)),
                2,
            )
            mask_new2 = numpy.bitwise_or.reduce(
                numpy.reshape(
                    mask_new, (self._dim[0] // bin_y, bin_y, self._dim[1] // bin_x)
                ),
                1,
            )
            # if only one bad pixel in the binning pixel exists the binned pixel will have the bad pixel status
            new_mask = mask_new2# > 0
        else:
            new_mask = None
        # create new Image object and return
        new_img = Image(
            data=new2,
            error=error_new2,
            mask=new_mask,
            header=self._header,
            origin=self._origin,
            individual_frames=self._individual_frames,
            slitmap=self._slitmap,
        )
        return new_img

    def convolveImg(self, kernel, mode="nearest"):
        """
        Convolves the data of the Image with a given kernel. The mask and error information will be unchanged.

        Parameters
        --------------
        kernel : ndarray
            Convolution kernel
        mode :  string, optional with default: 'nearest'
            Set the mode how to handle the boundarys within the convolution


        Returns
        -----------
        new_image :  Image object
            Convolved image
        """

        # convolve the data array with the given convolution kernel
        new = ndimage.filters.convolve(self._data, kernel, mode=mode)
        if self._error is not None:
            new_error = numpy.sqrt(
                ndimage.filters.convolve(self._error**2, kernel, mode=mode)
            )
        else:
            new_error = None
        # create new Image object with the error and the mask unchanged and return
        new_image = copy(self)
        new_image.setData(data=new, error=new_error, inplace=True)
        return new_image

    def convolveGaussImg(self, sigma_x, sigma_y, mode="nearest", use_mask=False):
        """
        Convolves the data of the Image with a given kernel. The mask and error information will be unchanged.

        Parameters
        --------------
        sigma_x : float
            With of the Gaussian in pixels along the x direction
        sigma_y : float
            With of the Gaussian in pixels along the y direction
        mode :  string, optional with default: 'nearest'
            Set the mode how to handle the boundarys within the convolution


        Returns
        -----------
        new_image :  Image object
            Convolved Image
        """
        # convolve the data array with the 2D Gaussian convolution kernel

        if self._mask is not None and use_mask is True:
            mask = self.get_mask(as_boolean=True)
            mask_data = self._data[mask]
            self._data[mask] = 0
            gauss = ndimage.filters.gaussian_filter(
                self._data, (sigma_y, sigma_x), mode=mode
            )
            scale = ndimage.filters.gaussian_filter(
                (~mask).astype('float32'), (sigma_y, sigma_x), mode=mode
            )
            new = gauss / scale
            self._data[mask] = mask_data
        else:
            new = ndimage.filters.gaussian_filter(
                self._data, (sigma_y, sigma_x), mode=mode
            )
        # create new Image object with the error and the mask unchanged and return
        new_image = copy(self)
        new_image.setData(data=new, inplace=True)
        return new_image

    def medianImg(self, size, mode="nearest", use_mask=False, propagate_error=False):
        """return median filtered image with the given kernel size

        optionally the method for handling boundary can be set with the `mode`
        parameter (see documentation for `scipy.ndimage.median_filter`). Masked
        pixels are handledby setting `use_mask=True`. In this last case, the
        `mode` is ignored (see documentation for `scipy.signal.medfilt2d`).

        Parameters
        ----------
        size : tuple
            2-value tuple for the size of the median box
        mode : str, optional
            method to handle boundary pixels, by default "nearest"
        use_mask : bool, optional
            whether to take into account masked pixels or not, by default False
        propagate_error : bool, optional
            whether to propagate the error or not, by default False

        Returns
        -------
        lvmdrp.core.image.Image
            median filtered image
        """
        if self._mask is None and use_mask:
            mask = self.get_mask(as_boolean=True)
            new_data = copy(self._data)
            new_data[mask] = numpy.nan
            new_data = ndimage.median_filter(new_data, size, mode=mode)
            new_mask = None
            new_error = None
            if propagate_error and self._error is not None:
                new_error = numpy.sqrt(ndimage.median_filter(self._error ** 2, size, mode=mode))
        elif self._mask is not None and not use_mask:
            new_data = ndimage.median_filter(self._data, size, mode=mode)
            new_mask = self._mask
            new_error = None
            if propagate_error and self._error is not None:
                new_error = numpy.sqrt(ndimage.median_filter(self._error ** 2, size, mode=mode))
        else:
            mask = self.get_mask(as_boolean=True)
            # copy data and replace masked with nans
            new_data = copy(self._data)
            new_data[mask] = numpy.nan
            # perform median filter
            new_data = signal.medfilt2d(new_data, size)
            # update mask
            new_mask = numpy.isnan(new_data)
            # reset original masked values in new array
            new_data[new_mask] = self._data[new_mask]
            # update error
            new_error = None
            if propagate_error and self._error is not None:
                new_error = copy(self._error)
                new_error[mask] = numpy.nan
                new_error = numpy.sqrt(signal.medfilt2d(new_error ** 2, size))
                # reset masked errors in new array
                new_error[new_mask] = self._error[new_mask]

        image = copy(self)
        image.setData(data=new_data, error=new_error, mask=new_mask)
        return image

    def collapseImg(self, axis, mode="mean"):
        """
        Return a collapsed cut as a spectrum object along one axis.

        Parameters
        --------------
        axis : string or int
            Define the axis along which the image is collpase, either 'X','x', or 0 for the
            x axis or 'Y','y', or 1 for the y axis.
        mode : string, optional with default: 'mean'
            set the mode of the collpasing, which are: mean, sum, nansum, median,  min or max

        Returns
        -----------
        spec :  Spectrum1D object
            A Spetrum1D object containing the collapse information
        """

        # set the axis for the collapsing
        if axis == "X" or axis == "x" or axis == 0:
            axis = 1
            dim = self._dim[0]
        elif axis == "Y" or axis == "y" or axis == 1:
            axis = 0
            dim = self._dim[1]
        # collapse the image to Spectrum1D object with requested operation
        if mode == "mean":
            return Spectrum1D(numpy.arange(dim), bn.nanmean(self._data, axis))
        elif mode == "sum":
            return Spectrum1D(numpy.arange(dim), bn.nansum(self._data, axis))
        elif mode == "median":
            return Spectrum1D(numpy.arange(dim), bn.nanmedian(self._data, axis))
        elif mode == "min":
            return Spectrum1D(numpy.arange(dim), bn.nanmin(self._data, axis))
        elif mode == "max":
            return Spectrum1D(numpy.arange(dim), bn.nanmax(self._data, axis))

    def fitPoly(self, axis="y", order=4, plot=-1):
        """
        Fits the image with polynomial function along a given axis.

        Parameters
        --------------
        axis : string or int
            Define the axis along which the  polynomial fit is performed either 'X', 'x', or 0 for the
            x axis or 'Y',' y', or 1 for the y axis.

        order : integer, optional with default: 4
            Order of the polynomials to be fitted

        Returns
        -----------
        new_image :  Image object
            An Image object containing the polynomial modelled data
        """

        # create empty arrays to store the results
        fit_result = numpy.zeros(self._dim, dtype=numpy.float32)
        fit_par = numpy.zeros((order + 1, self._dim[1]), dtype=numpy.float32)

        # match orientation of the image
        if axis == "y" or axis == "Y" or axis == 0:
            pass
        else:
            self.swapaxes()
        # setup the base line for the polynomial fitting
        slices = self._dim[1]
        x = numpy.arange(self._dim[0])
        x = x - bn.nanmean(x)
        # if self._mask is not None:
        #    self._mask = numpy.logical_and(self._mask, numpy.logical_not(numpy.isnan(self._data)))
        valid = ~self._mask
        # iterate over the image
        for i in range(slices):
            # decide on the bad pixel mask
            # fit the polynomial and clip pixels that are 3sigma away from the initial fit
            # redo the polynomial fitting with clipped data
            if self._mask is not None:
                if numpy.sum(valid[:, i]) > order + 5:
                    fit_par[:, i] = numpy.polyfit(
                        x[valid[:, i]], self._data[valid[:, i], i], order
                    )  # fit polynom
                    res = (
                        numpy.polyval(fit_par[:, i], x[valid[:, i]])
                        - self._data[valid[:, i], i]
                    )  # compute residuals
                    std = numpy.std(res)  # compute RMS deviation
                    select = numpy.logical_and(
                        res > -3 * std, res < 3 * std
                    )  # select good pixels
                    # print(std, i, numpy.sum(numpy.isnan(self._data[self._mask[:, i], i])))
                    fit_par[:, i] = numpy.polyfit(
                        x[valid[:, i]][select],
                        self._data[valid[:, i], i][select],
                        order,
                    )  # fit #refit polynomial with clipped data
                    if plot == i:
                        plt.plot(x, self._data[:, i], "-b")
                        plt.plot(
                            x[valid[:, i]][select],
                            self._data[valid[:, i], i][select],
                            "ok",
                        )
                        max = bn.nanmax(self._data[valid[:, i], i][select])
                    fit_result[:, i] = numpy.polyval(
                        fit_par[:, i], x
                    )  # evalute the polynom
                else:
                    fit_result[:, i] = numpy.nan
            else:
                fit_par[:, i] = numpy.polyfit(x, self._data[:, i], order)  # fit polynom
                res = (
                    numpy.polyval(fit_par[:, i], x) - self._data[:, i]
                )  # compute residuals
                std = numpy.std(res)  # compute RMS deviation
                select = numpy.logical_and(
                    res > -3 * std, res < 3 * std
                )  # select good pixels
                fit_par[:, i] = numpy.polyfit(
                    x[select], self._data[:, i][select], order
                )  # refit polynomial with clipped data
                if plot == i:
                    plt.plot(x[select], self._data[:, i][select], "ok")
                fit_result[:, i] = numpy.polyval(
                    fit_par[:, i], x
                )  # evalute the polynom
            if plot == i:
                plt.plot(x, fit_result[:, i], "-r")
                plt.ylim([0, max])
                plt.show()
        # match orientation of the output array
        if axis == "y" or axis == "Y" or axis == 0:
            pass
        else:
            fit_result = fit_result.T
            self.swapaxes()

        # create image object and return
        if self._mask is not None:
            new_mask = numpy.isnan(fit_result)
        else:
            new_mask = None

        new_img = copy(self)
        new_img.setData(data=fit_result, mask=new_mask)
        return new_img

    def fitSpline(self, axis="y", degree=3, smoothing=0, use_weights=False, clip=None, interpolate_missing=True):
        """Fits a spline to the image along a given axis

        Parameters
        ----------
        axis : string or int
            Define the axis along which the spline fit is performed either 'X', 'x', or 0 for the
            x axis or 'Y',' y', or 1 for the y axis.
        degree : int, optional
            degree of the spline fit, by default 3
        smoothing : float, optional
            smoothing factor for the spline fit, by default 0
        use_weights : bool, optional
            whether to use the inverse variance as weights for the spline fit or not, by default False
        clip : tuple, optional
            minimum and maximum values to clip the spline model, by default None
        interpolate_missing : bool, optional
            interpolate coefficients if spline fitting failed

        Returns
        -------
        lvmdrp.core.image.Image
            An Image object containing the spline modelled data
        """
        # match orientation of the image
        if axis == "y" or axis == "Y" or axis == 0:
            pass
        else:
            self.swapaxes()

        pixels = numpy.arange(self._dim[0])
        models = numpy.zeros(self._dim)
        for i in range(self._dim[1]):
            good_pix = self._mask[:,i] == 0 if self._mask is not None else ~numpy.isnan(self._data[:,i])

            # skip column if all pixels are masked
            if good_pix.sum() == 0:
                warnings.warn(f"Skipping column {i} due to all pixels being masked", RuntimeWarning)
                continue

            # define spline fitting parameters
            masked_pixels = pixels[good_pix]
            data = self._data[good_pix, i]
            vars = self._error[good_pix, i] ** 2

            # group pixels into continuous segments
            groups, indices = [], []
            for j in range(len(masked_pixels)-1):
                delta = masked_pixels[j+1] - masked_pixels[j]
                if delta > 1:
                    if len(indices) > 0:
                        indices.append(j)
                        groups.append(indices)
                        indices = []
                    continue
                elif j == len(masked_pixels)-2:
                    indices.append(j+1)
                    groups.append(indices)
                else:
                    indices.append(j)

            if len(groups) <= degree+1:
                warnings.warn(f"Skipping column {i} due to insufficient data for spline fit", RuntimeWarning)
                continue

            # collapse groups into single pixel
            new_masked_pixels, new_data, new_vars = [], [], []
            for group in groups:
                new_masked_pixels.append(bn.nanmean(masked_pixels[group]))
                new_data.append(bn.nanmedian(data[group]))
                new_vars.append(bn.nanmean(vars[group]))
            masked_pixels = numpy.asarray(new_masked_pixels)
            data = numpy.asarray(new_data)
            vars = numpy.asarray(new_vars)

            # fit spline
            if use_weights:
                weights = numpy.divide(1, vars, out=numpy.zeros_like(vars), where=vars!=0)
                spline_pars = interpolate.splrep(masked_pixels, data, w=weights, s=smoothing)
            else:
                spline_pars = interpolate.splrep(masked_pixels, data, s=smoothing)
            models[:, i] = interpolate.splev(pixels, spline_pars)

        # clip spline fit if required
        if clip is not None:
            models = numpy.clip(models, clip[0], clip[1])

        # interpolate failed columns if requested
        masked_columns = numpy.count_nonzero((models < 0)|numpy.isnan(models), axis=0) >= 0.1*self._dim[0]
        if interpolate_missing and masked_columns.any():
            log.info(f"interpolating spline fit in {masked_columns.sum()} columns")
            x_pixels = numpy.arange(self._dim[1])
            f = interpolate.interp1d(x_pixels[~masked_columns], models[:, ~masked_columns], axis=1, bounds_error=False, fill_value="extrapolate")
            models[:, masked_columns] = f(x_pixels[masked_columns])

            # clip spline fit if required
            if clip is not None:
                models = numpy.clip(models, clip[0], clip[1])

        # match orientation of the output array
        if axis == "y" or axis == "Y" or axis == 0:
            pass
        else:
            models = models.T
            self.swapaxes()

        new_img = copy(self)
        new_img.setData(data=models)
        return new_img

    def match_reference_column(self, ref_column=2000, ref_centroids=None, stretch_range=[0.7, 1.3], shift_range=[-100, 100], return_pars=False):
        """Returns the reference centroids matched against the current image

        Parameters
        ----------
        ref_column : int, optional
            column to use as reference, by default 2000
        ref_centroids : numpy.ndarray, optional
            reference centroids to use for matching, by default None
        stretch_range : list, tuple, optional
            range of stretch factors to try, by default [0.7, 1.3]
        shift_range : list, tuple, optional
            range of shifts to try in pixels, by default [-100, 100]
        return_pars : bool, optional
            also returns a tuple with the strech and shift parameters, by default False

        Returns
        -------
        numpy.ndarray
            matched reference centroids
        """
        if self._header is None:
            raise ValueError("No header available")
        if self._slitmap is None:
            raise ValueError("No slitmap available")
        channel, spec = list(self._header.get("CCD", [None, None]))
        spec = int(spec)
        if channel is None:
            raise ValueError("No CCD information available in header")

        # extract guess positions from fibermap
        slitmap = self._slitmap[self._slitmap["spectrographid"] == spec]
        if ref_centroids is None and self._slitmap is not None:
            ref_centroids = slitmap[f"ypix_{channel}"].data
        else:
            raise ValueError("No reference profile provided and no slitmap available")

        # define stretch factors
        s_min, s_max = stretch_range
        s_del = 0.1/self._dim[0]
        stretch_factors = numpy.arange(s_min, s_max+s_del, s_del)

        # correct reference fiber positions
        profile = self.getSlice(ref_column, axis="y")
        profile._data = numpy.nan_to_num(profile._data, nan=0, neginf=0, posinf=0)
        pixels = profile._pixels
        pixels = numpy.arange(pixels.size)
        guess_heights = numpy.ones_like(ref_centroids) * bn.nanmax(profile._data)
        ref_profile = _spec_from_lines(ref_centroids, sigma=1.2, wavelength=pixels, heights=guess_heights)
        log.info(f"correcting guess positions for column {ref_column}")
        cc, bhat, mhat = _cross_match(
            ref_spec=ref_profile,
            obs_spec=profile._data,
            stretch_factors=stretch_factors,
            shift_range=shift_range)
        log.info(f"stretch factor: {mhat:.3f}, shift: {bhat:.3f}")
        ref_centroids = ref_centroids * mhat + bhat
        if return_pars:
            return ref_centroids, mhat, bhat
        return ref_centroids

    def trace_fiber_centroids(self, ref_column=2000, ref_centroids=None, mask_fibstatus=1,
                              ncolumns=140, method="gauss", fwhm_guess=2.5, fwhm_range=[1.0, 3.5],
                              counts_threshold=5000, max_diff=1.5):
        if self._header is None:
            raise ValueError("No header available")
        if self._slitmap is None:
            raise ValueError("No slitmap available")
        channel, spec = list(self._header.get("CCD", [None, None]))
        spec = int(spec)
        if channel is None:
            raise ValueError("No CCD information available in header")

        # extract guess positions from fibermap
        slitmap = self._slitmap[self._slitmap["spectrographid"] == spec]
        if ref_centroids is None and self._slitmap is not None:
            ref_centroids = slitmap[f"ypix_{channel}"].data
        elif ref_centroids is None:
            raise ValueError("No reference profile provided and no slitmap available")

        if isinstance(mask_fibstatus, int):
            mask_fibstatus = [mask_fibstatus]
        elif isinstance(mask_fibstatus, list, tuple, numpy.ndarray):
            mask_fibstatus = mask_fibstatus.astype(int)

        # set mask
        bad_fibers = numpy.isin(slitmap["fibstatus"].data, mask_fibstatus)
        good_fibers = numpy.where(numpy.logical_not(bad_fibers))[0]

        # select columns to measure centroids
        step = self._dim[1] // ncolumns
        columns = numpy.concatenate((numpy.arange(ref_column, 0, -step), numpy.arange(ref_column, self._dim[1], step)))
        log.info(f"selecting {len(columns)-1} columns within range [{min(columns)}, {max(columns)}]")

        # create empty traces mask for the image
        fibers = ref_centroids.size
        dim = self.getDim()
        centroids = TraceMask()
        centroids.createEmpty(data_dim=(fibers, dim[1]), samples_columns=sorted(set(columns)))
        centroids.setFibers(fibers)
        centroids._good_fibers = good_fibers
        centroids.setHeader(self._header.copy())
        centroids._header["IMAGETYP"] = "trace_centroid"

        # set positions of fibers along reference column
        centroids.setSlice(ref_column, axis="y", data=ref_centroids, mask=numpy.zeros_like(ref_centroids, dtype="bool"))

        # trace centroids in each column
        iterator = tqdm(enumerate(columns), total=len(columns), desc="tracing centroids", unit="column", ascii=True)
        for i, icolumn in iterator:
            # extract column profile
            img_slice = self.getSlice(icolumn, axis="y")

            # get fiber positions along previous column
            if icolumn == ref_column:
                # trace reference column first or skip if already traced
                if i == 0:
                    cent_guess, _, mask_guess = centroids.getSlice(ref_column, axis="y")
                else:
                    continue
            else:
                cent_guess, _, mask_guess = centroids.getSlice(columns[i-1], axis="y")

            # cast fiber positions to integers
            cent_guess = cent_guess.round().astype("int16")

            # measure fiber positions
            bound_lower = numpy.array([0]*cent_guess.size + (cent_guess-max_diff).tolist() + [fwhm_range[0]/2.354]*cent_guess.size)
            bound_upper = numpy.array([numpy.inf]*cent_guess.size + (cent_guess+max_diff).tolist() + [fwhm_range[1]/2.354]*cent_guess.size)
            cen_slice, msk_slice = img_slice.measurePeaks(cent_guess, method, init_sigma=fwhm_guess / 2.354, threshold=counts_threshold, bounds=(bound_lower, bound_upper))

            centroids._samples[f"{icolumn}"][~msk_slice] = cen_slice[~msk_slice]
            centroids.setSlice(icolumn, axis="y", data=cen_slice, mask=msk_slice, samples=cen_slice)

        return centroids

    def trace_fiber_widths(self, fiber_centroids, ref_column=2000, ncolumns=40, nblocks=18, iblocks=[],
                           fwhm_guess=2.5, fwhm_range=[1.0,3.5], max_diff=1.5, counts_threshold=5000):

        if self._header is None:
            raise ValueError("No header available")
        unit = self._header["BUNIT"]

        # select columns to fit for amplitudes, fiber_centroids and FWHMs per fiber block
        step = self._dim[1] // ncolumns
        columns = numpy.concatenate((numpy.arange(ref_column, 0, -step), numpy.arange(ref_column+step, self._dim[1], step)))
        log.info(f"tracing fibers in {len(columns)} columns within range [{min(columns)}, {max(columns)}]")

        # initialize flux and FWHM traces
        trace_cent = TraceMask()
        trace_cent.createEmpty(data_dim=(fiber_centroids._fibers, self._dim[1]), samples_columns=sorted(set(columns)))
        trace_cent.setFibers(fiber_centroids._fibers)
        trace_cent._good_fibers = fiber_centroids._good_fibers
        trace_cent.setHeader(self._header.copy())
        trace_amp = copy(trace_cent)
        trace_fwhm = copy(trace_cent)
        trace_cent._header["IMAGETYP"] = "trace_centroid"
        trace_amp._header["IMAGETYP"] = "trace_amplitude"
        trace_fwhm._header["IMAGETYP"] = "trace_fwhm"

        # fit peaks, fiber_centroids and FWHM in each column
        mod_columns, residuals = [], []
        for i, icolumn in enumerate(columns):
            log.info(f"tracing column {icolumn} ({i+1}/{len(columns)})")
            # get slice of data and trace
            cen_slice, _, msk_slice = fiber_centroids.getSlice(icolumn, axis="y")
            img_slice = self.getSlice(icolumn, axis="y")

            # define fiber blocks
            if iblocks and isinstance(iblocks, (list, tuple, numpy.ndarray)):
                cen_blocks = numpy.split(cen_slice, nblocks)
                cen_blocks = numpy.asarray(cen_blocks)[iblocks]
                msk_blocks = numpy.split(msk_slice, nblocks)
                msk_blocks = numpy.asarray(msk_blocks)[iblocks]
            else:
                cen_blocks = numpy.split(cen_slice, nblocks)
                msk_blocks = numpy.split(msk_slice, nblocks)

            # fit each block
            par_blocks = []
            iterator = tqdm(enumerate(zip(cen_blocks, msk_blocks)), total=len(cen_blocks), desc="fitting fibers (00/00 good fibers)", ascii=True, unit="block")
            for j, (cen_block, msk_block) in iterator:
                # apply flux threshold
                cen_idx = cen_block.round().astype("int16")
                msk_block |= (img_slice._data[cen_idx] < counts_threshold)

                # mask bad fibers
                cen_block = cen_block[~msk_block]
                # initialize parameters with the full block size
                par_block = numpy.ones(3 * msk_block.size) * numpy.nan
                par_mask = numpy.tile(msk_block, 3)

                # skip block if all fibers are masked
                if msk_block.sum() > 0.5 * msk_block.size:
                    log.info(f"skipping fiber block {j+1}/{nblocks} (most fibers masked)")
                else:
                    # fit gaussian models to each fiber profile
                    iterator.set_description(f"fitting fibers ({cen_block.size:02d}/{msk_block.size:02d} good fibers)")
                    iterator.refresh()
                    # log.info(f"fitting fiber block {j+1}/{nblocks} ({cen_block.size}/{msk_block.size} good fibers)")
                    bound_lower = numpy.array([0]*cen_block.size + (cen_block-max_diff).tolist() + [fwhm_range[0]/2.354]*cen_block.size)
                    bound_upper = numpy.array([numpy.inf]*cen_block.size + (cen_block+max_diff).tolist() + [fwhm_range[1]/2.354]*cen_block.size)
                    _, par_block[~par_mask] = img_slice.fitMultiGauss(cen_block, init_fwhm=fwhm_guess, bounds=(bound_lower, bound_upper))

                par_blocks.append(par_block)

            # combine all parameters in a single array
            par_joint = numpy.asarray([numpy.split(par_block, 3) for par_block in par_blocks])
            par_joint = par_joint.transpose(1, 0, 2).reshape(3, -1)
            # define joint gaussian model
            mod_joint = Gaussians(par=par_joint.ravel())

            # store joint model
            mod_columns.append(mod_joint)

            # get parameters of joint model
            amp_slice = par_joint[0]
            cent_slice = par_joint[1]
            fwhm_slice = par_joint[2] * 2.354

            # mask fibers with invalid values
            amp_off = (amp_slice <= counts_threshold)
            log.info(f"masking {amp_off.sum()} samples with amplitude < {counts_threshold} {unit}")
            cent_off = numpy.abs(1 - cent_slice / numpy.concatenate(cen_blocks)) > 0.01
            log.info(f"masking {cent_off.sum()} samples with centroids refined by > 1 %")
            fwhm_off = (fwhm_slice < fwhm_range[0]) | (fwhm_slice > fwhm_range[1])
            log.info(f"masking {fwhm_off.sum()} samples with FWHM outside {fwhm_range} pixels")
            amp_mask = numpy.isnan(amp_slice) | amp_off | cent_off | fwhm_off
            cent_mask = numpy.isnan(cent_slice) | amp_off | cent_off | fwhm_off
            fwhm_mask = numpy.isnan(fwhm_slice) | amp_off | cent_off | fwhm_off

            if amp_slice.size != trace_amp._data.shape[0]:
                dummy_amp = numpy.split(numpy.zeros(trace_amp._data.shape[0]), nblocks)
                dummy_cent = numpy.split(numpy.zeros(trace_cent._data.shape[0]), nblocks)
                dummy_fwhm = numpy.split(numpy.zeros(trace_fwhm._data.shape[0]), nblocks)
                dummy_amp_mask = numpy.split(numpy.ones(trace_amp._data.shape[0], dtype=bool), nblocks)
                dummy_cent_mask = numpy.split(numpy.ones(trace_cent._data.shape[0], dtype=bool), nblocks)
                dummy_fwhm_mask = numpy.split(numpy.ones(trace_fwhm._data.shape[0], dtype=bool), nblocks)

                amp_split = numpy.split(amp_slice, len(iblocks))
                cent_split = numpy.split(cent_slice, len(iblocks))
                fwhm_split = numpy.split(fwhm_slice, len(iblocks))
                amp_mask_split = numpy.split(amp_mask, len(iblocks))
                cent_mask_split = numpy.split(cent_mask, len(iblocks))
                fwhm_mask_split = numpy.split(fwhm_mask, len(iblocks))
                for j, iblock in enumerate(iblocks):
                    dummy_amp[iblock] = amp_split[j]
                    dummy_cent[iblock] = cent_split[j]
                    dummy_fwhm[iblock] = fwhm_split[j]
                    dummy_amp_mask[iblock] = amp_mask_split[j]
                    dummy_cent_mask[iblock] = cent_mask_split[j]
                    dummy_fwhm_mask[iblock] = fwhm_mask_split[j]

                # update traces
                trace_amp._samples[f"{icolumn}"] = numpy.concatenate(dummy_amp)
                trace_cent._samples[f"{icolumn}"] = numpy.concatenate(dummy_cent)
                trace_fwhm._samples[f"{icolumn}"] = numpy.concatenate(dummy_fwhm)
                trace_amp.setSlice(icolumn, axis="y", data=numpy.concatenate(dummy_amp), mask=numpy.concatenate(dummy_amp_mask))
                trace_cent.setSlice(icolumn, axis="y", data=numpy.concatenate(dummy_cent), mask=numpy.concatenate(dummy_cent_mask))
                trace_fwhm.setSlice(icolumn, axis="y", data=numpy.concatenate(dummy_fwhm), mask=numpy.concatenate(dummy_fwhm_mask))
                trace_amp._good_fibers = numpy.arange(trace_amp._fibers)[~numpy.all(trace_amp._mask, axis=1)]
                trace_cent._good_fibers = numpy.arange(trace_cent._fibers)[~numpy.all(trace_cent._mask, axis=1)]
                trace_fwhm._good_fibers = numpy.arange(trace_fwhm._fibers)[~numpy.all(trace_fwhm._mask, axis=1)]
            else:
                # update traces
                trace_amp._samples[f"{icolumn}"] = amp_slice
                trace_cent._samples[f"{icolumn}"] = cent_slice
                trace_fwhm._samples[f"{icolumn}"] = fwhm_slice
                trace_amp.setSlice(icolumn, axis="y", data=amp_slice, mask=amp_mask)
                trace_cent.setSlice(icolumn, axis="y", data=cent_slice, mask=cent_mask)
                trace_fwhm.setSlice(icolumn, axis="y", data=fwhm_slice, mask=fwhm_mask)

            # compute model column
            mod_slice = mod_joint(img_slice._pixels)

            # compute residuals
            integral_mod = numpy.trapz(mod_slice, img_slice._pixels)
            integral_mod = integral_mod if integral_mod != 0 else numpy.nan
            # NOTE: this is a hack to avoid integrating the whole column when tracing a few blocks
            integral_dat = numpy.trapz(img_slice._data * (mod_slice>0), img_slice._pixels)
            residuals.append((integral_mod - integral_dat) / integral_dat * 100)

            # compute fitted model stats
            chisq_red = bn.nansum((mod_slice - img_slice._data)[~img_slice._mask]**2 / img_slice._error[~img_slice._mask]**2) / (self._dim[0] - 1 - 3)
            log.info(f"joint model {chisq_red = :.2f}")
            if amp_mask.all() or cent_mask.all() or fwhm_mask.all():
                continue
            min_amp, max_amp, median_amp = bn.nanmin(amp_slice[~amp_mask]), bn.nanmax(amp_slice[~amp_mask]), bn.nanmedian(amp_slice[~amp_mask])
            min_cent, max_cent, median_cent = bn.nanmin(cent_slice[~cent_mask]), bn.nanmax(cent_slice[~cent_mask]), bn.nanmedian(cent_slice[~cent_mask])
            min_fwhm, max_fwhm, median_fwhm = bn.nanmin(fwhm_slice[~fwhm_mask]), bn.nanmax(fwhm_slice[~fwhm_mask]), bn.nanmedian(fwhm_slice[~fwhm_mask])
            log.info(f"joint model amplitudes: {min_amp = :.2f}, {max_amp = :.2f}, {median_amp = :.2f}")
            log.info(f"joint model centroids: {min_cent = :.2f}, {max_cent = :.2f}, {median_cent = :.2f}")
            log.info(f"joint model FWHMs: {min_fwhm = :.2f}, {max_fwhm = :.2f}, {median_fwhm = :.2f}")

        return trace_amp, trace_cent, trace_fwhm, columns, mod_columns, residuals

    def trace_fiber_widths_opt(self, fiber_centroids, ref_column=2000, ncolumns=40, nblocks=18, iblocks=[],
                           fwhm_guess=2.5, fwhm_range=[1.0,3.5], max_diff=1.5, counts_threshold=5000):

        if self._header is None:
            raise ValueError("No header available")
        unit = self._header["BUNIT"]

        # initialize flux and FWHM traces
        trace_cent = TraceMask()
        trace_cent.createEmpty(data_dim=(fiber_centroids._fibers, self._dim[1]))
        trace_cent.setFibers(fiber_centroids._fibers)
        trace_cent._good_fibers = fiber_centroids._good_fibers
        trace_cent.setHeader(self._header.copy())
        trace_amp = copy(trace_cent)
        trace_fwhm = copy(trace_cent)
        trace_cent._header["IMAGETYP"] = "trace_centroid"
        trace_amp._header["IMAGETYP"] = "trace_amplitude"
        trace_fwhm._header["IMAGETYP"] = "trace_fwhm"

        # select columns to fit for amplitudes, fiber_centroids and FWHMs per fiber block
        step = self._dim[1] // ncolumns
        columns = numpy.concatenate((numpy.arange(ref_column, 0, -step), numpy.arange(ref_column+step, self._dim[1], step)))
        log.info(f"tracing fibers in {len(columns)} columns: {','.join(map(str, columns))}")

        # fit peaks, fiber_centroids and FWHM in each column
        mod_columns, residuals = [], []
        for i, icolumn in enumerate(columns):
            log.info(f"tracing column {icolumn} ({i+1}/{len(columns)})")
            # get slice of data and trace
            cen_slice, _, msk_slice = fiber_centroids.getSlice(icolumn, axis="y")
            img_slice = self.getSlice(icolumn, axis="y")

            # mask blocks we don't want to trace
            if iblocks and isinstance(iblocks, (list, tuple, numpy.ndarray)):
                cen_blocks = numpy.asarray(numpy.split(cen_slice, nblocks))
                msk_blocks = numpy.asarray(numpy.split(msk_slice, nblocks))
                cen_blocks = cen_blocks[iblocks]
                msk_blocks = msk_blocks[iblocks]
                msk_slice = numpy.concatenate(msk_blocks)
                cen_slice = numpy.concatenate(cen_blocks)

            cen_idx = cen_slice.round().astype("int16")
            msk_slice |= (img_slice._data[cen_idx] < counts_threshold)

            # initialize parameters with the full block size
            par_slice = numpy.ones(3 * msk_slice.size) * numpy.nan
            par_mask = numpy.tile(msk_slice, 3)

            # fit gaussian models to each fiber profile
            log.info(f"fitting fibers in column {i+1}/{ncolumns} ({cen_slice.size}/{msk_slice.size} selected fibers)")
            bound_lower = numpy.array([0]*cen_slice.size + (cen_slice-max_diff).tolist() + [fwhm_range[0]/2.354]*cen_slice.size)
            bound_upper = numpy.array([numpy.inf]*cen_slice.size + (cen_slice+max_diff).tolist() + [fwhm_range[1]/2.354]*cen_slice.size)
            _, par_slice[~par_mask] = img_slice.fitMultiGauss(cen_slice, init_fwhm=fwhm_guess, bounds=(bound_lower, bound_upper))

            # define joint gaussian model
            mod_joint = Gaussians(par=par_slice)

            # store joint model
            mod_columns.append(mod_joint)

            # get parameters of joint model
            amp_slice = par_slice[0]
            cent_slice = par_slice[1]
            fwhm_slice = par_slice[2] * 2.354

            # mask fibers with invalid values
            amp_off = (amp_slice <= counts_threshold)
            log.info(f"masking {amp_off.sum()} samples with amplitude < {counts_threshold} {unit}")
            cent_off = numpy.abs(1 - cent_slice / numpy.concatenate(cen_blocks)) > 0.01
            log.info(f"masking {cent_off.sum()} samples with centroids refined by > 1 %")
            fwhm_off = (fwhm_slice < fwhm_range[0]) | (fwhm_slice > fwhm_range[1])
            log.info(f"masking {fwhm_off.sum()} samples with FWHM outside {fwhm_range} pixels")
            amp_mask = numpy.isnan(amp_slice) | amp_off | cent_off | fwhm_off
            cent_mask = numpy.isnan(cent_slice) | amp_off | cent_off | fwhm_off
            fwhm_mask = numpy.isnan(fwhm_slice) | amp_off | cent_off | fwhm_off

            if amp_slice.size != trace_amp._data.shape[0]:
                dummy_amp = numpy.split(numpy.zeros(trace_amp._data.shape[0]), nblocks)
                dummy_cent = numpy.split(numpy.zeros(trace_cent._data.shape[0]), nblocks)
                dummy_fwhm = numpy.split(numpy.zeros(trace_fwhm._data.shape[0]), nblocks)
                dummy_amp_mask = numpy.split(numpy.ones(trace_amp._data.shape[0], dtype=bool), nblocks)
                dummy_cent_mask = numpy.split(numpy.ones(trace_cent._data.shape[0], dtype=bool), nblocks)
                dummy_fwhm_mask = numpy.split(numpy.ones(trace_fwhm._data.shape[0], dtype=bool), nblocks)

                amp_split = numpy.split(amp_slice, len(iblocks))
                cent_split = numpy.split(cent_slice, len(iblocks))
                fwhm_split = numpy.split(fwhm_slice, len(iblocks))
                amp_mask_split = numpy.split(amp_mask, len(iblocks))
                cent_mask_split = numpy.split(cent_mask, len(iblocks))
                fwhm_mask_split = numpy.split(fwhm_mask, len(iblocks))
                for j, iblock in enumerate(iblocks):
                    dummy_amp[iblock] = amp_split[j]
                    dummy_cent[iblock] = cent_split[j]
                    dummy_fwhm[iblock] = fwhm_split[j]
                    dummy_amp_mask[iblock] = amp_mask_split[j]
                    dummy_cent_mask[iblock] = cent_mask_split[j]
                    dummy_fwhm_mask[iblock] = fwhm_mask_split[j]

                # update traces
                trace_amp.setSlice(icolumn, axis="y", data=numpy.concatenate(dummy_amp), mask=numpy.concatenate(dummy_amp_mask))
                trace_cent.setSlice(icolumn, axis="y", data=numpy.concatenate(dummy_cent), mask=numpy.concatenate(dummy_cent_mask))
                trace_fwhm.setSlice(icolumn, axis="y", data=numpy.concatenate(dummy_fwhm), mask=numpy.concatenate(dummy_fwhm_mask))
                trace_amp._good_fibers = numpy.arange(trace_amp._fibers)[~numpy.all(trace_amp._mask, axis=1)]
                trace_cent._good_fibers = numpy.arange(trace_cent._fibers)[~numpy.all(trace_cent._mask, axis=1)]
                trace_fwhm._good_fibers = numpy.arange(trace_fwhm._fibers)[~numpy.all(trace_fwhm._mask, axis=1)]
            else:
                # update traces
                trace_amp.setSlice(icolumn, axis="y", data=amp_slice, mask=amp_mask)
                trace_cent.setSlice(icolumn, axis="y", data=cent_slice, mask=cent_mask)
                trace_fwhm.setSlice(icolumn, axis="y", data=fwhm_slice, mask=fwhm_mask)

            # compute model column
            mod_slice = mod_joint(img_slice._pixels)

            # compute residuals
            integral_mod = numpy.trapz(mod_slice, img_slice._pixels)
            integral_mod = integral_mod if integral_mod != 0 else numpy.nan
            # NOTE: this is a hack to avoid integrating the whole column when tracing a few blocks
            integral_dat = numpy.trapz(img_slice._data * (mod_slice>0), img_slice._pixels)
            residuals.append((integral_mod - integral_dat) / integral_dat * 100)

            # compute fitted model stats
            chisq_red = bn.nansum((mod_slice - img_slice._data)[~img_slice._mask]**2 / img_slice._error[~img_slice._mask]**2) / (self._dim[0] - 1 - 3)
            log.info(f"joint model {chisq_red = :.2f}")
            if amp_mask.all() or cent_mask.all() or fwhm_mask.all():
                continue
            min_amp, max_amp, median_amp = bn.nanmin(amp_slice[~amp_mask]), bn.nanmax(amp_slice[~amp_mask]), bn.nanmedian(amp_slice[~amp_mask])
            min_cent, max_cent, median_cent = bn.nanmin(cent_slice[~cent_mask]), bn.nanmax(cent_slice[~cent_mask]), bn.nanmedian(cent_slice[~cent_mask])
            min_fwhm, max_fwhm, median_fwhm = bn.nanmin(fwhm_slice[~fwhm_mask]), bn.nanmax(fwhm_slice[~fwhm_mask]), bn.nanmedian(fwhm_slice[~fwhm_mask])
            log.info(f"joint model amplitudes: {min_amp = :.2f}, {max_amp = :.2f}, {median_amp = :.2f}")
            log.info(f"joint model centroids: {min_cent = :.2f}, {max_cent = :.2f}, {median_cent = :.2f}")
            log.info(f"joint model FWHMs: {min_fwhm = :.2f}, {max_fwhm = :.2f}, {median_fwhm = :.2f}")

        return trace_amp, trace_cent, trace_fwhm, columns, mod_columns, residuals

    def traceFWHM(
        self, axis_select, TraceMask, blocks, init_fwhm, threshold_flux, max_pix=None
    ):
        # create an empty trace  of the given size
        fwhm = numpy.zeros(
            (TraceMask._fibers, TraceMask._data.shape[1]), dtype=numpy.float32
        )
        mask = numpy.ones((TraceMask._fibers, TraceMask._data.shape[1]), dtype="bool")
        pixels = numpy.arange(fwhm.shape[1])
        for i in pixels[axis_select]:
            # print(i,fwhm.shape[1])
            slice_img = self.getSlice(i, axis="y")  # extract cross-dispersion slice
            slice_trace = TraceMask.getSlice(
                i, axis="y"
            )  # extract positions in cross-dispersion
            if max_pix is None:
                good = slice_trace[2] == 0
            else:
                good = (
                    (slice_trace[2] == 0)
                    & (numpy.round(slice_trace[0]) < max_pix)
                    & (numpy.round(slice_trace[0]) > 0)
                )
            trace = slice_trace[0][good]

            #   if i==pixels[axis_select][10]:
            #     plot=4
            #  else:
            #    plot=-1
            plot = -1
            #   print(slice_img._data.shape, trace)
            fwhm_fit = slice_img.measureFWHMPeaks(
                trace,
                blocks,
                init_fwhm=init_fwhm,
                threshold_flux=threshold_flux,
                plot=plot,
            )  # obtain the fiber profile FWHM for each slice
            fwhm[good, i] = fwhm_fit[0]
            mask[good, i] = fwhm_fit[
                1
            ]  #    traceFWHM.setSlice(i, axis='y', data = fwhm_fit[0], mask = fwhm_fit[1]) # insert the result into the trace mask
            # return traceFWHM
        return (fwhm, mask)

    def extractSpecAperture(self, TraceMask, aperture):
        pos = TraceMask._data
        bad_pix = TraceMask._mask
        good_pix = numpy.logical_not(bad_pix)
        data = numpy.zeros((TraceMask._fibers, self._dim[1]), dtype=numpy.float32)
        if self._error is not None:
            error = numpy.zeros((TraceMask._fibers, self._dim[1]), dtype=numpy.float32)
        else:
            error = None
        mask = numpy.zeros((TraceMask._fibers, self._dim[1]), dtype="bool")
        for i in range(self._dim[1]):
            pixels = numpy.round(
                pos[:, i][:, numpy.newaxis]
                + numpy.arange(
                    -(aperture - 1) / 2.0, (aperture - 1) / 2.0 + 0.001, 1.0
                )[numpy.newaxis, :]
            ).astype("int")
            bad = numpy.logical_or(
                numpy.sum(pixels > self._dim[0] - 1, 1) > 0,
                numpy.sum(pixels < 2, 1) > 0,
            )

            good_pix[bad, i] = False
            bad_pix[bad, i] = True
            pixels = numpy.round(
                pos[good_pix[:, i], i][:, numpy.newaxis]
                + numpy.arange(
                    -(aperture - 1) / 2.0, (aperture - 1) / 2.0 + 0.001, 1.0
                )[numpy.newaxis, :]
            ).astype("int")
            bad = numpy.sum(pixels > self._dim[1] - 1, 1) > 0
            data[good_pix[:, i], i] = numpy.sum(self._data[:, i][pixels], 1)
            if self._error is not None:
                error[good_pix[:, i], i] = numpy.sqrt(
                    numpy.sum(self._error[:, i][pixels] ** 2, 1)
                )
            if self._mask is not None:
                mask[good_pix[:, i], i] = numpy.sum(self._mask[:, i][pixels], 1) > 0

        # update mask with trace mask
        mask |= bad_pix
        return data, error, mask

    def extractSpecOptimal(self, cent_trace, trace_fwhm, plot_fig=False):
        # initialize RSS arrays
        data = numpy.zeros((cent_trace._fibers, self._dim[1]), dtype=numpy.float32)
        if self._error is not None:
            error = numpy.zeros((cent_trace._fibers, self._dim[1]), dtype=numpy.float32)
        else:
            error = None
        mask = numpy.zeros((cent_trace._fibers, self._dim[1]), dtype="bool")

        self._data = numpy.nan_to_num(self._data)
        self._error = numpy.nan_to_num(self._error, nan=numpy.inf)

        # convert FWHM trace to sigma
        trace_sigma = trace_fwhm / 2.354

        for i in range(self._dim[1]):
            # get i-column from image and trace
            slice_img = self.getSlice(i, axis="y")
            slice_cent = cent_trace.getSlice(i, axis="y")
            cent = slice_cent[0]

            # define fiber mask
            bad_fiber = (slice_cent[2] == 1) | (
                (slice_cent[0] < 0) | (slice_cent[0] > len(slice_img._data) - 1)
            )
            # bad_fiber = numpy.logical_or(
            #     (slice_cent[2] == 1),
            #     numpy.logical_or(
            #         slice_cent[0] < 0, slice_cent[0] > len(slice_img._data) - 1
            #     ),
            # )
            good_fiber = ~bad_fiber

            # get i-column from sigma trace
            sigma = trace_sigma.getSlice(i, axis="y")[0]

            # set NaNs to zero in image slice
            select_nan = numpy.isnan(slice_img._data)
            slice_img._data[select_nan] = 0

            # measure flux along the given columns
            result = slice_img.obtainGaussFluxPeaks(cent[good_fiber], sigma[good_fiber], plot=plot_fig)
            data[good_fiber, i] = result[0]
            if self._error is not None:
                error[good_fiber, i] = result[1]
            if self._mask is not None:
                mask[good_fiber, i] = result[2]
            mask[bad_fiber, i] = True
        return data, error, mask

    def maskFiberTraces(self, TraceMask, aperture=3, parallel="auto"):
        n0 = 0.5 * aperture
        dx = numpy.arange(-n0, n0 + 1, 0.5)
        trace = TraceMask.getData()[0]
        if self._mask is None:
            self._mask = numpy.zeros(self._dim, dtype="bool")
        if parallel == "auto":
            cpus = cpu_count()
        else:
            cpus = int(parallel)
        if cpus > 1:
            pool = Pool(cpus)
            mask_pixels = []
            for i in range(self._dim[1]):
                mask_pixels.append(
                    pool.apply_async(
                        numpy.unique,
                        (
                            [
                                numpy.clip(
                                    numpy.round(
                                        trace[:, i][numpy.newaxis, :]
                                        + dx[:, numpy.newaxis]
                                    ),
                                    0,
                                    self._dim[0] - 1,
                                ).astype("int16")
                            ]
                        ),
                    )
                )
            pool.close()
            pool.join()

        for i in range(self._dim[1]):
            if cpus > 1:
                self._mask[mask_pixels[i].get(), i] = True
            else:
                select = numpy.unique(
                    numpy.clip(
                        numpy.round(
                            trace[:, i][numpy.newaxis, :] + dx[:, numpy.newaxis]
                        ),
                        0,
                        self._dim[0] - 1,
                    )
                    .astype("int16")
                    .flatten()
                )
                self._mask[select, i] = True

    def peakPosition(self, guess_x=None, guess_y=None, box_x=None, box_y=None):
        image = self._data * numpy.logical_not(self._mask)
        if guess_x is not None and guess_y is not None:
            cent_x = guess_x
            cent_y = guess_y
        else:
            cent_x = numpy.rint(self._dim[1] / 2.0)
            cent_y = numpy.rint(self._dim[0] / 2.0)
        if box_x is not None and box_y is not None:
            min_x = cent_x - numpy.rint(box_x / 2.0)
            max_x = cent_x + numpy.rint(box_x / 2.0)
            min_y = cent_y - numpy.rint(box_y / 2.0)
            max_y = cent_y + numpy.rint(box_y / 2.0)
            position = numpy.array(
                ndimage.maximum_position(image[min_y:max_y, min_x:max_x])
            )
            position[0] = position[0] + min_y
            position[1] = position[1] + min_x
        else:
            position = ndimage.maximum_position(image)

        return position

    def centroidGauss(self, pix_x, pix_y, aperture=8, init_back=0.1, plot=False):
        range_x = numpy.arange(self._dim[1])
        range_y = numpy.arange(self._dim[0])

        spec_x = Spectrum1D(data=self._data[pix_y, :], wave=range_x)
        spec_y = Spectrum1D(data=self._data[:, pix_x], wave=range_y)

        if numpy.sum(spec_x._data) != 0 and numpy.sum(spec_y._data) != 0:
            out_x = spec_x.fitSepGauss(
                [pix_x], aperture=aperture, init_back=init_back, plot=plot
            )
            cent_x = out_x[1]

            out_y = spec_y.fitSepGauss(
                [pix_y], aperture=aperture, init_back=init_back, plot=False
            )
            cent_y = out_y[1]
        else:
            cent_x = 0
            cent_y = 0
        return cent_x, cent_y

    def centreBary(self, guess_x, guess_y, box_size, exponent=4):
        region = self._data[
            int(guess_y - box_size / 2.0) : int(guess_y + box_size / 2.0),
            int(guess_x - box_size / 2.0) : int(guess_x + box_size / 2.0),
        ]
        indices = numpy.indices(self._dim)
        idx_x = indices[1][
            int(guess_y - box_size / 2.0) : int(guess_y + box_size / 2.0),
            int(guess_x - box_size / 2.0) : int(guess_x + box_size / 2.0),
        ]
        idx_y = indices[0][
            int(guess_y - box_size / 2.0) : int(guess_y + box_size / 2.0),
            int(guess_x - box_size / 2.0) : int(guess_x + box_size / 2.0),
        ]
        if self._mask is not None:
            good_pix = numpy.logical_not(
                self._mask[
                    int(guess_y - box_size / 2.0) : int(guess_y + box_size / 2.0),
                    int(guess_x - box_size / 2.0) : int(guess_x + box_size / 2.0),
                ]
            )

            cent_x = (
                numpy.sum((idx_x * region**exponent)[good_pix])
                / numpy.sum(region[good_pix] ** exponent)
                + 1
            )
            cent_y = (
                numpy.sum((idx_y * region**exponent)[good_pix])
                / numpy.sum(region[good_pix] ** exponent)
                + 1
            )
        else:
            cent_x = (
                numpy.sum((idx_x * region**exponent)) / numpy.sum(region**exponent)
                + 1
            )
            cent_y = (
                numpy.sum((idx_y * region**exponent)) / numpy.sum(region**exponent)
                + 1
            )
        return cent_x, cent_y

    def centreMax(self, cent_x=None, cent_y=None, box_size=None):
        if cent_x is not None and cent_y is not None and box_size is not None:
            cent = ndimage.measurements.maximum_position(
                self._data[
                    int(cent_y - box_size / 2.0) : int(cent_y + box_size / 2.0),
                    int(cent_x - box_size / 2.0) : int(cent_x + box_size / 2.0),
                ]
            )
            cent_x = cent[1] + 1 + int(cent_x - box_size / 2.0)
            cent_y = cent[0] + 1 + int(cent_y - box_size / 2.0)
        else:
            cent = ndimage.measurements.maximum_position(self._data)
            cent_x = cent[1] + 1
            cent_y = cent[0] + 1
        return cent_x, cent_y

    def centreFit(self, model="Gauss", cent_x=None, cent_y=None, box_size=None):
        fit_centre = fitting.LevMarLSQFitter()

        if cent_x is not None and cent_y is not None and box_size is not None:
            if model == "Gauss":
                fit_model = models.Gaussian2D(
                    amplitude=10.0,
                    x_mean=float(box_size) / 2.0,
                    y_mean=float(box_size) / 2.0,
                    x_stddev=2.0,
                    y_stddev=2.0,
                )

            image_cut = self._data[
                int(cent_y - box_size / 2.0) : int(cent_y + box_size / 2.0),
                int(cent_x - box_size / 2.0) : int(cent_x + box_size / 2.0),
            ]
            yi, xi = numpy.indices(image_cut.shape)
            best_fit = fit_centre(fit_model, xi, yi, image_cut)

            # cent = ndimage.measurements.maximum_position(self._data[int(cent_y-box_size/2.0):int(cent_y+box_size/2.0), int(cent_x-box_size/2.0):int(cent_x+box_size/2.0)])
            cent = (best_fit.y_mean.value, best_fit.x_mean.value)
            cent_x = cent[1] + 1 + int(cent_x - box_size / 2.0)
            cent_y = cent[0] + 1 + int(cent_y - box_size / 2.0)
        else:
            if model == "Gauss":
                fit_model = models.Gaussian2D(
                    amplitude=10.0,
                    x_mean=self._dim[1] / 2.0,
                    y_mean=self._dim[0] / 2.0,
                    x_stddev=2.0,
                    y_stddev=2.0,
                )
            yi, xi = numpy.indices(self._data.shape)
            best_fit = fit_centre(fit_model, xi, yi, self._data)
            # cent = ndimage.measurements.maximum_position(self._data)
            cent = (best_fit.y_mean.value, best_fit.x_mean.value)
            cent_x = cent[1] + 1
            cent_y = cent[0] + 1
        return cent_x, cent_y

    def extractAper(
        self,
        cent_x,
        cent_y,
        aperture,
        kmax=1000,
        correct_masked=False,
        ignore_mask=True,
    ):
        def inside(xx, yy, r_ap):
            r = numpy.sqrt(numpy.square(xx) + numpy.square(yy))
            select = r <= r_ap
            return numpy.sum(select)

        def get_pixel_area(x, y, r_ap, qrn):
            xx = x - 0.5 + qrn[:, 1]
            yy = y - 0.5 + qrn[:, 0]
            pixel_area = inside(xx, yy, r_ap) / float(qrn.shape[0])
            return pixel_area

        def get_aperture_cover(i, j, xc, yc, r_ap, qrn_seq):
            x = (j + 1) - xc
            y = (i + 1) - yc
            rxy = numpy.sqrt((x * x) + (y * y))
            area = numpy.zeros(i.shape, dtype=numpy.float)
            select = rxy < (r_ap - 0.71)
            area[select] = 1.0
            select = numpy.logical_and(rxy >= (r_ap - 0.71), rxy <= (r_ap + 0.71))
            xx = (x[select] - 0.5)[numpy.newaxis, :] + qrn_seq[:, 1][:, numpy.newaxis]
            yy = (y[select] - 0.5)[numpy.newaxis, :] + qrn_seq[:, 0][:, numpy.newaxis]
            area[select] = numpy.sum(
                numpy.sqrt(numpy.square(xx) + numpy.square(yy)) <= r_ap, 0
            ) / float(qrn_seq.shape[0])
            return area

        def integrate_aperture(
            image,
            xc,
            yc,
            r_ap,
            kmax,
            error=None,
            mask=None,
            ignore_mask=ignore_mask,
            correct_masked=correct_masked,
        ):
            dim = image.shape
            qrn_seq = numpy.random.random_sample((kmax, 2))
            area_mask = numpy.zeros(dim)

            area_mask = numpy.fromfunction(
                get_aperture_cover, dim, xc=xc, yc=yc, r_ap=r_ap, qrn_seq=qrn_seq
            )

            if numpy.sum(mask) > 0 and not ignore_mask:
                area_mask[mask] = 0
            select = numpy.logical_or(numpy.isnan(image), numpy.isinf(image))
            image[select] = 0.0
            flux_mask = area_mask * image
            total_area = numpy.sum(area_mask.flatten())
            total_flux = numpy.sum(flux_mask.flatten())
            if error is not None:
                error_mask = area_mask * error
                total_error = numpy.sqrt(numpy.sum((error_mask**2).flatten()))
            else:
                total_error = None
            expected_area = numpy.pi * r_ap**2
            correction_factor = expected_area / total_area
            coverage = total_area / expected_area
            if correct_masked:
                total_flux = total_flux * correction_factor

            return total_flux, total_error, total_area, flux_mask, area_mask, coverage

        aperture_result = integrate_aperture(
            self._data,
            cent_x,
            cent_y,
            aperture,
            kmax,
            error=self._error,
            mask=self._mask,
        )
        return aperture_result

    def extractApertures(
        self,
        posTab,
        ref_pixel_x,
        ref_pixel_y,
        arc_scale,
        angle=0,
        offset_arc_x=0.0,
        offset_arc_y=0.0,
    ):
        new_posTab = posTab.rotatePosTab(angle).scalePosTab(1.0 / arc_scale)
        new_posTab.offsetPosTab(ref_pixel_x, ref_pixel_y)

        offset_x = (
            offset_arc_x * numpy.cos(float(angle) / 180.0 * numpy.pi)
            - offset_arc_y * numpy.sin(float(angle) / 180.0 * numpy.pi)
        ) / arc_scale
        offset_y = (
            offset_arc_x * numpy.sin(float(angle) / 180.0 * numpy.pi)
            + offset_arc_y * numpy.cos(float(angle) / 180.0 * numpy.pi)
        ) / arc_scale
        new_posTab.offsetPosTab(-offset_x, -offset_y)

        apertures = Apertures(
            new_posTab._arc_position_x,
            new_posTab._arc_position_y,
            numpy.ones(len(new_posTab._arc_position_x)) * new_posTab._size[0],
        )
        flux = apertures.integratedFlux(self)
        return flux

    def reject_cosmics(self, sigma_det=5, rlim=1.2, iterations=5, fwhm_gauss=[2.0,2.0], replace_box=[5, 5],
            replace_error=1e6, increase_radius=0, binary_closure=True,
            gain=1.0, rdnoise=1.0, bias=0.0, verbose=False, inplace=True):
        """
            Detects and removes cosmics from astronomical images based on Laplacian edge
            detection scheme combined with a PSF convolution approach.

            IMPORTANT:
            The image and the readout noise are assumed to be in units of electrons.
            The image also needs to be BIAS subtracted! The gain can be entered to convert the image from ADUs to
            electros, when this is down already set gain=1.0 as the default. If ncessary a homegnous bias level can
            be subtracted if necessary but default is 0.0.

                Parameters
                --------------
                data: ndarray
                        Two-dimensional array representing the input image in which cosmic rays are detected.
                sigma_det: float, default: 5.0
                        Detection limit of edge pixel above the noise in (sigma units) to be detected as comiscs
                rlim: float, default: 1.2
                        Detection threshold between Laplacian edged and Gaussian smoothed image
                iterations: integer, default: 5
                        Number of iterations. Should be >1 to fully detect extended cosmics
                fwhm_gauss: list of floats, default: [2.0, 2.0]
                        FWHM of the Gaussian smoothing kernel in x and y direction on the CCD
                replace_box: list integers, default: [5,5]
                        median box size in x and y to estimate replacement values from valid pixels
                replace_error: float, default: 1e6
                        Error value for bad pixels in the comupted error image
                increase_radius: integer, default: 0
                        Increase the boundary of each detected cosmic ray pixel by the given number of pixels.
                binary_closure: booean, default: True
                        Apply binary closure to final mask to merge long cosmic ray traces that were separated
                        along the propagation direction
                gain: float, default=1.0
                        Value of the gain in units of electrons/ADUs
                rdnoise: float, default=1.0
                        Value of the readout noise in electrons
                bias: float, default=0.0
                        Optional subtraction of a bias level.
                verbose: boolean, default: False
                        Flag for providing information during the processing on the command line
                inplace: boolean, default: True
                        Flag to indicate whether the code should modify the existing data or return
                        a new Image instance with the modified data. In the latter case the mask and error
                        extensions ONLY contain the cosmic-related pixels.

                Ouput
                -------------
                out: Image class instance
                    Result of the detection process is an Image which contains .data, .error, .mask as attributes for the
                    cleaned image, the internally computed error image and a mask image with flags for cosmic ray pixels.

                Reference
                --------------
                Husemann et al. 2012, A&A, Volume 545, A137 (https://ui.adsabs.harvard.edu/abs/2012A%26A...545A.137)

        """

        # convert all parameters to proper type
        sigma_x = fwhm_gauss[0] / 2.354
        sigma_y = fwhm_gauss[1] / 2.354
        box_x = int(replace_box[0])
        box_y = int(replace_box[1])

        # define Laplacian convolution kernal
        LA_kernel = 0.25*numpy.array([[0, -1, 0], [-1, 4, -1], [0, -1, 0]], dtype=numpy.float32)

        # Initiate image instances
        img_original = Image(data=self._data)
        img = Image(data=self._data)

        # subtract bias if applicable
        if (bias > 0.0) and verbose:
            log.info(f'Subtract bias level {bias:.2f} from image')
        img = img - bias
        img_original = img_original - bias

        # apply gain factor to data if applicable
        if (gain != 1.0) and verbose:
            log.info(f'  Convert image from ADUs to electrons using a gain factor of {gain:.2f}')
        img = img * gain
        img_original = img_original * gain

        # compute noise using read-noise value
        if (rdnoise > 0.0) and verbose:
            log.info(f'  A value of {rdnoise:.2f} is used for the electron read-out noise')
        img_original._error = numpy.sqrt((numpy.clip(img_original._data, a_min=0.0, a_max=None) + rdnoise**2))

        select = numpy.zeros(img._dim, dtype=bool)
        img_original._mask = numpy.zeros(img._dim, dtype=int)
        img._mask = numpy.zeros(img._dim, dtype=int)

        # start iteration
        out = img
        for i in range(iterations):
            if verbose:
                log.info(f'  Start iteration {i+1}')

            # create smoothed noise fromimage
            noise = out.medianImg((box_y, box_x))
            select_neg2 = noise._data <= 0
            noise.replace_subselect(select_neg2, data=0)
            noise = (noise + rdnoise ** 2).sqrt()

            sub = img.subsampleImg()  # subsample image
            conv = sub.convolveImg(LA_kernel)  # convolve subsampled image with kernel
            select_neg = conv < 0
            conv.replace_subselect(select_neg, data=0)  # replace all negative values with 0
            Lap = conv.rebin(2, 2)  # rebin the data to original resolution
            S = Lap/(noise*2)  # normalize Laplacian image by the noise
            S_prime = S-S.medianImg((5, 5))  # cleaning of the normalized Laplacian image

            # Perform additional clean using a 2D Gaussian smoothing kernel
            fine = out.convolveGaussImg(sigma_x, sigma_y, use_mask=True)  # convolve image with a 2D Gaussian
            fine_norm = out/fine
            select_neg = fine_norm < 0
            fine_norm.replace_subselect(select_neg, data=0)
            sub_norm = fine_norm.subsampleImg()  # subsample image
            Lap2 = sub_norm.convolveImg(LA_kernel)
            Lap2 = Lap2.rebin(2, 2)  # rebin the data to original resolution

            select = numpy.logical_or(numpy.logical_and(Lap2 > rlim, S_prime > sigma_det), select)

            if verbose:
                dim = img_original._dim
                det_pix = numpy.sum(select)
                log.info(f'  Total number of detected cosmics: {det_pix} out of {dim[0] * dim[1]} pixels')

            if i == iterations-1:
                img_original.replace_subselect(select, mask=PixMask["COSMIC"])  # set the new mask
                if increase_radius > 0:
                    mask_img = Image(data=img_original._mask)
                    mask_new = mask_img.convolveImg(kernel=numpy.ones((2*increase_radius+1, 2*increase_radius+1)))
                    img_original._mask = mask_new
                if binary_closure:
                    bmask = img_original._mask > 0
                    bc_mask = numpy.zeros(bmask.shape, dtype=img_original._mask.dtype)
                    for ang in [20, 45, 70, 90, 110, 135, 160]:
                        # leave out the dispersion direction (0 degrees), see DESI, Guy et al., ApJ, 2023, 165, 144
                        lse = LinearSelectionElement(11, 11, ang)
                        bc_mask = bc_mask | ndimage.binary_closing(bmask, structure=lse.se)
                    img_original._mask = bc_mask * PixMask["COSMIC"]
                    if verbose:
                        log.info(f'  Total number after binary closing: {numpy.sum(bc_mask)} pixels')

                # replace possible corrput pixel with median for final output
                out = img_original.replaceMaskMedian(box_x, box_y, replace_error=replace_error)
            else:
                out.replace_subselect(select, mask=PixMask["COSMIC"])  # set the new mask
                out = out.replaceMaskMedian(box_x, box_y, replace_error=None)  # replace possible corrput pixel with median

        if inplace:
            self._data = out._data
            if self._error is None:
                self._error = out._error
            else:
                self._error += out._error
            if self._mask is None:
                self._mask = out._mask
            else:
                self._mask += out._mask
        else:
            return out


    def getIndividualFrames(self):
        return self._individual_frames

    def setIndividualFrames(self, images):
        self._individual_frames = Table(names=["TILEID", "MJD", "EXPNUM", "SPEC", "CAMERA", "EXPTIME"], dtype=(int, int, int, str, str, float))
        for img in images:
            self._individual_frames.add_row([
                img._header.get("TILEID", 11111),
                img._header.get("MJD"),
                img._header.get("EXPOSURE"),
                img._header.get("SPEC"),
                img._header.get("CCD"),
                img._header.get("EXPTIME"),
            ])

    def getSlitmap(self):
        return self._slitmap

    def setSlitmap(self, slitmap):
        if isinstance(slitmap, pyfits.BinTableHDU):
            self._slitmap = Table(slitmap.data)
        else:
            self._slitmap = slitmap

    def eval_fiber_model(self, trace_cent, trace_width=None, trace_amp=None, columns=None, column_width=None):
        """Returns the evaluated fiber model from the given fiber centroids, widths and amplitudes

        Parameters
        ----------
        trace_cent : TraceMask
            the fiber trace centroids
        trace_width : TraceMask
            the fiber trace widths, defaults to None
        trace_amp : TraceMask
            the fiber trace amplitudes, defaults to None
        nrows : int
            number of rows in the image, defaults to 4080
        columns : list
            list of columns to evaluate the continuum model, defaults to None
        column_width : int
            number of columns to add around the given columns, defaults to None

        Returns
        -------
        Image
            the evaluated continuum model
        Image
            the ratio of the model to the original image
        """
        if trace_width is None or trace_amp is None or trace_cent is None:
            raise ValueError(f"nothing to do, with provided fiber trace information {trace_cent = } {trace_width = }, {trace_amp = }")

        if isinstance(trace_width, (int, float, numpy.float32)):
            trace_width = TraceMask(data=numpy.ones_like(trace_cent._data) * trace_width, mask=numpy.zeros_like(trace_cent._data, dtype=bool))
        elif isinstance(trace_width, TraceMask):
                pass
        else:
            raise ValueError("trace_width must be a TraceMask instance or an int/float")

        if isinstance(trace_amp, (int, float, numpy.float32)):
            trace_amp = TraceMask(data=numpy.ones_like(trace_cent._data) * trace_amp, mask=numpy.zeros_like(trace_cent._data, dtype=bool))
        elif isinstance(trace_amp, TraceMask):
                pass
        else:
            raise ValueError("trace_amp must be a TraceMask instance or an int/float")

        if columns is None:
            columns = numpy.arange(trace_cent._data.shape[1])
        else:
            columns = _fill_column_list(columns, column_width)

        # initialize the continuum model
        nrows = self._dim[0]
        ncols = self._dim[1]
        model = Image(data=numpy.zeros((nrows, ncols)), mask=numpy.ones((nrows, ncols), dtype=bool))
        model._mask[:, columns] = False

        # evaluate continuum model
        y_axis = numpy.arange(nrows)
        for icolumn in tqdm(columns, desc="evaluating fiber model", unit="column", ascii=True):
            pars = (trace_amp._data[:, icolumn], trace_cent._data[:, icolumn], trace_width._data[:, icolumn] / 2.354)
            model._data[:, icolumn] = gaussians(pars=pars, x=y_axis)

        return model, model / self


def loadImage(
    infile,
    extension_data=None,
    extension_mask=None,
    extension_error=None,
    extension_frames=None,
    extension_slitmap=None,
    extension_header=0,
):
    image = Image()
    image.loadFitsData(
        infile,
        extension_data=extension_data,
        extension_mask=extension_mask,
        extension_error=extension_error,
        extension_frames=extension_frames,
        extension_slitmap=extension_slitmap,
        extension_header=extension_header,
    )

    return image


def glueImages(images, positions):
    """
    Merge several images into a new Image. The positions are defined as colum and row positions (single integers).
    The positions of the subimages need to be regular and must have the right shape to fully fill the rectangle of the final image.
    The header from the first subimages is used as the header for the combined Image.

    Parameters
    --------------
    images : list of Image
        A list of data_model.Image objects
    positions : list of strings
        A list of strings to indicate the position of the subimage within the mosaic of subimages for the combined image.
        The string contains of two digits indicating the column and row position, where '00' corresponds to the lower left corner of the combined image.

    Example
    ------------
    >>> from lvmdrp.core import data_model
    >>> full_Image = data_model.Image()
    >>> full_Image.mergeImages((Img1,Img2,Img3,Img4),('00,'01','10','11'))
    """
    # create list of row and column position
    pos_x = []
    pos_y = []
    for i in range(len(images)):
        pos_x.append(int(positions[i][0]))
        pos_y.append(int(positions[i][1]))
    pos_x = numpy.array(pos_x)
    pos_y = numpy.array(pos_y)
    # number of rows and column to position the subimages
    max_x = max(pos_x)
    max_y = max(pos_y)

    # merge the subimages along the rows and then on the columns
    idx = numpy.arange(len(images))
    columns = []
    for i in range(max_x + 1):
        rows = []
        for j in range(max_y + 1):
            select = numpy.logical_and(pos_x == i, pos_y == j)  # select images
            rows.append(images[idx[select][0]]._data)  # add to row list
        columns.append(
            numpy.concatenate(rows)
        )  # combine images for each row and store to column list
    full_CCD_data = numpy.concatenate(columns, axis=1)  # create full CCD

    # same process but for the error data
    if images[0]._error is not None:
        columns = []
        for i in range(max_x + 1):
            rows = []
            for j in range(max_y + 1):
                select = numpy.logical_and(pos_x == i, pos_y == j)
                rows.append(images[idx[select][0]]._error)
            columns.append(numpy.concatenate(rows))
        full_CCD_error = numpy.concatenate(columns, axis=1)
    else:
        full_CCD_error = None

    # same process but for the bad pixel mask
    if images[0]._mask is not None:
        columns = []
        for i in range(max_x + 1):
            rows = []
            for j in range(max_y + 1):
                select = numpy.logical_and(pos_x == i, pos_y == j)
                rows.append(images[idx[select]]._mask)
            columns.append(numpy.concatenate(rows))
        full_CCD_mask = numpy.concatenate(columns, axis=1)
    else:
        full_CCD_mask = None
    # ingest the combined data to the object attribute
    out_image = Image(
        data=full_CCD_data,
        error=full_CCD_error,
        mask=full_CCD_mask,
        header=images[0].getHeader(),
        individual_frames=images[0].getIndividualFrames(),
        slitmap=images[0].getSlitmap(),
    )

    return out_image


def combineImages(
    images: List[Image],
    method: str = "median",
    k: int = 3,
    normalize: bool = True,
    normalize_percentile: int = 75,
    background_subtract: bool = False,
    background_sections: List[str] = None,
    replace_with_nan: bool = True,
):
    """
    Combines several image to a single one according to a certain average methods

    Parameters
    --------------
    images : list of Image
        A list of data_model.Image objects
    method : string
        Method used to average the given images, available are 'median', 'sum', 'mean', 'nansum','clipped_mean'
    k : float
        Only used for the clipped_mean method. Only values within k*sigma around the median value are averaged.
    """
    # TODO: I think medians are fine, as long as we are careful of subtracting a
    # background, and scaling images robustly (i.e. with outlier rejection).
    # You might want to do different things when dealing with different types of frames.
    # We should discuss this.,

    # creates an empty empty array to store the images in a stack
    dim = images[0].getDim()
    stack_image = numpy.zeros((len(images), dim[0], dim[1]), dtype=float)
    stack_error = numpy.zeros((len(images), dim[0], dim[1]), dtype=float)
    stack_mask = numpy.zeros((len(images), dim[0], dim[1]), dtype=bool)

    # load image data in to stack
    for i in range(len(images)):
        stack_image[i, :, :] = images[i].getData()

        # read error image if not a bias image
        if images[0]._header["IMAGETYP"] != "bias" and images[0]._error is not None:
            stack_error[i, :, :] = images[i].getError()

        # read pixel mask image
        if images[i]._mask is not None:
            stack_mask[i, :, :] = images[i].getMask()

    # mask invalid values
    stack_image[stack_mask] = numpy.nan
    stack_error[stack_mask] = numpy.nan

    if background_subtract:
        quad_sections = images[0].getHdrValues("AMP? TRIMSEC")
        stack_image, _, _, _ = _bg_subtraction(
            images=stack_image,
            quad_sections=quad_sections,
            bg_sections=background_sections,
        )

    if normalize:
        # plot distribution of pixels (detect outliers e.g., CR)
        # select pixels that are exposed
        # calculate the median of the selected pixels
        # scale illuminated pixels to a common scale, for the whole image
        stack_image, _ = _percentile_normalize(stack_image, normalize_percentile)

    # combine the images according to the selected method
    if method == "median":
        new_image = bn.nanmedian(stack_image, 0)
        new_error = numpy.sqrt(bn.nanmedian(stack_error ** 2, 0))
    elif method == "sum":
        new_image = bn.nansum(stack_image, 0)
        new_error = numpy.sqrt(bn.nansum(stack_error ** 2, 0))
    elif method == "mean":
        new_image = bn.nanmean(stack_image, 0)
        new_error = numpy.sqrt(bn.nanmean(stack_error ** 2, 0))
    elif method == "clipped_median":
        median = bn.nanmedian(stack_image, 0)
        rms = bn.nanstd(stack_image, 0)
        # select pixels within given sigma limits around the median
        select = (stack_image < median + k * rms) & (
            stack_image > median - k * rms
        )
        # compute the number of good pixels
        good_pixels = bn.nansum(select, 0).astype(bool)
        # set all bad pixel to 0 to compute the mean
        # TODO: make this optional, by default not replacement
        stack_image[:, ~good_pixels] = 0
        new_image = bn.nansum(stack_image, 0) / good_pixels

    # return new image and error to normal array
    new_mask = numpy.all(stack_mask, 0)

    # mask bad pixels
    new_mask = new_mask | numpy.isnan(new_image) | numpy.isnan(new_error)

    # define new header
    if images[0]._header is not None:
        new_header = images[0]._header

        nexp = len(images)
        new_header["ISMASTER"] = (True, "Is this a combined (master) frame")
        new_header["NFRAMES"] = (nexp, "Number of exposures combined")
        new_header["STATCOMB"] = (method, "Statistic used to combine images")

        # add combined lamps to header
        if images[0]._header["IMAGETYP"] == "flat":
            lamps = CON_LAMPS
        elif images[0]._header["IMAGETYP"] == "arc":
            lamps = ARC_LAMPS
        else:
            lamps = []

        if lamps:
            new_lamps = set()
            for image in images:
                for lamp in lamps:
                    if image._header.get(lamp) == "ON":
                        new_lamps.add(lamp)
            for lamp in new_lamps:
                new_header[lamp] = "ON"
    else:
        new_header = None

    # create combined image
    combined_image = Image(
        data=new_image, error=new_error, mask=new_mask, header=new_header, slitmap=images[0].getSlitmap()
    )
    # update masked pixels if needed
    if replace_with_nan:
        combined_image.apply_pixelmask()

    # add metadata of individual images
    combined_image.setIndividualFrames(images)

    return combined_image<|MERGE_RESOLUTION|>--- conflicted
+++ resolved
@@ -1666,42 +1666,11 @@
         else:
             new_error = None
         if self._mask is not None:
-<<<<<<< HEAD
-            new_mask = numpy.zeros(new_dim, dtype=int)
-=======
-            new_mask = numpy.zeros(new_data.shape, dtype="bool")
->>>>>>> 4b9fe7a1
+            new_mask = numpy.zeros(new_data.shape, dtype=int)
         else:
             new_mask = None
 
         # create index array of the new
-<<<<<<< HEAD
-        indices = numpy.indices(new_dim) + 1
-        # define selection for the the 4 different subpixels in which to store the original data
-        select1 = numpy.logical_and(indices[0] % 2 == 1, indices[1] % 2 == 1)
-        select2 = numpy.logical_and(indices[0] % 2 == 1, indices[1] % 2 == 0)
-        select3 = numpy.logical_and(indices[0] % 2 == 0, indices[1] % 2 == 1)
-        select4 = numpy.logical_and(indices[0] % 2 == 0, indices[1] % 2 == 0)
-        # set pixel for the subsampled data, error and mask
-        if self._data is not None:
-            new_data[select1] = self._data.flatten()
-            new_data[select2] = self._data.flatten()
-            new_data[select3] = self._data.flatten()
-            new_data[select4] = self._data.flatten()
-        if self._error is not None:
-            new_error[select1] = self._error.flatten()
-            new_error[select2] = self._error.flatten()
-            new_error[select3] = self._error.flatten()
-            new_error[select4] = self._error.flatten()
-        if self._mask is not None:
-            mask = self.get_mask(as_boolean=True)
-            new_mask[select1] = mask.flatten()
-            new_mask[select2] = mask.flatten()
-            new_mask[select3] = mask.flatten()
-            new_mask[select4] = mask.flatten()
-        # create new Image object with the new subsample data
-=======
->>>>>>> 4b9fe7a1
         new_image = copy(self)
         new_image.setData(data=new_data, error=new_error, mask=new_mask, inplace=True)
         return new_image
