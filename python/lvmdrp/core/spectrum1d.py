from copy import deepcopy

import numpy
import bottleneck as bn
from astropy.io import fits as pyfits
from numpy import polynomial
from scipy.linalg import norm
from scipy import signal, interpolate, ndimage, sparse
from scipy.ndimage import zoom, median_filter
from typing import List, Tuple

from lvmdrp import log
from lvmdrp.utils.bitmask import PixMask
from lvmdrp.utils import gaussian
from lvmdrp.core import fit_profile
from lvmdrp.core import plot
from lvmdrp.core.header import Header

def adaptive_smooth(data, start_width, end_width):
    """
    Smooth an array with a filter that adapts in size from start_width to end_width.
    Parameters:
    - data (numpy.array): The input array to be smoothed.
    - start_width (int): The width of the smoothing kernel at the beginning of the array.
    - end_width (int): The width of the smoothing kernel at the end of the array.
    Returns:
    - numpy.array: The smoothed array.
    """
    # Create an array of kernel sizes changing linearly from start_width to end_width
    n_points = len(data)
    kernel_sizes = numpy.linspace(start_width, end_width, n_points).astype(int)
    # Output array initialization
    smoothed_data = numpy.zeros_like(data)
    # Apply varying filter
    for i in range(n_points):
        # Handle boundary effects by determining effective kernel size
        half_width = kernel_sizes[i] // 2
        start_index = max(0, i - half_width)
        end_index = min(n_points, i + half_width + 1)
        # Apply uniform filter to the local segment of the data
        smoothed_data[i] = bn.median(data[start_index:end_index])
    return smoothed_data

def find_continuum(spec_s,niter=15,thresh=0.8,median_box_max=100,median_box_min=1):
    """
    find the continuum from a spectrum by smoothing and masking the values above
    the smoothed version in an iterative way.
    Parameters:
    - data (numpy.array): The input array from which we would like to find the continuum.
    - niter  (int): Maximum number of iterations
    - thresh (float): Threshold to compare the smoothed an unsmoother version
    - median_box_max (float): Maximum size of the smoothing box
    - median_box_min (float): Minumum size of the smoothing box
    Returns:
    - numpy.array: continuum spectrum.
    """
    median_box=median_box_max
    spec_s_org = spec_s.copy()
    mask = (spec_s>(-1)*numpy.abs(numpy.min(spec_s)))
    #m_spec_s = adaptive_smooth(spec_s, median_box, int(median_box_max*0.5))
    m_spec_s = median_filter(spec_s, median_box)
    pixels = numpy.arange(0,spec_s.shape[0])
    i_len_in = len(spec_s_org[mask])
    for i in range(niter):
        mask = mask & (numpy.divide(m_spec_s, spec_s, where=spec_s != 0, out=numpy.zeros_like(spec_s)) > thresh)
        i_len = len(spec_s_org[mask])
        if (i_len==i_len_in):
            break
        else:
            i_len_in=i_len
        spec_s = numpy.interp(pixels, pixels[mask], spec_s[mask])
        m_spec_s = adaptive_smooth(spec_s, median_box, median_box_max)
#        m_spec_s = median_filter(median_box, spec_s)
        median_box = int(median_box*0.5)
        if (median_box<median_box_min):
            median_box=median_box_min
    spec_s = numpy.interp(pixels, pixels[mask], spec_s_org[mask])
    spec_s_out = spec_s
#    s_spec_s = adaptive_smooth(spec_s, median_box_min, int(median_box_max*0.5))
#    w1 = 1/(1+pixels)
#    w2 = pixels
#    wN = w1+w2
#    w1 = w1/wN
#    w2 = w2/wN
#    print(w1,w2)
#    spec_s_out = w1*spec_s + w2*s_spec_s
    return spec_s_out, mask


def _spec_from_lines(
    lines: numpy.ndarray,
    sigma: float,
    wavelength: numpy.ndarray,
    heights: numpy.ndarray = None,
    names: numpy.ndarray = None,
):
    rss = numpy.zeros((len(lines), wavelength.size))
    for i, line in enumerate(lines):
        rss[i] = gaussian(wavelength, mean=line, stddev=sigma)
    if heights is not None:
        rss = rss / rss.max() * heights[:, None]
    return rss.sum(axis=0)


def _shift_spectrum(spectrum: numpy.ndarray, shift: int) -> numpy.ndarray:
    """
    Shifts a spectrum by a given number of bins.

    Parameters
    ----------
    spectrum : numpy.ndarray
        The spectrum to shift.
    shift : int
        The number of bins to shift the spectrum. Positive values shift the
        spectrum to the right, negative values shift it to the left.

    Returns
    -------
    numpy.ndarray
        The shifted spectrum.
    """
    if shift > 0:
        return numpy.pad(spectrum, (shift, 0), "constant")[:-shift]
    elif shift < 0:
        return numpy.pad(spectrum, (0, -shift), "constant")[-shift:]
    else:
        return spectrum


def _cross_match(
    ref_spec: numpy.ndarray,
    obs_spec: numpy.ndarray,
    stretch_factors: numpy.ndarray,
    shift_range: List[int],
    peak_num: int = None,
) -> Tuple[float, int, float]:
    """Find the best integer-offset cross correlation between two spectra.

    This function finds the best cross correlation between two spectra by
    stretching and shifting the first spectrum and computing the cross
    correlation with the second spectrum. The best cross correlation is
    defined as the integer offset with the highest correlation value and the correct
    number of peaks.

    Parameters
    ----------
    ref_spec : ndarray
        The reference spectrum.
    obs_spec : ndarray
        The observed spectrum.
    stretch_factors : ndarray
        The stretch factors to use.
    shift_range : tuple
        The range of shifts to use.
    peak_num : int, optional
        The number of peaks to match.

    Returns
    -------
    max_correlation : float
        The maximum correlation value.
    best_shift : int
        The best shift.
    best_stretch_factor : float
        The best stretch factor.
    """
    min_shift, max_shift = shift_range
    max_correlation = -numpy.inf
    best_shift = 0
    best_stretch_factor = 1

    for factor in stretch_factors:
        # Stretch the first signal
        stretched_signal1 = zoom(ref_spec, factor, mode="constant", prefilter=True)

        # Make the lengths equal
        len_diff = len(obs_spec) - len(stretched_signal1)
        if len_diff > 0:
            # Zero pad the stretched signal at the end if it's shorter
            stretched_signal1 = numpy.pad(stretched_signal1, (0, len_diff))
        elif len_diff < 0:
            # Or crop the stretched signal at the end if it's longer
            stretched_signal1 = stretched_signal1[:len_diff]

        # Compute the cross correlation
        cross_corr = signal.correlate(obs_spec, stretched_signal1, mode="same")

        # Normalize the cross correlation
        cross_corr = cross_corr.astype(numpy.float32)
        cross_corr /= norm(stretched_signal1) * norm(obs_spec)

        # Get the correlation shifts
        shifts = signal.correlation_lags(
            len(obs_spec), len(stretched_signal1), mode="same"
        )

        # Constrain the cross_corr and shifts to the shift_range
        mask = (shifts >= min_shift) & (shifts <= max_shift)
        cross_corr = cross_corr[mask]
        shifts = shifts[mask]

        # Find the max correlation and the corresponding shift for this stretch factor
        idx_max_corr = numpy.argmax(cross_corr)
        max_corr = cross_corr[idx_max_corr]
        shift = shifts[idx_max_corr]

        # Shift the stretched signal1
        shifted_signal1 = _shift_spectrum(stretched_signal1, shift)

        # Find the peaks in the shifted and stretched signal1
        peaks1, _ = signal.find_peaks(shifted_signal1)

        # Check if the number of peaks matches peak_num, if given
        if peak_num is not None:
            condition = max_corr > max_correlation and len(peaks1) == peak_num
        else:
            condition = max_corr > max_correlation

        if condition:
            max_correlation = max_corr
            best_shift = shift
            best_stretch_factor = factor

    return max_correlation, best_shift, best_stretch_factor


def _normalize_peaks(data, ref, min_peak_dist):
    data_ = numpy.asarray(data).copy()
    dat_peaks, dat_peak_pars = signal.find_peaks(data_, distance=min_peak_dist, rel_height=0.5, width=(2,4), prominence=1.5)

    ref_ = numpy.asarray(ref).copy()
    ref_peaks, ref_peak_pars = signal.find_peaks(ref_, distance=min_peak_dist, rel_height=0.5, width=(2,4), prominence=1.5)

    if dat_peaks.size == 0 or ref_peaks.size == 0:
        return data_, ref_, None, None, None, None

    # dat_norm = interpolate.interp1d(dat_peaks, data_[dat_peaks], kind="linear", bounds_error=False, fill_value=0.0)(numpy.arange(data_.shape[0]))
    # ref_norm = interpolate.interp1d(ref_peaks, ref_[ref_peaks], kind="linear", bounds_error=False, fill_value=0.0)(numpy.arange(data_.shape[0]))
    dat_norm = numpy.interp(numpy.arange(data_.shape[0]), dat_peaks, data_[dat_peaks])
    ref_norm = numpy.interp(numpy.arange(data_.shape[0]), ref_peaks, ref_[ref_peaks])

    # import matplotlib.pyplot as plt
    # plt.figure()
    # plt.plot(dat_norm)
    # plt.plot(ref_norm)

    ref_ = ref_ / ref_norm
    data_ = data_ / dat_norm
    # ref_ = ref_ / ref_norm * dat_norm / numpy.median(data_)
    # data_ = data_ / numpy.median(data_)

    return data_, ref_, dat_peaks, dat_peak_pars, ref_peaks, ref_peak_pars


def _choose_cc_peak(cc, shifts, min_shift, max_shift):
    mask = (shifts >= min_shift) & (max_shift >= shifts)

    ccp, _ = signal.find_peaks(cc[mask])

    # import matplotlib.pyplot as plt
    # plt.figure(figsize=(15,5))
    # plt.plot(shifts[mask], cc[mask], "-o")
    # plt.vlines(shifts[mask][ccp], 0, 1)

    sum_cc = []
    for p in ccp:
        sum_cc.append(max((cc[mask][p-1], cc[mask][p+1])) + cc[mask][p])
        # plt.vlines(shifts[mask][p-2], 0, 1, ls="--", color="k")
        # plt.vlines(shifts[mask][p+3], 0, 1, ls="--", color="k")
        # mask = (shifts >= p-7) & (shifts <= p+7)
        # guess = [numpy.trapz(cc[mask], shifts[mask]), p, 1.0, 0.0]
        # bound_lower = [0.0, p+min_shift, 2, -numpy.inf]
        # bound_upper = [numpy.inf, p+max_shift, 5, numpy.inf]
        # best_gauss = fit_profile.Gaussian_const(guess)
        # best_gauss.fit(
        #     shifts[mask],
        #     cc[mask],
        #     sigma=1.0,
        #     p0=guess,
        #     bounds=(bound_lower, bound_upper)
        # )
        # area, best_shift_sp, sigma, bg = best_gauss.getPar()
        # sum_cc.append(area)


    # print(ccp, sum_cc)
    return ccp[numpy.argmax(sum_cc)]

def align_blocks(ref_spec, obs_spec, median_box=21):
    """Cross-correlate median-filtered versions of fiber profile data and model to get coarse alignment"""
    obs_median = signal.medfilt(obs_spec, median_box)
    ref_median = signal.medfilt(ref_spec, median_box)

    obs_median /= numpy.median(obs_median)
    ref_median /= numpy.median(ref_median)

    cc = signal.correlate(obs_median, ref_median, mode="same")

    shifts = signal.correlation_lags(len(obs_spec), len(ref_spec), mode="same")
    best_shift = shifts[numpy.argmax(cc)]

    return best_shift


def _cross_match_float(
    ref_spec: numpy.ndarray,
    obs_spec: numpy.ndarray,
    stretch_factors: numpy.ndarray,
    shift_range: List[int],
    min_peak_dist: float = 5.0,
    gauss_window: List[int] = [-5, 5],
    gauss_sigmas: List[float] = [0.0, 5.0],
    normalize_spectra : bool = True,
    ax: None|plot.plt.Axes = None
) -> Tuple[float, float, float]:
    """Find the best fractional-pixel cross correlation between two spectra.

    This function finds the best cross correlation between two spectra by
    stretching and shifting the first spectrum and computing the cross
    correlation with the second spectrum. The best cross correlation is
    defined as the fractional-pixel offset with the highest correlation value.
    The spectra are "peak-normalized" before correlating, making all peaks
    about 1 unit in height.

    This is used for measuring fiber shifts during the night

    Parameters
    ----------
    ref_spec : ndarray
        The reference spectrum.
    obs_spec : ndarray
        The observed spectrum.
    stretch_factors : ndarray
        The stretch factors to use.
    shift_range : tuple
        The range of shifts to use.
    min_peak_dist : float, optional
        Minimum distance between two consecutive peaks to be considered signal, by default 5.0
    gauss_window : list[int], optional
        Range of pixels to consider in Gaussian fitting relative to peak, by default [-5, 5]
    gauss_sigmas : list[float], optional
        Gaussian sigma boundaries, by default [0.0, 5.0]
    normalize_spectra : bool, optional
        Normalize both spectrum to have peaks ~1, by default True
    ax : None|plt.Axes, optional
        The matplotlib axes where to draw the CC and the

    Returns
    -------
    max_correlation : float
        The maximum correlation value.
    best_shift : float
        The fractional pixel shift that maximizes the correlation
    best_stretch_factor : float
        The best stretch factor.
    """
    min_shift, max_shift = shift_range
    max_correlation = -numpy.inf
    best_shift = 0
    best_stretch_factor = 1

    # normalize the peaks to roughly magnitude 1, so that individual very bright
    # fibers do not dominate the signal
    if normalize_spectra:
        ref_spec_ = _normalize_peaks(ref_spec, min_peak_dist=min_peak_dist)
        obs_spec_ = _normalize_peaks(obs_spec, min_peak_dist=min_peak_dist)
    else:
        ref_spec_ = ref_spec.copy()
        obs_spec_ = obs_spec.copy()

    for factor in stretch_factors:
        # Stretch the first signal
        stretched_signal1 = zoom(ref_spec_, factor, mode="constant", prefilter=True)

        # Make the lengths equal
        len_diff = len(obs_spec_) - len(stretched_signal1)
        if len_diff > 0:
            # Zero pad the stretched signal at the end if it's shorter
            stretched_signal1 = numpy.pad(stretched_signal1, (0, len_diff))
        elif len_diff < 0:
            # Or crop the stretched signal at the end if it's longer
            stretched_signal1 = stretched_signal1[:len_diff]

        # Compute the cross correlation
        cross_corr = signal.correlate(obs_spec_, stretched_signal1, mode="same")

        # Normalize the cross correlation
        cross_corr = cross_corr.astype(numpy.float32)
        cross_corr /= norm(stretched_signal1) * norm(obs_spec_)
        cross_corr = numpy.nan_to_num(cross_corr)

        # Get the correlation shifts
        shifts = signal.correlation_lags(
            len(obs_spec_), len(stretched_signal1), mode="same"
        )

        # Find the max correlation and the corresponding shift for this stretch factor
        mask = (shifts >= min_shift) & (shifts <= max_shift)
        idx_max_corr = numpy.argmax(cross_corr[mask])
        max_corr = cross_corr[mask][idx_max_corr]
        shift = shifts[mask][idx_max_corr]

        if ax is not None:
            mask_cc = (shifts >= shift+2*gauss_window[0]) & (shifts <= shift+2*gauss_window[1])
            ax.step(shifts[mask_cc], cross_corr[mask_cc], color="0.7", lw=1, where="mid", alpha=0.3)

        condition = max_corr > max_correlation

        if condition:
            best_shifts, best_cross_corr = shifts, cross_corr
            max_correlation = max_corr
            best_shift = shift
            best_stretch_factor = factor

    # Fit Gaussian around maximum cross-correlation peak
    mask = (best_shifts >= best_shift+gauss_window[0]) & (best_shifts <= best_shift+gauss_window[1])
    guess = [numpy.trapz(best_cross_corr[mask], best_shifts[mask]), best_shift, 1.0, 0.0]
    bound_lower = [0.0, best_shift+min_shift, gauss_sigmas[0], -numpy.inf]
    bound_upper = [numpy.inf, best_shift+max_shift, gauss_sigmas[1], numpy.inf]
    best_gauss = fit_profile.Gaussian_const(guess)
    best_gauss.fit(
        best_shifts[mask],
        best_cross_corr[mask],
        sigma=1.0,
        p0=guess,
        bounds=(bound_lower, bound_upper)
    )
    area, best_shift_sp, sigma, bg = best_gauss.getPar()

    # display best match
    if ax is not None:
        mask = (best_shifts >= best_shift+gauss_window[0]) & (best_shifts <= best_shift+gauss_window[1])
        mask_cc = (best_shifts >= best_shift+2*gauss_window[0]) & (best_shifts <= best_shift+2*gauss_window[1])
        ax.step(best_shifts[mask_cc], best_cross_corr[mask_cc], color="0.2", lw=2, where="mid")
        ax.step(best_shifts[mask], best_gauss(best_shifts[mask]), color="tab:red", lw=2, where="mid")
        ax.axvline(best_shift, color="tab:blue", lw=1, ls="--")
        ax.axvline(best_shift_sp, color="tab:red", lw=1)
        ax.text(best_shift, (best_cross_corr[mask_cc]).min(), f"shift = {best_shift}", va="bottom", ha="left", color="tab:blue")
        ax.text(best_shift_sp, (best_cross_corr[mask_cc]).min(), f"subpix. shift = {best_shift_sp:.3f}", va="top", ha="right", color="tab:red")

    return max_correlation, best_shift_sp, best_stretch_factor


def _fiber_cc_match(
    ref_spec: numpy.ndarray,
    obs_spec: numpy.ndarray,
    guess_shift : int,
    shift_range: List[int],
    min_peak_dist: float = 5.0,
    gauss_window: List[int] = [-10, 10],
    gauss_sigmas: List[float] = [0.0, 5.0],
    normalize_spectra : bool = True,
    ax: None|plot.plt.Axes = None
) -> Tuple[float, float, float]:
    """Find the best fractional-pixel cross correlation between two fiber profiles.

    This function finds the best cross correlation between two fiber profiles
    by shifting the first spectrum and computing the cross correlation with the
    second spectrum. The best cross correlation is defined as the
    fractional-pixel offset with the highest correlation value. The spectra are
    "peak-normalized" before correlating, making all peaks about 1 unit in
    height.

    This is used for measuring fiber shifts during the night

    Parameters
    ----------
    ref_spec : ndarray
        The reference spectrum.
    obs_spec : ndarray
        The observed spectrum.
    guess_shift : int
        Guess for the best CC shift
    shift_range : tuple
        The range of shifts to use.
    min_peak_dist : float, optional
        Minimum distance between two consecutive peaks to be considered signal, by default 5.0
    gauss_window : list[int], optional
        Range of pixels to consider in Gaussian fitting relative to peak, by default [-5, 5]
    gauss_sigmas : list[float], optional
        Gaussian sigma boundaries, by default [0.0, 5.0]
    normalize_spectra : bool, optional
        Normalize both spectrum to have peaks ~1, by default True
    ax : None|plt.Axes, optional
        The matplotlib axes where to draw the CC and the

    Returns
    -------
    max_correlation : float
        The maximum correlation value.
    best_shift : float
        The fractional pixel shift that maximizes the correlation
    best_stretch_factor : float
        The best stretch factor.
    """

    min_shift, max_shift = shift_range
    max_correlation = -numpy.inf
    best_shift = 0
    best_stretch_factor = 1

    # normalize the peaks to roughly magnitude 1, so that individual very bright
    # fibers do not dominate the signal
    if normalize_spectra:
        obs_spec_, ref_spec_, obs_peak, obs_peak_pars, ref_peaks, ref_peak_pars = _normalize_peaks(obs_spec, ref_spec, min_peak_dist=min_peak_dist)
    else:
        ref_spec_ = ref_spec.copy()
        obs_spec_ = obs_spec.copy()

    # Get the correlation shifts
    shifts = signal.correlation_lags(
        len(obs_spec_), len(ref_spec_), mode="same"
    )
    cross_corr = signal.correlate(obs_spec_, ref_spec_, mode="same")

    # Normalize the cross correlation
    cross_corr = cross_corr.astype(numpy.float32)
    cross_corr /= norm(ref_spec_) * norm(obs_spec_)
    cross_corr = numpy.nan_to_num(cross_corr)

    # Find the max correlation and the corresponding shift for this stretch factor
    mask = (shifts >= min_shift+guess_shift) & (shifts <= max_shift+guess_shift)
    idx_max_corr = numpy.argmax(cross_corr[mask])
    max_corr = cross_corr[mask][idx_max_corr]
    shift = shifts[mask][idx_max_corr]

    if ax is not None:
        ax.step(shifts[mask], cross_corr[mask], color="0.7", lw=1, where="mid", alpha=0.3)

    condition = max_corr > max_correlation

    if condition:
        best_shifts, best_cross_corr = shifts, cross_corr
        max_correlation = max_corr
        best_shift = shift

    # Fit Gaussian around maximum cross-correlation peak
    mask = (shifts >= min_shift+best_shift) & (shifts <= max_shift+best_shift)
    guess = [numpy.trapz(best_cross_corr[mask], best_shifts[mask]), best_shift, 1.0, 0.0]
    bound_lower = [0.0, best_shift+min_shift, gauss_sigmas[0], -numpy.inf]
    bound_upper = [numpy.inf, best_shift+max_shift, gauss_sigmas[1], numpy.inf]
    best_gauss = fit_profile.Gaussian_const(guess)
    best_gauss.fit(
        best_shifts[mask],
        best_cross_corr[mask],
        sigma=1.0,
        p0=guess,
        bounds=(bound_lower, bound_upper)
    )
    area, best_shift_sp, sigma, bg = best_gauss.getPar()

    # display best match
    if ax is not None:
        mask = (best_shifts >= best_shift+gauss_window[0]) & (best_shifts <= best_shift+gauss_window[1])
        ax.step(best_shifts[mask], best_cross_corr[mask], color="0.2", lw=2, where="mid")
        ax.step(best_shifts[mask], best_gauss(best_shifts[mask]), color="tab:red", lw=2, where="mid")
        ax.axvline(best_shift, color="tab:blue", lw=1, ls="--")
        ax.axvline(best_shift_sp, color="tab:red", lw=1)
        ax.text(best_shift, (best_cross_corr[mask]).min(), f"shift = {best_shift}", va="bottom", ha="left", color="tab:blue")
        ax.text(best_shift_sp, (best_cross_corr[mask]).min(), f"subpix. shift = {best_shift_sp:.3f}", va="top", ha="right", color="tab:red")

    return max_correlation, best_shift_sp, best_stretch_factor



def _apply_shift_and_stretch(
    spectrum: numpy.ndarray, shift: int, stretch_factor: float
) -> numpy.ndarray:
    """Apply a shift and stretch to a spectrum.

    This function applies a shift and stretch to a spectrum.

    Parameters
    ----------
    spectrum : ndarray
        The spectrum.
    shift : int
        The shift to apply.
    stretch_factor : float
        The stretch factor to apply.

    Returns
    -------
    shifted_stretched_spectrum : ndarray
        The shifted and stretched spectrum.
    """
    # Stretch the spectrum
    stretched_spectrum = zoom(spectrum, stretch_factor, mode="constant", prefilter=True)

    # Shift the stretched spectrum
    shifted_stretched_spectrum = _shift_spectrum(stretched_spectrum, shift)

    # If the shifted and stretched spectrum is shorter than the original spectrum, pad it with zeros
    if len(shifted_stretched_spectrum) < len(spectrum):
        shifted_stretched_spectrum = numpy.pad(
            shifted_stretched_spectrum,
            (0, len(spectrum) - len(shifted_stretched_spectrum)),
        )

    # If the shifted and stretched spectrum is longer than the original spectrum, crop it
    elif len(shifted_stretched_spectrum) > len(spectrum):
        shifted_stretched_spectrum = shifted_stretched_spectrum[: len(spectrum)]

    return shifted_stretched_spectrum


def wave_little_interpol(wavelist):
    """Make a wavelengths array for merging echelle orders with little interpolation.

    In echelle spectra we often have the situation that neighboring orders overlap
    a little in wavelength space::

        aaaaaaaaaaaa
                 bbbbbbbbbbbbb
                          ccccccccccccc

    When merging those spectra, we want to keep the original wavelength grid where possible.
    This way, we only need to interpolate on a new wavelength grid where different orders
    overlap (here ``ab`` or ``bc``) and can avoid the dangers of flux interpolation in
    those wavelength region where only one order contributes.

    This algorithm has limitations, some are fundamental, some are just due to the
    implementation and may be removed in future versions:

    - The resulting grid is **not** equally spaced, but the step size should not vary too much.
    - The wavelength arrays need to be sorted in increasing order.
    - There has to be overlap between every order and every order has to have some overlap
      free region in the middle.

    # NOTE: taken from https://bit.ly/3qpRFIp

    Parameters
    ----------
    wavelist : list of 1-dim ndarrays
        input list of wavelength

    Returns
    -------
    waveout : ndarray
        wavelength array that can be used to co-adding all echelle orders.
    """
    mins = numpy.array([min(w) for w in wavelist])
    maxs = numpy.array([max(w) for w in wavelist])

    if numpy.any(numpy.argsort(mins) != numpy.arange(len(wavelist))):
        raise ValueError("List of wavelengths must be sorted in increasing order.")
    if numpy.any(numpy.argsort(mins) != numpy.arange(len(wavelist))):
        raise ValueError("List of wavelengths must be sorted in increasing order.")
    if not numpy.all(maxs[:-1] > mins[1:]):
        raise ValueError("Not all orders overlap.")
    if numpy.any(mins[2:] < maxs[:-2]):
        raise ValueError("No order can be completely overlapped.")

    waveout = [wavelist[0][wavelist[0] < mins[1]]]
    for i in range(len(wavelist) - 1):
        #### overlap region ####
        # No assumptions on how bin edges of different orders match up
        # overlap start and stop are the last and first "clean" points.
        overlap_start = numpy.max(waveout[-1])
        overlap_end = numpy.min(wavelist[i + 1][wavelist[i + 1] > maxs[i]])
        # In overlap region patch in a linear scale with slightly different step.
        dw = overlap_end - overlap_start
        step = 0.5 * (
            bn.mean(numpy.diff(wavelist[i]))
            + bn.mean(numpy.diff(wavelist[i + 1]))
        )
        n_steps = int(dw / step + 0.5)

        wave_overlap = numpy.linspace(
            overlap_start + step, overlap_end - step, n_steps - 1
        )
        waveout.append(wave_overlap)

        #### next region without overlap ####
        if i < (len(wavelist) - 2):  # normal case
            waveout.append(
                wavelist[i + 1][
                    (wavelist[i + 1] > maxs[i]) & (wavelist[i + 1] < mins[i + 2])
                ]
            )
        else:  # last array - no more overlap behind that
            waveout.append(wavelist[i + 1][(wavelist[i + 1] > maxs[i])])

    return numpy.hstack(waveout)


def convolution_matrix(kernel, normalize=True):
    """Helper function to construct a kernel matrix for a convolution

    Parameters
    ----------
    kernel : np.ndarray[float]
        Matrix containing kernels for each pixel, row-wise
    normalize : bool, optional
        Normalizes over rows if the matrix, by default True

    Returns
    -------
    new_kernel : scipy.sparse.csr_array
        Compresed sparse kernel
    """
    if len(kernel.shape) == 2:
        nrows = kernel.shape[0]
    elif len(kernel.shape) == 1:
        nrows = kernel.size
        kernel = numpy.repeat([kernel], nrows, axis=0)

    kernelLength = kernel.shape[1]

    rowIdxFirst = numpy.floor(kernelLength / 2)
    rowIdxLast  = rowIdxFirst + nrows

    vI = []
    vJ = []
    vV = []
    for jj in range(nrows):
        kernel_row = kernel[jj] / numpy.sum(kernel[jj])
        for ii in range(kernelLength):
            if (ii + jj >= rowIdxFirst) and (ii + jj < rowIdxLast):
                # Valid otuput matrix row index
                vI.append(int(ii + jj - rowIdxFirst))
                vJ.append(int(jj))
                vV.append(kernel_row[ii])

    # vI, vJ = numpy.where(kernel>1e-5)
    # vV = kernel[vI, vJ]
    new_kernel = sparse.csr_array((vV, (vJ, vI)))
    if normalize:
        new_kernel = new_kernel.multiply(1 / numpy.sum(new_kernel, axis=1))
    return new_kernel


class Spectrum1D(Header):

    @classmethod
    def select_poly_class(cls, poly_kind=None):
        """Returns the polynomial class to use for the given kind of polynomial

        Parameters
        ----------
        poly_kind : string, optional with default None

        Returns
        -------
        poly_cls : numpy.polynomial.Polynomial
        """
        if poly_kind == "poly" or poly_kind is None or poly_kind == "None":
            poly_cls = numpy.polynomial.Polynomial
        elif poly_kind == "chebyshev":
            poly_cls = numpy.polynomial.Chebyshev
        elif poly_kind == "legendre":
            poly_cls = numpy.polynomial.Legendre
        else:
            raise ValueError(f"Invalid polynomial kind: '{poly_kind}', valid options are: 'poly', 'legendre', 'chebyshev'")
        return poly_cls

    def __init__(
        self, wave=None, data=None, error=None, mask=None,
        lsf=None, wave_trace=None, lsf_trace=None,
        sky=None, sky_error=None, header=None
    ):
        self._data = data
        if data is not None:
            self._dim = self._data.shape[0]
            self._pixels = numpy.arange(self._dim)
        self._error = error
        self._mask = mask
        self._sky = sky
        self._sky_error = sky_error
        self._header = header

        self.set_wave_and_lsf_traces(wave=wave, wave_trace=wave_trace, lsf_trace=lsf_trace, lsf=lsf)

    def __sub__(self, other):
        if isinstance(other, Spectrum1D):
            # verify wavelength and LSF arrays are the same
            if not numpy.array_equal(self._wave, other._wave):
                raise ValueError("wavelength arrays are not the same")
            if not numpy.array_equal(self._wave_trace, other._wave_trace):
                raise ValueError("wavelength trace arrays are not the same")

            data = numpy.zeros_like(self._data)
            select_zero = self._data == 0
            data = self._data - other._data

            if self._mask is not None and other._mask is not None:
                mask = numpy.bitwise_or(self._mask, other._mask)
                select_zero = numpy.logical_and(select_zero, mask!=0)
                data[select_zero] = 0
            elif self._mask is None and other._mask is not None:
                mask = other._mask
            elif self._mask is not None and other._mask is None:
                mask = self._mask
                select_zero = numpy.logical_and(select_zero, mask!=0)
                data[select_zero] = 0
            else:
                mask = None

            if self._error is not None and other._error is not None:
                error = numpy.sqrt(self._error**2 + other._error**2)
            elif self._error is not None:
                error = self._error
            elif other._error is not None:
                error = other._error
            else:
                error = None

            if self._sky is not None and other._sky is not None:
                sky = self._sky - other._sky
            elif self._sky is not None:
                sky = self._sky
            elif other._sky is not None:
                sky = other._sky
            else:
                sky = None

            if self._sky_error is not None and other._sky_error is not None:
                sky_error = numpy.sqrt(self._sky_error**2 + other._sky_error**2)
            elif self._sky_error is not None:
                sky_error = self._sky_error
            elif other._sky_error is not None:
                sky_error = other._sky_error
            else:
                sky_error = None

            if data.dtype == numpy.float64 or data.dtype == numpy.dtype(">f8"):
                data = data.astype(numpy.float32)
            if error is not None:
                if error.dtype == numpy.float64 or error.dtype == numpy.dtype(">f8"):
                    error = error.astype(numpy.float32)
            if sky is not None:
                if sky.dtype == numpy.float64 or sky.dtype == numpy.dtype(">f8"):
                    sky = sky.astype(numpy.float32)
            if sky_error is not None:
                if sky_error.dtype == numpy.float64 or sky_error.dtype == numpy.dtype(
                    ">f8"
                ):
                    sky_error = sky_error.astype(numpy.float32)

            spec = Spectrum1D(wave=self._wave, data=data, error=error, mask=mask, sky=sky, sky_error=sky_error)

            return spec

        elif isinstance(other, numpy.ndarray):
            data = self._data - other
            error = self._error
            mask = self._mask
            sky = self._sky
            sky_error = self._sky_error

            if data.dtype == numpy.float64 or data.dtype == numpy.dtype(">f8"):
                data = data.astype(numpy.float32)
            if error is not None:
                if error.dtype == numpy.float64 or error.dtype == numpy.dtype(">f8"):
                    error = error.astype(numpy.float32)
            if sky is not None:
                if sky.dtype == numpy.float64 or sky.dtype == numpy.dtype(">f8"):
                    sky = sky.astype(numpy.float32)
            if sky_error is not None:
                if sky_error.dtype == numpy.float64 or sky_error.dtype == numpy.dtype(
                    ">f8"
                ):
                    sky_error = sky_error.astype(numpy.float32)

            spec = Spectrum1D(wave=self._wave, data=data, error=error, mask=mask, sky=sky, sky_error=sky_error)

            return spec
        else:
            # try to do addtion for other types, e.g. float, int, etc.
            try:
                data = self._data - other
                error = self._error
                mask = self._mask
                sky = self._sky
                sky_error = self._sky_error

                if data.dtype == numpy.float64 or data.dtype == numpy.dtype(">f8"):
                    data = data.astype(numpy.float32)
                if error is not None:
                    if error.dtype == numpy.float64 or error.dtype == numpy.dtype(
                        ">f8"
                    ):
                        error = error.astype(numpy.float32)
                if sky is not None:
                    if sky.dtype == numpy.float64 or sky.dtype == numpy.dtype(">f8"):
                        sky = sky.astype(numpy.float32)
                if sky_error is not None:
                    if (
                        sky_error.dtype == numpy.float64
                        or sky_error.dtype == numpy.dtype(">f8")
                    ):
                        sky_error = sky_error.astype(numpy.float32)

                spec = Spectrum1D(wave=self._wave, data=data, error=error, mask=mask, sky=sky, sky_error=sky_error)

                return spec
            except Exception:
                # raise exception if the type are not matching in general
                raise TypeError(
                    "unsupported operand type(s) for -: %s and %s"
                    % (str(type(self)).split("'")[1], str(type(other)).split("'")[1])
                )

    def __add__(self, other):
        if isinstance(other, Spectrum1D):
            # verify wavelength and LSF arrays are the same
            if not numpy.array_equal(self._wave, other._wave):
                raise ValueError("wavelength arrays are not the same")
            if not numpy.array_equal(self._wave_trace, other._wave_trace):
                raise ValueError("wavelength trace arrays are not the same")

            other._data.astype(numpy.float32)
            data = numpy.zeros_like(self._data)
            select_zero = self._data == 0
            data = self._data + other._data

            if self._mask is not None and other._mask is not None:
                mask = numpy.bitwise_or(self._mask, other._mask)
                select_zero = numpy.logical_and(select_zero, mask!=0)
                data[select_zero] = 0
            elif self._mask is None and other._mask is not None:
                mask = other._mask
            elif self._mask is not None and other._mask is None:
                mask = self._mask
                select_zero = numpy.logical_and(select_zero, mask!=0)
                data[select_zero] = 0
            else:
                mask = None

            if self._error is not None and other._error is not None:
                error = numpy.sqrt(self._error**2 + other._error**2)
            elif self._error is not None:
                error = self._error
            elif other._error is not None:
                error = other._error
            else:
                error = None

            if self._sky is not None and other._sky is not None:
                sky = self._sky + other._sky
            elif self._sky is not None:
                sky = self._sky
            elif other._sky is not None:
                sky = other._sky
            else:
                sky = None

            if self._sky_error is not None and other._sky_error is not None:
                sky_error = numpy.sqrt(self._sky_error**2 + other._sky_error**2)
            elif self._sky_error is not None:
                sky_error = self._sky_error
            elif other._sky_error is not None:
                sky_error = other._sky_error
            else:
                sky_error = None

            if data.dtype == numpy.float64 or data.dtype == numpy.dtype(">f8"):
                data = data.astype(numpy.float32)
            if error is not None:
                if error.dtype == numpy.float64 or error.dtype == numpy.dtype(">f8"):
                    error = error.astype(numpy.float32)
            if sky is not None:
                if sky.dtype == numpy.float64 or sky.dtype == numpy.dtype(">f8"):
                    sky = sky.astype(numpy.float32)
            if sky_error is not None:
                if sky_error.dtype == numpy.float64 or sky_error.dtype == numpy.dtype(
                    ">f8"
                ):
                    sky_error = sky_error.astype(numpy.float32)

            spec = Spectrum1D(wave=self._wave, data=data, error=error, mask=mask, sky=sky, sky_error=sky_error)

            return spec

        elif isinstance(other, numpy.ndarray):
            data = self._data + other

            if self._error is not None:
                error = self._error + other
            else:
                error = None

            if self._mask is not None:
                mask = self._mask
            else:
                mask = None

            if self._sky is not None:
                sky = self._sky + other
            else:
                sky = None

            if self._sky_error is not None:
                sky_error = self._sky_error + other
            else:
                sky_error = None

            if data.dtype == numpy.float64 or data.dtype == numpy.dtype(">f8"):
                data = data.astype(numpy.float32)
            if error is not None:
                if error.dtype == numpy.float64 or error.dtype == numpy.dtype(">f8"):
                    error = error.astype(numpy.float32)
            if sky is not None:
                if sky.dtype == numpy.float64 or sky.dtype == numpy.dtype(">f8"):
                    sky = sky.astype(numpy.float32)
            if sky_error is not None:
                if sky_error.dtype == numpy.float64 or sky_error.dtype == numpy.dtype(
                    ">f8"
                ):
                    sky_error = sky_error.astype(numpy.float32)

            spec = Spectrum1D(wave=self._wave, data=data, error=error, mask=mask, sky=sky, sky_error=sky_error)

            return spec
        else:
            # try to do addtion for other types, e.g. float, int, etc.
            try:
                data = self._data + other

                if self._error is not None:
                    error = self._error + other
                else:
                    error = None

                if self._mask is not None:
                    mask = self._mask
                else:
                    mask = None

                if self._sky is not None:
                    sky = self._sky + other
                else:
                    sky = None

                if self._sky_error is not None:
                    sky_error = self._sky_error + other
                else:
                    sky_error = None

                if data.dtype == numpy.float64 or data.dtype == numpy.dtype(">f8"):
                    data = data.astype(numpy.float32)
                if error is not None:
                    if error.dtype == numpy.float64 or error.dtype == numpy.dtype(
                        ">f8"
                    ):
                        error = error.astype(numpy.float32)
                if sky is not None:
                    if sky.dtype == numpy.float64 or sky.dtype == numpy.dtype(">f8"):
                        sky = sky.astype(numpy.float32)
                if sky_error is not None:
                    if (
                        sky_error.dtype == numpy.float64
                        or sky_error.dtype == numpy.dtype(">f8")
                    ):
                        sky_error = sky_error.astype(numpy.float32)

                spec = Spectrum1D(wave=self._wave, data=data, error=error, mask=mask, sky=sky, sky_error=sky_error)

                return spec
            except Exception:
                # raise exception if the type are not matching in general
                raise TypeError(
                    "unsupported operand type(s) for -: %s and %s"
                    % (str(type(self)).split("'")[1], str(type(other)).split("'")[1])
                )

    def __truediv__(self, other):
        if isinstance(other, Spectrum1D):
            # verify wavelength and LSF arrays are the same
            if not numpy.isclose(self._wave, other._wave).all():
                raise ValueError("wavelength arrays are not the same")
            if (self._wave_trace is not None and other._wave_trace is not None) and not self._wave_trace == other._wave_trace:
                raise ValueError("wavelength trace arrays are not the same")

            other._data = other._data.astype(numpy.float32)
            select = other._data != 0.0
            data = numpy.divide(
                self._data, other._data, out=numpy.zeros_like(self._data), where=select
            )

            if self._mask is not None and other._mask is not None:
                mask = numpy.bitwise_or(self._mask, other._mask)
                mask[~select] = PixMask["BADPIX"]
            elif other._mask is not None:
                mask = other._mask
                mask[~select] = PixMask["BADPIX"]
            elif self._mask is not None:
                mask = self._mask
                mask[~select] = PixMask["BADPIX"]
            else:
                mask = None

            if self._error is not None and other._error is not None:
                error = numpy.zeros_like(self._error)
                error_a = (
                    numpy.divide(self._error, other._data, out=error, where=select) ** 2
                )
                error_b = (
                    numpy.divide(
                        self._data * other._error,
                        other._data**2,
                        out=error,
                        where=select,
                    )
                    ** 2
                )
                error = numpy.sqrt(error_a + error_b)
            elif self._error is not None:
                error = numpy.divide(
                    self._error,
                    other._data,
                    out=numpy.zeros_like(self._error),
                    where=select,
                )
            elif other._error is not None:
                error = numpy.divide(
                    self._data * other._error,
                    other._data**2,
                    out=numpy.zeros_like(self._error),
                    where=select,
                )
            else:
                error = None

            if self._sky is not None and other._sky is not None:
                sky = numpy.divide(
                    self._sky,
                    other._sky,
                    out=numpy.zeros_like(self._sky),
                    where=other._sky != 0.0,
                )
            elif self._sky is not None:
                sky = self._sky
            elif other._sky is not None:
                sky = other._sky
            else:
                sky = None

            if self._sky_error is not None and other._sky_error is not None:
                sky_error = numpy.zeros_like(self._sky_error)
                sky_error_a = (
                    numpy.divide(
                        self._sky_error, other._data, out=sky_error, where=select
                    )
                    ** 2
                )
                sky_error_b = (
                    numpy.divide(
                        self._data * other._sky_error,
                        other._data**2,
                        out=sky_error,
                        where=select,
                    )
                    ** 2
                )
                sky_error = numpy.sqrt(sky_error_a + sky_error_b)
            elif self._sky_error is not None:
                sky_error = numpy.divide(
                    self._sky_error,
                    other._data,
                    out=numpy.zeros_like(self._sky_error),
                    where=select,
                )
            elif other._sky_error is not None:
                sky_error = numpy.divide(
                    self._data * other._sky_error,
                    other._data**2,
                    out=numpy.zeros_like(self._sky_error),
                    where=select,
                )
            else:
                sky_error = None

            if data.dtype == numpy.float64 or data.dtype == numpy.dtype(">f8"):
                data = data.astype(numpy.float32)
            if error is not None:
                if error.dtype == numpy.float64 or error.dtype == numpy.dtype(">f8"):
                    error = error.astype(numpy.float32)
            if sky is not None:
                if sky.dtype == numpy.float64 or sky.dtype == numpy.dtype(">f8"):
                    sky = sky.astype(numpy.float32)
            if sky_error is not None:
                if sky_error.dtype == numpy.float64 or sky_error.dtype == numpy.dtype(
                    ">f8"
                ):
                    sky_error = sky_error.astype(numpy.float32)

            spec = Spectrum1D(wave=self._wave, data=data, error=error, mask=mask, wave_trace=self._wave_trace, lsf_trace=self._lsf_trace, sky=sky, sky_error=sky_error)

            return spec

        elif isinstance(other, numpy.ndarray):
            select = other != 0.0
            data = numpy.divide(self._data, other, out=numpy.zeros_like(self._data), where=select)

            if self._error is not None:
                error = numpy.divide(
                    self._error, other, out=numpy.zeros_like(self._error), where=select
                )
            else:
                error = None

            if self._mask is not None:
                mask = self._mask
                mask[~select] = PixMask["BADPIX"]
            else:
                mask = None

            if self._sky is not None:
                sky = numpy.divide(
                    self._sky, other, out=numpy.zeros_like(self._sky), where=select
                )
            else:
                sky = None

            if self._sky_error is not None:
                sky_error = numpy.divide(
                    self._sky_error,
                    other,
                    out=numpy.zeros_like(self._sky_error),
                    where=select,
                )
            else:
                sky_error = None

            if data.dtype == numpy.float64 or data.dtype == numpy.dtype(">f8"):
                data = data.astype(numpy.float32)
            if error is not None:
                if error.dtype == numpy.float64 or error.dtype == numpy.dtype(">f8"):
                    error = error.astype(numpy.float32)
            if sky is not None:
                if sky.dtype == numpy.float64 or sky.dtype == numpy.dtype(">f8"):
                    sky = sky.astype(numpy.float32)
            if sky_error is not None:
                if sky_error.dtype == numpy.float64 or sky_error.dtype == numpy.dtype(
                    ">f8"
                ):
                    sky_error = sky_error.astype(numpy.float32)

            spec = Spectrum1D(wave=self._wave, data=data, error=error, mask=mask, sky=sky, sky_error=sky_error)

            return spec
        else:
            # try to do addtion for other types, e.g. float, int, etc.
            try:
                select = other != 0.0
                data = numpy.divide(
                    self._data, other, out=numpy.zeros_like(self._data), where=select
                )

                if self._error is not None:
                    error = numpy.divide(
                        self._error,
                        other,
                        out=numpy.zeros_like(self._error),
                        where=select,
                    )
                else:
                    error = None

                if self._mask is not None:
                    mask = self._mask
                    mask[~select] = PixMask["BADPIX"]

                if self._sky is not None:
                    sky = numpy.divide(
                        self._sky, other, out=numpy.zeros_like(self._sky), where=select
                    )
                else:
                    sky = None

                if self._sky_error is not None:
                    sky_error = numpy.divide(
                        self._sky_error,
                        other,
                        out=numpy.zeros_like(self._sky_error),
                        where=select,
                    )
                else:
                    sky_error = None

                if data.dtype == numpy.float64 or data.dtype == numpy.dtype(">f8"):
                    data = data.astype(numpy.float32)
                if error is not None:
                    if error.dtype == numpy.float64 or error.dtype == numpy.dtype(
                        ">f8"
                    ):
                        error = error.astype(numpy.float32)
                if sky is not None:
                    if sky.dtype == numpy.float64 or sky.dtype == numpy.dtype(">f8"):
                        sky = sky.astype(numpy.float32)
                if sky_error is not None:
                    if (
                        sky_error.dtype == numpy.float64
                        or sky_error.dtype == numpy.dtype(">f8")
                    ):
                        sky_error = sky_error.astype(numpy.float32)

                spec = Spectrum1D(wave=self._wave, data=data, error=error, mask=mask, sky=sky, sky_error=sky_error)

                return spec
            except Exception:
                # raise exception if the type are not matching in general
                raise TypeError(
                    "unsupported operand type(s) for /: %s and %s"
                    % (str(type(self)).split("'")[1], str(type(other)).split("'")[1])
                )

    def __rtruediv__(self, other):
        if isinstance(other, Spectrum1D):
            # verify wavelength and LSF arrays are the same
            if not numpy.array_equal(self._wave, other._wave):
                raise ValueError("wavelength arrays are not the same")
            if not numpy.array_equal(self._wave_trace, other._wave_trace):
                raise ValueError("wavelength trace arrays are not the same")

            other._data = other._data.astype(numpy.float32)
            select = self._data != 0.0
            data = numpy.divide(
                other._data, self._data, out=numpy.zeros_like(self._data), where=select
            )

            if self._mask is not None and other._mask is not None:
                mask = numpy.bitwise_or(self._mask, other._mask)
                mask[~select] = PixMask["BADPIX"]
            elif other._mask is not None:
                mask = other._mask
                mask[~select] = PixMask["BADPIX"]
            elif self._mask is not None:
                mask = self._mask
                mask[~select] = PixMask["BADPIX"]
            else:
                mask = None

            if self._error is not None and other._error is not None:
                error = numpy.zeros_like(self._error)
                error_a = (
                    numpy.divide(other._error, self._data, out=error, where=select) ** 2
                )
                error_b = (
                    numpy.divide(
                        other._data * self._error,
                        self._data**2,
                        out=error,
                        where=select,
                    )
                    ** 2
                )
                error = numpy.sqrt(error_a + error_b)
            elif self._error is not None:
                error = numpy.divide(
                    other._error,
                    self._data,
                    out=numpy.zeros_like(self._error),
                    where=select,
                )
            elif other._error is not None:
                error = numpy.divide(
                    other._data * self._error,
                    self._data**2,
                    out=numpy.zeros_like(self._error),
                    where=select,
                )
            else:
                error = None

            if other._sky is not None:
                sky = numpy.divide(
                    other._sky,
                    self._sky,
                    out=numpy.zeros_like(self._sky),
                    where=self._sky != 0.0,
                )
            elif self._sky is not None:
                sky = self._sky
            elif other._sky is not None:
                sky = other._sky
            else:
                sky = None

            if self._sky_error is not None and other._sky_error is not None:
                sky_error = numpy.zeros_like(self._sky_error)
                sky_error_a = (
                    numpy.divide(
                        other._sky_error, self._data, out=sky_error, where=select
                    )
                    ** 2
                )
                sky_error_b = (
                    numpy.divide(
                        other._data * self._sky_error,
                        self._data**2,
                        out=sky_error,
                        where=select,
                    )
                    ** 2
                )
                sky_error = numpy.sqrt(sky_error_a + sky_error_b)
            elif self._sky_error is not None:
                sky_error = numpy.divide(
                    other._sky_error,
                    self._data,
                    out=numpy.zeros_like(self._sky_error),
                    where=select,
                )
            elif other._sky_error is not None:
                sky_error = numpy.divide(
                    other._data * self._sky_error,
                    self._data**2,
                    out=numpy.zeros_like(self._sky_error),
                    where=select,
                )
            else:
                sky_error = None

            if data.dtype == numpy.float64 or data.dtype == numpy.dtype(">f8"):
                data = data.astype(numpy.float32)
            if error is not None:
                if error.dtype == numpy.float64 or error.dtype == numpy.dtype(">f8"):
                    error = error.astype(numpy.float32)
            if sky is not None:
                if sky.dtype == numpy.float64 or sky.dtype == numpy.dtype(">f8"):
                    sky = sky.astype(numpy.float32)
            if sky_error is not None:
                if sky_error.dtype == numpy.float64 or sky_error.dtype == numpy.dtype(
                    ">f8"
                ):
                    sky_error = sky_error.astype(numpy.float32)

            spec = Spectrum1D(wave=self._wave, data=data, error=error, mask=mask, sky=sky, sky_error=sky_error)

            return spec

        elif isinstance(other, numpy.ndarray):
            select = self._data != 0.0
            data = numpy.divide(other, self._data, out=numpy.zeros_like(self._data), where=select)

            if self._error is not None:
                error = numpy.divide(
                    other * self._error,
                    self._data**2,
                    out=numpy.zeros_like(self._error),
                    where=select,
                )
            else:
                error = None

            if self._mask is not None:
                mask = self._mask
                mask[~select] = PixMask["BADPIX"]
            else:
                mask = None

            if self._sky is not None:
                sky = numpy.divide(
                    other,
                    self._sky,
                    out=numpy.zeros_like(self._sky),
                    where=self._sky != 0.0,
                )
            else:
                sky = None

            if self._sky_error is not None:
                sky_error = numpy.divide(
                    other * self._sky_error,
                    self._data**2,
                    out=numpy.zeros_like(self._sky_error),
                    where=select,
                )
            else:
                sky_error = None

            if data.dtype == numpy.float64 or data.dtype == numpy.dtype(">f8"):
                data = data.astype(numpy.float32)
            if error is not None:
                if error.dtype == numpy.float64 or error.dtype == numpy.dtype(">f8"):
                    error = error.astype(numpy.float32)
            if sky is not None:
                if sky.dtype == numpy.float64 or sky.dtype == numpy.dtype(">f8"):
                    sky = sky.astype(numpy.float32)
            if sky_error is not None:
                if sky_error.dtype == numpy.float64 or sky_error.dtype == numpy.dtype(
                    ">f8"
                ):
                    sky_error = sky_error.astype(numpy.float32)

            spec = Spectrum1D(
                wave=self._wave,
                data=data,
                error=error,
                mask=mask,
                sky=sky,
                sky_error=sky_error,
            )

            return spec
        else:
            select = self._data != 0.0
            data = numpy.divide(
                other, self._data, out=numpy.zeros_like(self._data), where=select
            )

            if self._error is not None:
                error = numpy.divide(
                    other * self._error,
                    self._data**2,
                    out=numpy.zeros_like(self._error),
                    where=select,
                )
            else:
                error = None

            if self._mask is not None:
                mask = self._mask
                mask[~select] = PixMask["BADPIX"]
            else:
                mask = None

            if self._sky is not None:
                sky = numpy.divide(
                    other,
                    self._sky,
                    out=numpy.zeros_like(self._sky),
                    where=self._sky != 0.0,
                )
            else:
                sky = None

            if self._sky_error is not None:
                sky_error = numpy.divide(
                    other * self._sky_error,
                    self._data**2,
                    out=numpy.zeros_like(self._sky_error),
                    where=select,
                )
            else:
                sky_error = None

            if data.dtype == numpy.float64 or data.dtype == numpy.dtype(">f8"):
                data = data.astype(numpy.float32)
            if error is not None:
                if error.dtype == numpy.float64 or error.dtype == numpy.dtype(">f8"):
                    error = error.astype(numpy.float32)
            if sky is not None:
                if sky.dtype == numpy.float64 or sky.dtype == numpy.dtype(">f8"):
                    sky = sky.astype(numpy.float32)
            if sky_error is not None:
                if sky_error.dtype == numpy.float64 or sky_error.dtype == numpy.dtype(
                    ">f8"
                ):
                    sky_error = sky_error.astype(numpy.float32)

            spec = Spectrum1D(wave=self._wave, data=data, error=error, mask=mask, sky=sky, sky_error=sky_error)

            return spec

    def __mul__(self, other):
        if isinstance(other, Spectrum1D):
            # verify wavelength and LSF arrays are the same
            if not numpy.array_equal(self._wave, other._wave):
                raise ValueError("wavelength arrays are not the same")
            if not numpy.array_equal(self._wave_trace, other._wave_trace):
                raise ValueError("wavelength trace arrays are not the same")

            data = self._data * other._data

            if self._mask is not None and other._mask is not None:
                mask = numpy.logical_or(self._mask, other._mask)
            elif self._mask is not None:
                mask = self._mask
            elif other._mask is not None:
                mask = other._mask
            else:
                mask = None

            if self._error is not None and other._error is not None:
                error_a = self._error * other._data
                error_b = self._data * other._error
                error = numpy.sqrt(error_a**2 + error_b**2)
            elif self._error is not None:
                error = self._error
            elif other._error is not None:
                error = other._error
            else:
                error = None

            if self._sky is not None:
                sky = self._sky * other._data
            elif self._sky is not None:
                sky = self._sky
            elif other._sky is not None:
                sky = other._sky
            else:
                sky = None

            if self._sky_error is not None and other._sky_error is not None:
                sky_error_a = self._sky_error * other._data
                sky_error_b = self._data * other._sky_error
                sky_error = numpy.sqrt(sky_error_a**2 + sky_error_b**2)
            elif self._sky_error is not None:
                sky_error = self._sky_error
            elif other._sky_error is not None:
                sky_error = other._sky_error
            else:
                sky_error = None

            if data.dtype == numpy.float64 or data.dtype == numpy.dtype(">f8"):
                data = data.astype(numpy.float32)
            if error is not None:
                if error.dtype == numpy.float64 or error.dtype == numpy.dtype(">f8"):
                    error = error.astype(numpy.float32)
            if sky is not None:
                if sky.dtype == numpy.float64 or sky.dtype == numpy.dtype(">f8"):
                    sky = sky.astype(numpy.float32)
            if sky_error is not None:
                if sky_error.dtype == numpy.float64 or sky_error.dtype == numpy.dtype(
                    ">f8"
                ):
                    sky_error = sky_error.astype(numpy.float32)

            spec = Spectrum1D(wave=self._wave, data=data, error=error, mask=mask, sky=sky, sky_error=sky_error)

            return spec

        elif isinstance(other, numpy.ndarray):
            data = self._data * other

            if self._mask is not None:
                mask = self._mask
            else:
                mask = None

            if self._error is not None:
                error = self._error * other
            else:
                error = None

            if self._sky is not None:
                sky = self._sky * other
            else:
                sky = None

            if self._sky_error is not None:
                sky_error = self._sky_error * other
            else:
                sky_error = None

            if data.dtype == numpy.float64 or data.dtype == numpy.dtype(">f8"):
                data = data.astype(numpy.float32)
            if error is not None:
                if error.dtype == numpy.float64 or error.dtype == numpy.dtype(">f8"):
                    error = error.astype(numpy.float32)
            if sky is not None:
                if sky.dtype == numpy.float64 or sky.dtype == numpy.dtype(">f8"):
                    sky = sky.astype(numpy.float32)
            if sky_error is not None:
                if sky_error.dtype == numpy.float64 or sky_error.dtype == numpy.dtype(
                    ">f8"
                ):
                    sky_error = sky_error.astype(numpy.float32)

            spec = Spectrum1D(wave=self._wave, data=data, error=error, mask=mask, sky=sky, sky_error=sky_error)

            return spec
        else:
            # try to do addtion for other types, e.g. float, int, etc.
            #  try:
            data = self._data * other

            if self._mask is not None:
                mask = self._mask
            else:
                mask = None

            if self._error is not None:
                error = self._error * other
            else:
                error = None

            if self._sky is not None:
                sky = self._sky * other
            else:
                sky = None

            if self._sky_error is not None:
                sky_error = self._sky_error * other
            else:
                sky_error = None

            if data.dtype == numpy.float64 or data.dtype == numpy.dtype(">f8"):
                data = data.astype(numpy.float32)
            if error is not None:
                if error.dtype == numpy.float64 or error.dtype == numpy.dtype(">f8"):
                    error = error.astype(numpy.float32)
            if sky is not None:
                if sky.dtype == numpy.float64 or sky.dtype == numpy.dtype(">f8"):
                    sky = sky.astype(numpy.float32)
            if sky_error is not None:
                if sky_error.dtype == numpy.float64 or sky_error.dtype == numpy.dtype(
                    ">f8"
                ):
                    sky_error = sky_error.astype(numpy.float32)

            spec = Spectrum1D(wave=self._wave, data=data, error=error, mask=mask, sky=sky, sky_error=sky_error)

            return spec

    def __pow__(self, other):
        data = self._data ** other

        if self._error is not None:
            error = 1.0 / float(other) * self._data ** (other - 1) * self._error
        else:
            error = None

        if self._mask is not None:
            mask = self._mask
        else:
            mask = None

        if self._sky is not None:
            sky = self._sky**other
        else:
            sky = None

        if self._sky_error is not None:
            sky_error = 1.0 / float(other) * self._data ** (other - 1) * self._sky_error
        else:
            sky_error = None

        if data.dtype == numpy.float64 or data.dtype == numpy.dtype(">f8"):
            data = data.astype(numpy.float32)
        if error is not None:
            if error.dtype == numpy.float64 or error.dtype == numpy.dtype(">f8"):
                error = error.astype(numpy.float32)
        if sky is not None:
            if sky.dtype == numpy.float64 or sky.dtype == numpy.dtype(">f8"):
                sky = sky.astype(numpy.float32)
        if sky_error is not None:
            if sky_error.dtype == numpy.float64 or sky_error.dtype == numpy.dtype(
                ">f8"
            ):
                sky_error = sky_error.astype(numpy.float32)

        spec = Spectrum1D(wave=self._wave, data=data, error=error, mask=mask, sky=sky, sky_error=sky_error)

        return spec

    def __rpow__(self, other):
        data = other**self._data

        if self._error is not None:
            error = numpy.log(other) * data * self._error
        else:
            error = None

        if self._mask is not None:
            mask = self._mask
        else:
            mask = None

        if self._sky is not None:
            sky = other**self._sky
        else:
            sky = None

        if self._sky_error is not None:
            sky_error = numpy.log(other) * data * self._sky_error
        else:
            sky_error = None

        if data.dtype == numpy.float64 or data.dtype == numpy.dtype(">f8"):
            data = data.astype(numpy.float32)
        if error is not None:
            if error.dtype == numpy.float64 or error.dtype == numpy.dtype(">f8"):
                error = error.astype(numpy.float32)
        if sky is not None:
            if sky.dtype == numpy.float64 or sky.dtype == numpy.dtype(">f8"):
                sky = sky.astype(numpy.float32)
        if sky_error is not None:
            if sky_error.dtype == numpy.float64 or sky_error.dtype == numpy.dtype(
                ">f8"
            ):
                sky_error = sky_error.astype(numpy.float32)

        spec = Spectrum1D(wave=self._wave, data=data, error=error, mask=mask, sky=sky, sky_error=sky_error)

        return spec

    def __lt__(self, other):
        return self._data < other

    def __le__(self, other):
        return self._data <= other

    def __eq__(self, other):
        return self._data == other

    def __ne__(self, other):
        return self._data != other

    def __gt__(self, other):
        return self._data > other

    def __ge__(self, other):
        return self._data >= other

    def add_header_comment(self, comstr):
        '''
        Append a COMMENT card at the end of the FITS header.
        '''
        if self._header is None:
            return
        self._header.append(('COMMENT', comstr), bottom=True)

    def eval_wave_and_lsf_traces(self, wave, wave_trace, lsf_trace):
        """Evaluates the wavelength and LSF traces at the given wavelength array.

        Given a wavelength array, this method evaluates the wavelength and LSF
        traces at the given wavelength array. The wavelength trace is evaluated
        using the polynomial coefficients and the LSF trace is evaluated using
        the LSF coefficients. The wavelength and LSF traces are evaluated using
        the same polynomial class as the one used to fit the traces.

        If the wavelength array is not the same as the one fitted by the
        polynomial class, the wavelength and the LSF traces are interpolated to
        the new wavelength array.

        Parameters
        ----------
        wave : numpy.ndarray (float)
            New wavelength scale
        wave_trace : astropy.table.row.Row
            Wavelength trace parameters
        lsf_trace : astropy.table.row.Row
            LSF trace parameters

        Returns
        -------
        wave : numpy.ndarray (float)
            New wavelength scale
        lsf : numpy.ndarray (float)
            New LSF array

        Raises
        ------
        ValueError
            If the new wavelength array is outside the old wavelength array
        ValueError
            If the new LSF array is outside the old LSF array
        ValueError
            If the new wavelength array does not match the input wavelength array
        """
        # eval wavelength and LSF polynomial traces
        if wave_trace is not None:
            wave_coeffs = wave_trace["COEFF"]
            old_wave_pixels = numpy.arange(wave_trace["XMIN"], wave_trace["XMAX"] + 1)
            wave_poly_cls = self.select_poly_class(poly_kind=wave_trace["FUNC"])
            wave_poly = wave_poly_cls(wave_coeffs)
            old_wave = wave_poly(old_wave_pixels)
        else:
            old_wave = wave

        if lsf_trace is not None:
            lsf_coeffs = lsf_trace["COEFF"]
            old_lsf_pixels = numpy.arange(lsf_trace["XMIN"], lsf_trace["XMAX"] + 1)
            lsf_poly_cls = self.select_poly_class(poly_kind=lsf_trace["FUNC"])
            lsf_poly = lsf_poly_cls(lsf_coeffs)
            old_lsf = lsf_poly(old_lsf_pixels)
        else:
            old_lsf = None

        # check if interpolation is needed
        if old_wave.size == wave.size and numpy.allclose(old_wave, wave, rtol=1e-2):
            return old_wave, old_lsf
        else:
            new_wave_pixels = numpy.interp(wave, old_wave, old_wave_pixels)
            # verify that new pixels are within the old pixel range
            if numpy.any(new_wave_pixels < old_wave_pixels[0]) or numpy.any(new_wave_pixels > old_wave_pixels[-1]):
                raise ValueError("New wavelength pixels are outside the old wavelength pixel range")
            new_wave = wave_poly(new_wave_pixels)
            # verify that the new wavelength is equivalent to the input wavelength
            if not numpy.allclose(new_wave, wave, rtol=1e-2):
                raise ValueError("New wavelength pixels do not match the input wavelength")

            # if no LSF trace is provided, return the new wavelength array
            if old_lsf is None:
                new_lsf = None
                return new_wave, new_lsf

            new_lsf_pixels = numpy.interp(wave, old_wave, old_lsf_pixels)
            # verify that new pixels are within the old pixel range
            if numpy.any(new_lsf_pixels < old_lsf_pixels[0]) or numpy.any(new_lsf_pixels > old_lsf_pixels[-1]):
                raise ValueError("New LSF pixels are outside the old LSF pixel range")
            new_lsf = lsf_poly(new_lsf_pixels)

            return new_wave, new_lsf

    def set_wave_and_lsf_traces(self, wave, wave_trace, lsf_trace, lsf=None):
        """Sets the wavelength and LSF traces.

        Parameters
        ----------
        wave : numpy.ndarray (float)
            Wavelength array
        wave_trace : astropy.table.row.Row
            Wavelength trace parameters
        lsf_trace : astropy.table.row.Row
            LSF trace parameters
        lsf : numpy.ndarray (float), optional
            LSF array
        """

        self._wave_trace = wave_trace
        self._lsf_trace = lsf_trace
        self._wave, self._lsf = self.eval_wave_and_lsf_traces(
            wave=wave, wave_trace=self._wave_trace, lsf_trace=self._lsf_trace
        )
        # set LSF only if no trace information is provided
        if self._lsf is None:
            self._lsf = lsf

    def loadFitsData(
        self,
        file,
        extension_data=None,
        extension_mask=None,
        extension_error=None,
        extension_wave=None,
        extension_fwhm=None,
        extension_sky=None,
        extension_skyerror=None,
        extension_hdr=None,
        logwave=False,
    ):
        """
        load information from a FITS file into a Spectrum1D object.
        A single or multiple extension FITS file are possible inputs.

        Parameters
        --------------
        filename : string
            Name or Path of the FITS image from which the data shall be loaded

        extension_data : int, optional with default: None
            Number of the FITS extension containing the data

        extension_mask : int, optional with default: None
            Number of the FITS extension containing the masked pixels

        extension_error : int, optional with default: None
            Number of the FITS extension containing the errors for the values
        """

        hdu = pyfits.open(file, uint=True, do_not_scale_image_data=True, memmap=False)
        if (
            extension_data is None
            and extension_mask is None
            and extension_error is None
            and extension_wave is None
            and extension_fwhm is None
            and extension_sky is None
            and extension_skyerror is None
            and extension_hdr is None
        ):
            self._data = hdu[0].data
            self._header = hdu[0].header
            self._dim = self._data.shape[0]  # set shape
            self._pixels = numpy.arange(self._dim)
            # self.setHeader(header = hdu[0].header, origin=file)
            if len(hdu) > 1:
                for i in range(1, len(hdu)):
                    if hdu[i].header["EXTNAME"].split()[0] == "ERROR":
                        self._error = hdu[i].data
                    elif hdu[i].header["EXTNAME"].split()[0] == "BADPIX":
                        self._mask = hdu[i].data.astype("int32")
                    elif hdu[i].header["EXTNAME"].split()[0] == "WAVE":
                        self._wave = hdu[i].data
                    elif hdu[i].header["EXTNAME"].split()[0] == "INSTFWHM":
                        self._lsf = hdu[i].data
                    elif hdu[i].header["EXTNAME"].split()[0] == "SKY":
                        self._sky = hdu[i].data
                    elif hdu[i].header["EXTNAME"].split()[0] == "SKY_ERROR":
                        self._sky_error = hdu[i].data
            if self._wave is None:
                self._wave = (
                    self._pixels * self._header["CDELT1"] + self._header["CRVAL1"]
                )
        else:
            if extension_data is not None:
                self._data = hdu[extension_data].data

            if extension_mask is not None:
                self._mask = hdu[extension_mask].data.astype("int32")
            if extension_error is not None:
                self._error = hdu[extension_error].data
            if extension_wave is not None:
                self._wave = hdu[extension_wave].data
            if extension_fwhm is not None:
                self._lsf = hdu[i].data
            if extension_sky is not None:
                self._sky = hdu[i].data
            if extension_skyerror:
                self._sky_error = hdu[i].data

        hdu.close()

        if extension_hdr is not None:
            self.setHeader(hdu[extension_hdr].header, origin=file)

    def writeFitsData(
        self,
        filename,
        extension_data=None,
        extension_mask=None,
        extension_error=None,
        extension_wave=None,
        extension_fwhm=None,
        extension_sky=None,
        extension_skyerror=None,
        extension_hdr=None,
    ):
        """
        Save information from a Spectrum1D object into a FITS file.
        A single or multiple extension file are possible to create.

        Parameters
        --------------
        filename : string
            Name or Path of the FITS image from which the data shall be loaded

        extension_data : int (0, 1, or 2), optional with default: None
            Number of the FITS extension containing the data

        extension_mask : int (0, 1, or 2), optional with default: None
            Number of the FITS extension containing the masked pixels

        extension_error : int (0, 1, or 2), optional with default: None
            Number of the FITS extension containing the errors for the values
        """
        # convert all to single precision
        self._data = self._data.astype("float32")
        if self._error is not None:
            self._error = self._error.astype("float32")
        if self._wave is not None:
            self._wave = self._wave.astype("float32")
        if self._lsf is not None:
            self._lsf = self._lsf.astype("float32")
        if self._sky is not None:
            self._sky = self._sky.astype("float32")
        if self._sky_error is not None:
            self._sky_error = self._sky_error.astype("float32")

        hdus = [
            None,
            None,
            None,
            None,
            None,
            None,
            None,
        ]  # create empty list for hdu storage

        # create primary hdus and image hdus
        # data hdu
        if (
            extension_data is None
            and extension_error is None
            and extension_mask is None
            and extension_wave is None
            and extension_fwhm is None
            and extension_sky is None
            and extension_skyerror is None
            and extension_hdr is None
        ):
            hdus[0] = pyfits.PrimaryHDU(self._data, header=self._header)
            if self._wave is not None:
                hdus[1] = pyfits.ImageHDU(self._wave, name="WAVE")
            if self._lsf is not None:
                hdus[2] = pyfits.ImageHDU(self._lsf, name="INSTFWHM")
            if self._error is not None:
                hdus[3] = pyfits.ImageHDU(self._error, name="ERROR")
            if self._mask is not None:
                hdus[4] = pyfits.ImageHDU(self._mask.astype("int32"), name="BADPIX")
            if self._sky is not None:
                hdus[5] = pyfits.ImageHDU(self._sky, name="SKY")
            if self._sky_error is not None:
                hdus[6] = pyfits.ImageHDU(self._sky_error, name="SKY_ERROR")
        else:
            if extension_data == 0:
                hdus[0] = pyfits.PrimaryHDU(self._data)
            elif extension_data > 0 and extension_data is not None:
                hdus[extension_data] = pyfits.ImageHDU(self._data, name="DATA")

            # wavelength hdu
            if extension_wave == 0:
                hdu = pyfits.PrimaryHDU(self._wave)
            elif extension_wave > 0 and extension_wave is not None:
                hdus[extension_wave] = pyfits.ImageHDU(self._wave, name="WAVE")

            # instrumental FWHM hdu
            if extension_fwhm == 0:
                hdu = pyfits.PrimaryHDU(self._lsf)
            elif extension_fwhm > 0 and extension_fwhm is not None:
                hdus[extension_fwhm] = pyfits.ImageHDU(self._lsf, name="INSTFWHM")

            # mask hdu
            if extension_mask == 0:
                hdu = pyfits.PrimaryHDU(self._mask.astype("int32"))
            elif extension_mask > 0 and extension_mask is not None:
                hdus[extension_mask] = pyfits.ImageHDU(
                    self._mask.astype("int32"), name="BADPIX"
                )

            # error hdu
            if extension_error == 0:
                hdu = pyfits.PrimaryHDU(self._error)
            elif extension_error > 0 and extension_error is not None:
                hdus[extension_error] = pyfits.ImageHDU(self._error, name="ERROR")

            # sky extension
            if extension_sky == 0:
                hdu = pyfits.PrimaryHDU(self._sky)
            elif extension_sky > 0 and extension_sky is not None:
                hdus[extension_sky] = pyfits.ImageHDU(self._sky, name="SKY")

            # sky error extension
            if extension_skyerror == 0:
                hdu = pyfits.PrimaryHDU(self._sky_error)
            elif extension_skyerror > 0 and extension_skyerror is not None:
                hdus[extension_skyerror] = pyfits.ImageHDU(
                    self._sky_error, name="SKY_ERROR"
                )

            # header hdu
            if extension_hdr == 0:
                hdu = pyfits.PrimaryHDU(header=self._header)
            elif extension_hdr > 0 and extension_hdr is not None:
                hdus[extension_hdr].header = self._header

        # remove not used hdus
        for i in range(len(hdus)):
            try:
                hdus.remove(None)
            except Exception:
                break

        if len(hdus) > 0:
            hdu = pyfits.HDUList(hdus)  # create an HDUList object
        hdu.writeto(filename, overwrite=True)  # write FITS file to disc

    def writeTxtData(self, filename):
        out = open(filename, "w")
        for i in range(self._dim):
            if self._error is None and self._mask is None:
                out.write("%i %f %f\n" % (i + 1, self._wave[i], self._data[i]))
            elif self._error is not None and self._mask is None:
                out.write(
                    "%i %f %f %f\n"
                    % (i + 1, self._wave[i], self._data[i], self._error[i])
                )
            elif self._error is not None and self._mask is not None:
                out.write(
                    "%i %f %f %f %d\n"
                    % (
                        i + 1,
                        self._wave[i],
                        self._data[i],
                        self._error[i],
                        int(self._mask[i]),
                    )
                )

        out.close()

    def loadTxtData(self, filename):
        infile = open(filename, "r")
        lines = infile.readlines()
        wave = numpy.zeros(len(lines), dtype=numpy.float32)
        data = numpy.zeros(len(lines), dtype=numpy.float32)
        for i in range(len(lines)):
            line = lines[i].split()
            wave[i] = float(line[1])
            data[i] = float(line[2])
        self._wave = wave
        self._data = data
        self._dim = len(data)
        infile.close()

    def loadSTDref(
        self, ref_file, column_wave=0, column_flux=1, delimiter="", header=1
    ):
        dat = open(ref_file, "r")
        lines = dat.readlines()
        wave = numpy.zeros(len(lines) - header, dtype=numpy.float32)
        data = numpy.zeros(len(lines) - header, dtype=numpy.float32)
        for i in range(header, len(lines)):
            if delimiter == "":
                line = lines[i].split()
            else:
                line = lines.split(delimiter)
            wave[i - header] = line[column_wave]
            data[i - header] = line[column_flux]
        self._data = data
        self._wave = wave
        self._dim = self._data.shape[0]
        self._pixels = numpy.arange(self._dim)

    def max(self):
        """
        Determines the maximum data value of the spectrum

        Returns: (max,max_wave,max_pos)
        -----------
        max : float
            Maximum data value

        max_wave : float
            Wavelength of maximum data value

        max_pos : int
            Pixel position of the maximum data value

        """
        max = bn.nanmax(self._data)  # get max
        select = self._data == max  # select max value
        max_wave = self._wave[select][0]  # get corresponding wavelength
        max_pos = self._pixels[select][0]  # get corresponding position
        return max, max_wave, max_pos

    def min(self):
        """
        Determines the minimum data value of the spectrum

        Returns: (min,min_wave,min_pos)
        -----------
        min : float
            Minimum data value

        min_wave : float
            Wavelength of minimum data value

        min_pos : int
            Pixel position of the minimum data value

        """
        min = bn.nanmin(self._data)  # get min
        select = self._data == min  # select min value
        min_wave = self._wave[select][0]  # get corresponding waveength
        min_pos = self._pixels[select][0]  # get corresponding position
        return min, min_wave, min_pos

    def getData(self):
        """
        Return the content of the spectrum

        Returns
        -------
        pix : numpy.ndarray (int)
            Array of the pixel positions
        wave : numpy.ndarray (float)
            Array of the wavelength
        data : numpy.ndarray (float)
            Array of the data value
        error : numpy.ndarray (float)
            Array of the corresponding errors
        mask : numpy.ndarray (int)
            Array of the bad pixel mask
        sky : numpy.ndarray (float)
            Array of the sky spectrum
        """

        return self._pixels, self._wave, self._data, self._error, self._mask, self._sky

    def resampleSpec(
        self,
        ref_wave,
        method="spline",
        err_sim=500,
        replace_error=1e10,
        extrapolate=None,
    ):
        # flip spectrum along dispersion axis if needed
        if self._wave[-1] < self._wave[0]:
            self._wave = numpy.flipud(self._wave)
            self._data = numpy.flipud(self._data)
            if self._error is not None:
                self._error = numpy.flipud(self._error)
            if self._mask is not None:
                self._mask = numpy.flipud(self._mask)
            if self._sky is not None:
                self._sky = numpy.flipud(self._sky)
            if self._sky_error is not None:
                self._sky_error = numpy.flipud(self._sky_error)

        # case where input spectrum has more than half the pixels masked
        if bn.nansum(self._data) == 0.0 or (
            self._mask is not None and numpy.sum(self._mask!=0) > self._dim / 2
        ):
            # all pixels masked
            new_mask = numpy.ones(len(ref_wave), dtype=numpy.int32) * PixMask["FAILEDINTERP"]
            # all data points to zero
            new_data = numpy.zeros(len(ref_wave), numpy.float32)
            # all LSF pixels zero (if present)
            if self._lsf is not None:
                new_lsf = numpy.zeros(len(ref_wave), numpy.float32)
            else:
                new_lsf = None
            # all error pixels replaced with replace_error
            if self._error is None or err_sim == 0:
                new_error = None
            else:
                new_error = numpy.ones(len(ref_wave), numpy.float32) * replace_error
            # all sky pixels zero (if present)
            if self._sky is None:
                new_sky = None
            else:
                new_sky = numpy.zeros(len(ref_wave), numpy.float32)
            # all sky error pixels zero (if present)
            if self._sky_error is None:
                new_sky_error = None
            else:
                new_sky_error = numpy.zeros(len(ref_wave), numpy.float32)

            # return masked spectrum
            return Spectrum1D(
                data=new_data,
                wave=ref_wave,
                error=new_error,
                mask=new_mask,
                lsf=new_lsf,
                sky=new_sky,
                sky_error=new_sky_error,
                header=self._header,
            )

        else:
            # good pixels selection
            if self._mask is not None:
                select_badpix = self._mask != 0
                select_goodpix = self._mask == 0
            else:
                select_badpix = numpy.zeros(self._dim, dtype=bool)
                select_goodpix = numpy.ones(self._dim, dtype=bool)

            # interpolate LSF ---------------------------------------------------------------------------------------------------------------------------------
            if self._lsf_trace is None and self._lsf is not None:
                intp = interpolate.interp1d(
                    self._wave[select_goodpix],
                    self._lsf[select_goodpix],
                    bounds_error=False,
                    assume_sorted=True,
                    fill_value=(0.0, 0.0),
                )
                clean_lsf = intp(self._wave)

                # select pixels that were interpolated (excluding extrapolated ones)
                select_interp = clean_lsf != 0
                # wave_interp = self._wave[select_interp]
                # perform the interpolation on the data
                if method == "spline":
                    intp = interpolate.UnivariateSpline(
                        self._wave[select_interp],
                        clean_lsf[select_interp],
                        s=0,
                        ext="zeros",
                    )
                    new_lsf = intp(ref_wave)
                elif method == "linear":
                    intp = interpolate.interp1d(
                        self._wave[select_interp],
                        clean_lsf[select_interp],
                        bounds_error=False,
                        assume_sorted=True,
                        fill_value=(0.0, 0.0),
                    )
                    new_lsf = intp(ref_wave)
            else:
                new_lsf = None

            # interpolate data --------------------------------------------------------------------------------------------------------------------------------
            # replace bad pixels within the spectrum with linear interpolated values
            intp = interpolate.interp1d(
                self._wave[select_goodpix],
                self._data[select_goodpix],
                bounds_error=False,
                assume_sorted=True,
                fill_value=(0.0, 0.0),
            )
            clean_data = intp(self._wave)

            # select pixels that were interpolated (excluding extrapolated ones)
            select_interp = clean_data != 0
            # wave_interp = self._wave[select_interp]
            # perform the interpolation on the data
            if method == "spline":
                intp = interpolate.UnivariateSpline(
                    self._wave[select_interp],
                    clean_data[select_interp],
                    s=0,
                    ext="zeros",
                )
                new_data = intp(ref_wave)
            elif method == "linear":
                intp = interpolate.interp1d(
                    self._wave[select_interp],
                    clean_data[select_interp],
                    bounds_error=False,
                    assume_sorted=True,
                    fill_value=(0.0, 0.0),
                )
                new_data = intp(ref_wave)

            # interpolate error -------------------------------------------------------------------------------------------------------------------------------
            select_in = numpy.logical_and(
                ref_wave >= numpy.min(self._wave), ref_wave <= numpy.max(self._wave)
            )
            if self._error is not None and err_sim > 0:
                # replace the error of bad pixels within the spectrum temporarily to ~zero for the MC simulation
                replace_pix = numpy.logical_and(select_badpix, clean_data != 0.0)
                self._error[replace_pix] = 1e-20

                # prepare arrays
                errors = numpy.zeros((err_sim, len(ref_wave)), dtype=numpy.float32)
                error = numpy.zeros(len(self._wave), dtype=numpy.float32)

                # propagate errors using MC simulation
                for i in range(err_sim):
                    error[select_goodpix] = numpy.random.normal(
                        # NOTE: patching negative errors
                        clean_data[select_goodpix],
                        numpy.abs(self._error[select_goodpix]),
                    ).astype(numpy.float32)

                    if method == "spline":
                        intp = interpolate.UnivariateSpline(
                            self._wave[select_interp],
                            error[select_interp],
                            s=0,
                            ext="zeros",
                        )
                        out = intp(ref_wave)
                    elif method == "linear":
                        intp = interpolate.interpolate.interp1d(
                            self._wave[select_interp],
                            error[select_interp],
                            bounds_error=False,
                            assume_sorted=True,
                            fill_value=(0.0, 0.0),
                        )
                        out = intp(ref_wave)
                    errors[i, select_in] = out[select_in]
                new_error = numpy.std(errors, axis=0)
            else:
                new_error = None

            # interpolate mask --------------------------------------------------------------------------------------------------------------------------------
            if self._mask is not None:
                badpix = numpy.zeros(ref_wave.shape[0], dtype=numpy.float32)
                indices = numpy.arange(self._wave.shape[0])
                nbadpix = numpy.sum(self._mask!=0)
                if nbadpix > 0:
                    badpix_id = indices[self._mask!=0]
                    for i in range(len(badpix_id)):
                        badpix_min = badpix_id[i] - 2
                        badpix_max = badpix_id[i] + 2
                        bound = numpy.clip(
                            numpy.array([badpix_min, badpix_max]), 0, self._dim - 1
                        )
                        select_bad = numpy.logical_and(
                            ref_wave >= self._wave[bound[0]],
                            ref_wave <= self._wave[bound[1]],
                        )
                        badpix = numpy.bitwise_or(badpix, select_bad * PixMask["FAILEDINTERP"])
                new_mask = numpy.bitwise_or(
                    badpix,
                    numpy.logical_or(
                        ref_wave < self._wave[0], ref_wave > self._wave[-1]
                    ) * PixMask["FAILEDINTERP"],
                )
            else:
                new_mask = numpy.logical_or(
                    ref_wave < self._wave[0], ref_wave > self._wave[-1]
                ) * PixMask["FAILEDINTERP"]
                # replace error values in masked pixels
                if new_error is not None:
                    new_error[new_mask] = replace_error

            # interpolate sky ---------------------------------------------------------------------------------------------------------------------------------
            if self._sky is not None:
                intp = interpolate.interp1d(
                    self._wave[select_goodpix],
                    self._sky[select_goodpix],
                    bounds_error=False,
                    assume_sorted=True,
                    fill_value=(0.0, 0.0),
                )
                clean_sky = intp(self._wave)

                # select pixels that were interpolated (excluding extrapolated ones)
                select_interp = clean_sky != 0
                # wave_interp = self._wave[select_interp]
                # perform the interpolation on the data
                if method == "spline":
                    intp = interpolate.UnivariateSpline(
                        self._wave[select_interp],
                        clean_sky[select_interp],
                        s=0,
                        ext="zeros",
                    )
                    new_sky = intp(ref_wave)
                elif method == "linear":
                    intp = interpolate.interp1d(
                        self._wave[select_interp],
                        clean_sky[select_interp],
                        bounds_error=False,
                        assume_sorted=True,
                        fill_value=(0.0, 0.0),
                    )
                    new_sky = intp(ref_wave)
            else:
                new_sky = None

            # interpolate sky error --------------------------------------------------------------------------------------------------------------------------
            select_in = numpy.logical_and(
                ref_wave >= numpy.min(self._wave), ref_wave <= numpy.max(self._wave)
            )
            if self._sky_error is not None and err_sim > 0:
                # replace the error of bad pixels within the spectrum temporarily to ~zero for the MC simulation
                replace_pix = numpy.logical_and(select_badpix, clean_data != 0.0)
                self._sky_error[replace_pix] = 1e-20

                # prepare arrays
                sky_errors = numpy.zeros((err_sim, len(ref_wave)), dtype=numpy.float32)
                sky_error = numpy.zeros(len(self._wave), dtype=numpy.float32)

                # propagate sky_errors using MC simulation
                for i in range(err_sim):
                    sky_error[select_goodpix] = numpy.random.normal(
                        # NOTE: patching negative sky_errors
                        clean_data[select_goodpix],
                        numpy.abs(self._sky_error[select_goodpix]),
                    ).astype(numpy.float32)

                    if method == "spline":
                        intp = interpolate.UnivariateSpline(
                            self._wave[select_interp],
                            sky_error[select_interp],
                            s=0,
                            ext="zeros",
                        )
                        out = intp(ref_wave)
                    elif method == "linear":
                        intp = interpolate.interpolate.interp1d(
                            self._wave[select_interp],
                            sky_error[select_interp],
                            bounds_error=False,
                            assume_sorted=True,
                            fill_value=(0.0, 0.0),
                        )
                        out = intp(ref_wave)
                    sky_errors[i, select_in] = out[select_in]
                new_sky_error = numpy.std(sky_errors, axis=0)
            else:
                new_sky_error = None

        if extrapolate is not None:
            select_out = numpy.logical_or(
                ref_wave < self._wave[0], ref_wave > self._wave[-1]
            )
            new_data = numpy.where(select_out, extrapolate._data, new_data)
            new_mask = numpy.where(select_out, extrapolate._mask, new_mask)
            if new_error is not None:
                new_error = numpy.where(select_out, extrapolate._error, new_error)
            if new_lsf is not None:
                new_lsf = numpy.where(
                    select_out, extrapolate._lsf, new_lsf
                )
            if new_sky is not None:
                new_sky = numpy.where(select_out, extrapolate._sky, new_sky)
            if new_sky_error is not None:
                new_sky_error = numpy.where(
                    select_out, extrapolate._sky_error, new_error
                )

        spec_out = Spectrum1D(
            data=new_data,
            error=new_error,
            mask=new_mask,
            wave=ref_wave,
            wave_trace=self._wave_trace,
            lsf=new_lsf,
            lsf_trace=self._lsf_trace,
            sky=new_sky,
            sky_error=new_sky_error
        )
        return spec_out

    def resampleSpec_flux_conserving(
        self,
        ref_wave,
        method="spline",
        err_sim=500,
        replace_error=1e10,
        extrapolate=None,
    ):
        old_dlambda = numpy.interp(ref_wave, self._wave[:-1], numpy.diff(self._wave))

        # plt.plot(self._wave, self._data, lw=1, color="k")
        # plt.plot(self._wave, )

        new_dlambda = numpy.diff(ref_wave, append=ref_wave[-1])
        new_spec = self.resampleSpec(
            ref_wave,
            method=method,
            err_sim=err_sim,
            replace_error=replace_error,
            extrapolate=extrapolate,
        )
        # print(self._data)
        # print(new_spec._data)
        new_spec._data *= old_dlambda / new_dlambda
        if self._error is not None:
            new_spec._error *= old_dlambda / new_dlambda

        # print(old_dlambda, new_dlambda, old_dlambda / new_dlambda)
        # print(new_spec._data)
        # plt.plot(ref_wave, new_spec._data, lw=1, color="r")
        # plt.show()

        return new_spec

    def apply_pixelmask(self, mask=None, inplace=False):
        if mask is None:
            mask = self._mask != 0
        else:
            mask = mask != 0
        if mask is None:
            return self

        if inplace:
            new_spec = self
        else:
            new_spec = deepcopy(self)

        new_spec._data[mask] = numpy.nan
        if new_spec._error is not None:
            new_spec._error[mask] = numpy.nan
        if new_spec._sky is not None:
            new_spec._sky[mask] = numpy.nan
        if new_spec._sky_error is not None:
            new_spec._sky_error[mask] = numpy.nan

        return new_spec

    def interpolate_masked(self, mask=None, inplace=False):
        mask = mask if mask is not None else self._mask
        if mask is None or (mask!=0).all():
            return self

        if inplace:
            new_spec = self
        else:
            new_spec = deepcopy(self)

        good_pix = mask==0
        new_spec._data = numpy.interp(new_spec._wave, new_spec._wave[good_pix], new_spec._data[good_pix], left=new_spec._data[good_pix][0], right=new_spec._data[good_pix][-1])
        if new_spec._error is not None:
            new_spec._error = numpy.interp(new_spec._wave, new_spec._wave[good_pix], new_spec._error[good_pix], left=new_spec._error[good_pix][0], right=new_spec._error[good_pix][-1])
        if new_spec._sky is not None:
            new_spec._sky = numpy.interp(new_spec._wave, new_spec._wave[good_pix], new_spec._sky[good_pix], left=new_spec._sky[good_pix][0], right=new_spec._sky[good_pix][-1])
        if new_spec._sky_error is not None:
            new_spec._sky_error = numpy.interp(new_spec._wave, new_spec._wave[good_pix], new_spec._sky_error[good_pix], left=new_spec._sky_error[good_pix][0], right=new_spec._sky_error[good_pix][-1])

        return new_spec

    def flatten_lsf(self, target_fwhm, min_fwhm=0.5*2.354, interpolate_bad=True, inplace=False):
        """Degrades spectral resolution to match a constant resolution in FWHM

        Parameters
        ----------
        target_fwhm : float
            Spectral resolution in FWHM to degrade to
        min_fwhm : float, optional
            Minimum resolution to allow in case any target_fwhm <= fwhm, by default 0.5
        interpolate_bad : bool, optional
            Interpolate bad pixels before convolution, by default True
        inplace : bool, optional
            Degrade resolution in place

        Returns
        -------
        new_spec : lvmdrp.core.spectrum1d.Spectrum1D
            New spectrum with constant LSF
        """
        if self._lsf is None:
            return self

        # make a copy of spectrum if not inplace
        if inplace:
            new_spec = self
        else:
            new_spec = deepcopy(self)

        # interpolate masked pixels
        if interpolate_bad:
            new_spec = new_spec.interpolate_masked(inplace=inplace)

        data = new_spec._data
        wave = new_spec._wave
        fwhm = new_spec._lsf
        if new_spec._error is not None:
            error = new_spec._error
        else:
            error = None
        if new_spec._sky is not None:
            sky = new_spec._sky
        else:
            sky = None
        if new_spec._sky_error is not None:
            sky_error = new_spec._sky_error
        else:
            sky_error = None

        # define Gaussian sigmas
        dfwhm = target_fwhm - fwhm
        if numpy.any(dfwhm <= 0):
            # correcting given resolution to match minimum value allowed
            target_fwhm += min_fwhm - min(dfwhm)
        sigmas = numpy.sqrt(target_fwhm**2 - fwhm**2) / 2.354 / numpy.gradient(wave)

        # setup kernel
        pixels = numpy.ceil(3 * max(sigmas))
        pixels = numpy.arange(-pixels, pixels)
        kernel = numpy.asarray([numpy.exp(-0.5 * (pixels / sigmas[iw]) ** 2) for iw in range(wave.size)])
        kernel = convolution_matrix(kernel)
        new_data = kernel @ data

        # import matplotlib.pyplot as plt
        # from astropy.visualization import simple_norm
        # plt.figure(figsize=(10,10), layout="constrained")
        # plt.imshow(kernel.toarray(), cmap="coolwarm", norm=simple_norm(kernel.toarray(), stretch="log"))
        # plt.show()

        # gauss_sig = numpy.zeros_like(fwhm)
        # select = target_fwhm > fwhm
        # gauss_sig[select] = numpy.sqrt(target_fwhm**2 - fwhm[select] ** 2) / 2.354
        # fact = numpy.sqrt(2.0 * numpy.pi)
        # kernel = numpy.exp(
        #     -0.5
        #     * (
        #         (wave[:, numpy.newaxis] - wave[numpy.newaxis, :])
        #         / gauss_sig[numpy.newaxis, :]
        #     )
        #     ** 2
        # ) / (fact * gauss_sig[numpy.newaxis, :])
        # multiplied = data[:, numpy.newaxis] * kernel
        # new_data = bn.nansum(multiplied, axis=0) / bn.nansum(kernel, 0)

        new_spec._data = new_data
        new_spec._lsf[:] = target_fwhm
        if error is not None:
            new_spec._error = numpy.sqrt((kernel @ error) ** 2)
        if sky is not None:
            new_spec._sky = kernel @ sky
        if sky_error is not None:
            new_spec._sky_error = numpy.sqrt((kernel @ sky_error) ** 2)

        new_spec = new_spec.apply_pixelmask(inplace=inplace)

        return new_spec

    def binSpec(self, new_wave):
        new_disp = new_wave[1:] - new_wave[:-1]
        new_disp = numpy.insert(new_disp, 0, new_disp[0])
        data_out = numpy.zeros(len(new_wave), dtype=numpy.float32)
        mask_out = numpy.zeros(len(new_wave), dtype=numpy.int32)
        sky_out = numpy.zeros(len(new_wave), dtype=numpy.float32)
        sky_error_out = numpy.zeros(len(new_wave), dtype=numpy.float32)

        if self._mask is not None:
            mask_in = self._mask == 0
        else:
            mask_in = numpy.ones(len(self._wave), dtype="bool")
        # masked_data = self._wave[mask_in]
        masked_wave = self._wave[mask_in]

        if self._error is not None:
            error_out = numpy.zeros(len(new_wave), dtype=numpy.float32)
            masked_error = self._error[mask_in]
        else:
            error_out = None

        if self._sky_error is not None:
            sky_error_out = numpy.zeros(len(new_wave), dtype=numpy.float32)
            masked_sky_error = self._sky_error[mask_in]

        bound_min = new_wave - new_disp / 2.0
        bound_max = new_wave + new_disp / 2.0

        for i in range(len(new_wave)):
            select = numpy.logical_and(
                masked_wave >= bound_min[i], masked_wave <= bound_max[i]
            )
            if numpy.sum(select) > 0:
                data_out[i] = numpy.sum(
                    numpy.abs(masked_wave[select] - new_wave[i])
                    * self._data[mask_in][select]
                ) / numpy.sum(numpy.abs(masked_wave[select] - new_wave[i]))
                if self._error is not None:
                    error_out[i] = numpy.sqrt(
                        numpy.sum(masked_error[select] ** 2) / numpy.sum(select) ** 2
                    )
                if self._sky is not None:
                    sky_out[i] = numpy.sum(
                        numpy.abs(masked_wave[select] - new_wave[i])
                        * self._sky[mask_in][select]
                    ) / numpy.sum(numpy.abs(masked_wave[select] - new_wave[i]))
                if self._sky_error is not None:
                    sky_error_out[i] = numpy.sqrt(
                        numpy.sum(masked_sky_error[select] ** 2)
                        / numpy.sum(select) ** 2
                    )
            else:
                mask_out[i] = PixMask["FAILEDINTERP"]
        data_out = numpy.interp(new_wave, masked_wave, self._data[mask_in])
        if self._sky is not None:
            sky_out = numpy.interp(new_wave, masked_wave, self._sky[mask_in])

        spec = Spectrum1D(data=data_out, wave=new_wave, error=error_out, mask=mask_out, sky=sky_out, sky_error=sky_error_out)

        return spec

    def smoothSpec(self, size, method="gauss", mode="nearest"):
        """
        Smooth the spectrum

        Parameters
        --------------
        size : float or int
            Size of the smooth window or Gaussian width (sigma)
        method : string, optional with default: 'gauss'
            Available methods are 'gauss' - convolution with Gaussian kernel or
            'median' - median smoothing of the spectrum
        mode :  string, optional with default: 'nearest'
            Set the mode how to handle the boundarys within the convolution
            Possilbe modes are: reflect, constant, nearest, mirror,  wrap
        """
        if method == "gauss":
            # filter with Gaussian kernel
            self._data = ndimage.filters.gaussian_filter1d(self._data, size, mode=mode)
        elif method == "median":
            # filter with median filter
            self._data = ndimage.filters.median_filter(self._data, size, mode=mode)
        elif method == "BSpline":
            smooth = interpolate.splrep(
                self._wave[self._mask==0],
                self._data[self._mask==0],
                w=1.0 / numpy.sqrt(numpy.fabs(self._data[self._mask==0])),
                s=size,
            )
            self._data = interpolate.splev(self._wave, smooth, der=0)

    def smoothGaussVariable(self, diff_fwhm):
        fact = numpy.sqrt(2.0 * numpy.pi)
        if self._mask is not None:
            mask = self._mask == 0
        else:
            mask = numpy.ones(self._data.shape[0], dtype="bool")

        if isinstance(diff_fwhm, float) or isinstance(diff_fwhm, int):
            diff_fwhm = numpy.ones(self._data.shape[0], dtype=numpy.float32) * diff_fwhm
        select = diff_fwhm > 0.0
        mask = numpy.logical_and(mask, select)

        data = numpy.zeros_like(self._data)
        data[:] = self._data
        GaussKernels = (
            1.0
            * numpy.exp(
                -0.5
                * (
                    (
                        self._wave[mask][:, numpy.newaxis]
                        - self._wave[mask][numpy.newaxis, :]
                    )
                    / numpy.abs(diff_fwhm[mask][numpy.newaxis, :] / 2.354)
                )
                ** 2
            )
            / (fact * numpy.abs(diff_fwhm[mask][numpy.newaxis, :] / 2.354))
        )
        data[mask] = numpy.sum(
            self._data[mask][:, numpy.newaxis] * GaussKernels, 0
        ) / numpy.sum(GaussKernels, 0)

        if self._error is not None:
            error = numpy.zeros_like(self._error)
            error[:] = self._error
            error[mask] = numpy.sqrt(
                numpy.sum((self._error[mask] * GaussKernels) ** 2, 0)
            ) / numpy.sum(GaussKernels, 0)
            # scale = Spectrum1D(wave=self._wave, data=error/self._error)
            # scale.smoothSpec(40, method='median')
            # error[mask]=error[mask]/scale._data[mask]
        else:
            error = None

        if self._lsf is not None:
            lsf = numpy.sqrt(self._lsf**2 + diff_fwhm**2)
        else:
            lsf = diff_fwhm

        if self._sky is not None:
            sky = numpy.zeros_like(self._sky)
            sky[:] = self._sky
            sky[mask] = numpy.sum(
                self._sky[mask][:, numpy.newaxis] * GaussKernels, 0
            ) / numpy.sum(GaussKernels, 0)
        if self._sky_error is not None:
            sky_error = numpy.zeros_like(self._sky_error)
            sky_error[:] = self._sky_error
            sky_error[mask] = numpy.sqrt(
                numpy.sum((self._sky_error[mask] * GaussKernels) ** 2, 0)
            ) / numpy.sum(GaussKernels, 0)

        spec = Spectrum1D(
            wave=self._wave,
            data=data,
            error=error,
            mask=self._mask,
            lsf=lsf,
            sky=sky,
            sky_error=sky_error,
        )
        return spec

    def smoothPoly(
        self, deg=5, poly_kind="legendre", start_wave=None, end_wave=None, ref_base=None
    ):
        if self._mask is not None:
            mask = self._mask == 0
        else:
            mask = numpy.ones(self._dim, dtype="bool")
        if start_wave is not None:
            mask = numpy.logical_and(mask, self._wave >= start_wave)
        if end_wave is not None:
            mask = numpy.logical_and(mask, self._wave <= end_wave)
        mask = numpy.logical_and(mask, numpy.logical_not(numpy.isnan(self._data)))
        if numpy.sum(mask) > numpy.fabs(deg):
            if poly_kind == "poly":
                poly = polynomial.Polynomial.fit(
                    self._wave[mask], self._data[mask], deg=deg
                )
            elif poly_kind == "legendre":
                poly = polynomial.Legendre.fit(
                    self._wave[mask], self._data[mask], deg=deg
                )
            out_par = poly.convert().coef

            if ref_base is None:
                self._data = poly(self._wave)
            else:
                self._data = poly(ref_base)
                self._wave = ref_base
                self._dim = len(ref_base)
                self._pixels = numpy.arange(self._dim)
                if self._mask is not None:
                    mask = numpy.zeros(self._dim, dtype="bool")
        else:
            self._data[:] = 0
            if self._mask is not None:
                self._mask[:] = PixMask["FAILEDPOLY"]
            out_par = 0
        return out_par

    def findPeaks(
        self,
        pix_range=None,
        min_dwave=5.0,
        threshold=100.0,
        npeaks=None,
        add_doubles=1e-1,
        maxiter=400,
    ):
        """
        Select local maxima in a Spectrum without taken subpixels into account.

        Parameters
        --------------
        pix_range : tuple, optional with default=None
            Tuple of the pixel range to be considered.
        min_dwave : float, optional with default=3.5
            Minimum distance between two maxima in pixels.
        threshold : float, optional with default=100.0
            Threshold above all pixels are assumed to be maxima,
            it is not used if an expected number of peaks is given.
        npeaks : int, optional with default=0
            Number of expected maxima that should be matched.
            If 0 is given the number of maxima is not constrained.
        add_doubles : float, optional with defaul=1e-3
        maxiter : int, optional with default=400
            Maximum number of iterations to find the peaks, when npeaks is set.

        Returns (pixel, wave, data)
        -----------
        pixels :  numpy.ndarray (int)
            Array of the pixel peak positions
        wave :  numpy.ndarray (float)
            Array of the wavelength peak positions
        data : numpy.ndarray (float)
            Array of the data values at the peak position

        """

        # select pixels within given range
        if pix_range is not None:
            ini = max(0, pix_range[0] - 1)
            fin = min(self._data.size, pix_range[1] - 2)
            s = slice(ini, fin)
            data = self._data[s]
            wave = self._wave[s]
            pixels = self._pixels[s]
            if self._mask is not None:
                mask = self._mask[s] != 0
            else:
                mask = numpy.zeros_like(data, dtype=bool)

        # check for identical adjacent values to use derivative for maxima detection
        doubles = data[1:] == data[:-1]
        doubles = numpy.insert(doubles, 0, False)
        idx = numpy.arange(len(doubles))
        # add some value to one of those adjacent data points
        if numpy.sum(doubles) > 0:
            double_idx = idx[doubles]
            data[double_idx] += add_doubles

        # mask bad pixels
        data = data[~mask]
        wave = wave[~mask]
        pixels = pixels[~mask]

        # compute the discrete derivative
        dwave = wave[1:] - wave[:-1]
        pos_diff = (data[1:] - data[:-1]) / dwave
        # all peaks selected by derivative sign change
        select_peaks = (pos_diff[1:] < 0) & (pos_diff[:-1] > 0)

        # define initial peaks
        peaks = wave[1:-1][select_peaks]

        # peaks selection by minimum distance in pixels
        if min_dwave is not None:
            select_dwave = numpy.diff(peaks) >= min_dwave
        else:
            select_dwave = numpy.ones(peaks.size - 1, dtype=bool)

        # if no number of peaks are given select all maxima over a given threshold
        if npeaks is None or npeaks <= 0:
            select_thres = data[1:-1][select_peaks][:-1][select_dwave] > threshold
        # if a specific number of peaks are expected iterate until correct number of peaks are found
        else:
            matched_peaks = True
            threshold = self.max()[0] / 10.0  # set starting threshold
            m = 0
            while matched_peaks and m < maxiter:
                # select all maxima above threshold
                select_thres = data[1:-1][select_peaks][:-1][select_dwave] > threshold
                # check if the number of peaks match expectation
                peaks = numpy.sum(select_thres)
                # if the number of peaks mismatch adjust threshold value to a new value
                if peaks < npeaks:
                    threshold = threshold / 2.0
                elif peaks > npeaks:
                    threshold = threshold * 1.5
                else:
                    # indicate that the correct number of peaks are not  found
                    matched_peaks = False
                m += 1

        # select pixel positions of peaks
        pixels = pixels[1:-1][select_peaks][:-1][select_dwave][select_thres]
        # select wavelength positions of peaks
        wave = wave[1:-1][select_peaks][:-1][select_dwave][select_thres]
        # select data valuesof peaks
        data = data[1:-1][select_peaks][:-1][select_dwave][select_thres]

        return pixels, wave, data

    def measurePeaks(self, init_pos, method="gauss", init_sigma=1.0, threshold=0, max_diff=1.5, bounds=(-numpy.inf, numpy.inf), ftol=1e-3, xtol=1e-3):
        """
        Find the subpixel centre for the local maxima in a Spectrum.

        Parameters
        --------------
        init_pos : numpy.ndarray
            Initial guess for the peak centres

        method : string, optional with default='gauss'
            Select the method to measure the peaks, either 'gauss' or 'hyperbolic'.
            The first one fits a Gaussian to the 3 brightest pixels around each peak,
            the second one uses a hyperbolic approximation to the 3 brightest pixels around each peak.

        init_sigma: float, optional with default=1.0
            Initial guess of the Gaussian width used for the modelling.
            Only used with the method 'gauss'

        threshold: float, optional with default = 0
            It defines the contrast between the minmum of maximum values for the
            3 brightest pixel around a peak for which an estimated centre is assumed to be valid.

        max_diff: float, optional with default = 0
            If greater than zero, all peak centres which are different from the initial guess position by
            this value are assumed to be invalid.

        Returns (positions, mask)
        -----------
        positions :  numpy.ndarray (float)
            Array of subpixel peaks positions
        mask : numpy.ndarray (bool)
            Array of pixels with uncertain measurements
        """
        # compute the minimum and maximum value for the 3 pixels around all peaks
        # selection of fibers within the boundaries of the detector
        select = numpy.logical_and(
            init_pos - 1 >= [0], init_pos + 1 <= self._data.shape[0] - 1
        )
        mask = numpy.zeros(len(init_pos), dtype="bool")
        # minimum counts of three pixels around each peak
        # min = numpy.amin(
        #     [
        #         numpy.take(self._data, init_pos[select] + 1),
        #         numpy.take(self._data, init_pos[select]),
        #         numpy.take(self._data, init_pos[select] - 1),
        #     ],
        #     axis=0,
        # )
        # minimum counts of three pixels around each peak
        max = numpy.amax(
            [
                numpy.take(self._data, init_pos[select] + 1),
                numpy.take(self._data, init_pos[select]),
                numpy.take(self._data, init_pos[select] - 1),
            ],
            axis=0,
        )
        # print(init_pos, max)
        # mask all peaks where the contrast between maximum and minimum is below a threshold
        mask[select] = (max) < threshold
        # masking fibers outside the detector
        mask[numpy.logical_not(select)] = True

        if method == "hyperbolic":
            # compute the subpixel peak position using the hyperbolic
            d = (
                numpy.take(self._data, init_pos + 1)
                - 2 * numpy.take(self._data, init_pos)
                + numpy.take(self._data, init_pos - 1)
            )
            positions = (
                init_pos
                + 1
                - (
                    (
                        numpy.take(self._data, init_pos + 1)
                        - numpy.take(self._data, init_pos)
                    )
                    / d
                    + 0.5
                )
            )

        elif method == "gauss":
            # compute the subpixel peak position by fitting a gaussian to all peaks (3 pixel to get a unique solution
            fact = numpy.sqrt(2 * numpy.pi)
            ypixels = numpy.arange(self._data.size)
            positions = numpy.zeros(len(init_pos), dtype="float32")
            lower, upper = bounds
            amp_lower, pos_lower, sig_lower = numpy.split(lower, 3)
            amp_upper, pos_upper, sig_upper = numpy.split(upper, 3)
            for j in range(len(init_pos)):
                guess_par = [
                                numpy.interp(init_pos[j], ypixels, self._data) * fact * init_sigma,
                                init_pos[j],
                                init_sigma,
                            ]
                # only pixels with enough contrast are fitted
                if not mask[j]:
                    gauss = fit_profile.Gaussian(guess_par)
                    gauss.fit(
                        self._pixels[init_pos[j] - 1 : init_pos[j] + 2],
                        self._data[init_pos[j] - 1 : init_pos[j] + 2],
                        sigma=self._error[init_pos[j]-1:init_pos[j]+2],
                        p0=guess_par,
                        bounds=([amp_lower[j], pos_lower[j], sig_lower[j]], [amp_upper[j], pos_upper[j], sig_upper[j]]),
                        warning=False, ftol=ftol, xtol=xtol
                    )  # perform fitting
                    positions[j] = gauss.getPar()[1]

        mask = numpy.logical_or(
            mask, numpy.isnan(positions)
        )  # masked all corrupt subpixel peak positions

        return positions, mask

    def measureFWHMPeaks(
        self, pos, nblocks, init_fwhm=2.4, threshold_flux=None, plot=-1
    ):
        """
        Measures the FWHM of emission lines in the spectrum by a Gaussian modelling assuming that the FWHM is constant for a certain number of fibers (blocks).
        If the spectrum provides an error vector, it is taken into account in the modelling.

        Parameters
        --------------
        pos : numpy.ndarray
            Central peak positions for each peak which are fixed during the modelling
        nblocks : integer
            Number of fibers which are modelled simultaneously with a common FWHM.
            Remaining fibers are included in the last block
        init_fwhm: float, optional with default=2.4
            Initial guess of the Gaussian FWHM used for the modelling.
        threshold_flux: float, optional with default = None
            Mininmum flux included in each peak for an accurate measurement.
            If 20% of the fiber to not full fill this requirement the block FWHM is masked

        Returns (fwhm, mask)
        -----------
        fwhm :  numpy.ndarray (float)
            Array of Gaussian FWHM for each peak
        mask : numpy.ndarray (bool)
            Array of uncertain FWHM measurements
        """
        # create empty fwhm and mask arrays
        fibers = len(pos)
        fwhm = numpy.ones(fibers, dtype=numpy.float32)
        mask = numpy.ones(fibers, dtype="bool")

        # setup the blocks of peaks to be modelled simulatenously
        brackets = numpy.arange(0, fibers, nblocks)
        res = fibers % nblocks
        if res == 0:
            brackets = numpy.append(brackets, [fibers + 1])
        else:
            brackets[-1] += res

        # iterate over the blocks
        for i in range(len(brackets) - 1):
            pos_block = pos[
                brackets[i] : brackets[i + 1]
            ]  # cut out the corresponding peak positions
            median_dist = bn.nanmedian(
                pos_block[1:] - pos_block[:-1]
            )  # compute median distance between peaks
            flux = (
                self._data[numpy.round(pos_block).astype("int16")]
                * numpy.sqrt(2)
                * init_fwhm
                / 2.354
            )  # initial guess for the flux

            # compute lower and upper bounds of the positions for each block
            lo = int(bn.nanmin(pos_block) - median_dist)
            if lo <= 0:
                lo = 0
            hi = int(bn.nanmax(pos_block) + median_dist)
            if hi >= self._wave[-1]:
                hi = self._wave[-1]

            # modell each block of peaks with Gaussians with and without associate errors
            par = numpy.insert(
                flux.astype(numpy.float32), 0, init_fwhm / 2.354
            )  # set initial paramters
            gaussians_fix_width = fit_profile.Gaussians_width(
                par, pos_block
            )  # define profile with initial paramter
            if self._error is not None:
                gaussians_fix_width.fit(
                    self._wave[lo:hi],
                    self._data[lo:hi],
                    sigma=self._error[lo:hi],
                    maxfev=1000,
                    xtol=1e-4,
                    ftol=1e-4,
                )  # fit with errors
            else:
                gaussians_fix_width.fit(
                    self._wave[lo:hi],
                    self._data[lo:hi],
                    maxfev=1000,
                    xtol=1e-4,
                    ftol=1e-4,
                )  # fit without errors
            fit_par = gaussians_fix_width.getPar()
            if plot == i:
                gaussians_fix_width.plot(self._wave[lo:hi], self._data[lo:hi])

            fwhm[brackets[i] : brackets[i + 1]] = (
                fit_par[0] * 2.354
            )  # convert Gaussian sigma to FWHM
            # create the bad pixel mask
            if threshold_flux is not None:
                masked = numpy.logical_or(
                    numpy.sum(fit_par[1:] < 0) > 0,
                    numpy.sum(fit_par[1:] > threshold_flux) < 0.2 * len(fit_par[1:]),
                )
                mask[brackets[i] : brackets[i + 1]] = masked
            else:
                mask[brackets[i] : brackets[i + 1]] = numpy.sum(fit_par[1:] < 0) > 0

        # return results
        return fwhm, mask

    def measureOffsetPeaks(
        self, pos, mask, nblocks, init_fwhm=2.0, init_offset=0.0, plot=-1
    ):
        """ """
        # create empty fwhm and mask arrays
        fibers = len(pos)
        if mask is None:
            good = numpy.ones(fibers, dtype="bool") & (pos <= (self._data.shape[0] - 1))
        else:
            good = numpy.logical_not(mask) & (pos <= (self._data.shape[0] - 1))

        # setup the blocks of peaks to be modelled simulatenously
        blocks = numpy.array_split(numpy.arange(0, fibers), nblocks)

        offsets = numpy.zeros(len(blocks), dtype=numpy.float32)
        med_pos = numpy.zeros_like(offsets)

        # iterate over the blocks
        for i in range(len(blocks)):
            pos_block = pos[blocks[i]]  # cut out the corresponding peak positions
            pos_mask = good[blocks[i]]
            if numpy.sum(pos_mask) > 0:
                median_dist = bn.median(
                    pos_block[pos_mask][1:] - pos_block[pos_mask][:-1]
                )  # compute median distance between peaks
                flux = (
                    self._data[numpy.round(pos_block[pos_mask]).astype("int16")]
                    * numpy.sqrt(2)
                    * init_fwhm
                    / 2.354
                )  # initial guess for the flux

                # compute lower and upper bounds of the positions for each block
                lo = int(pos_block[pos_mask][0] - median_dist)
                if lo <= 0:
                    lo = 0
                hi = int(pos_block[pos_mask][-1] + median_dist)
                if hi >= self._wave[-1]:
                    hi = self._wave[-1]

                # modell each block of peaks with Gaussians with and without associate errors
                par = numpy.insert(
                    flux.astype(numpy.float32), 0, init_fwhm / 2.354
                )  # set initial paramters
                par = numpy.append(par, init_offset)  # set initial paramters
                gaussians_offset = fit_profile.Gaussians_offset(
                    par, pos_block[pos_mask]
                )  # define profile with initial paramters
                if self._error is not None:
                    gaussians_offset.fit(
                        self._wave[lo:hi],
                        self._data[lo:hi],
                        sigma=self._error[lo:hi],
                        maxfev=4000,
                        xtol=1e-8,
                        ftol=1e-8,
                    )  # fit with errors
                else:
                    gaussians_offset.fit(
                        self._wave[lo:hi],
                        self._data[lo:hi],
                        maxfev=4000,
                        xtol=1e-8,
                        ftol=1e-8,
                    )  # fit without errors
                fit_par = gaussians_offset.getPar()
                if plot == i:
                    gaussians_offset.plot(self._wave[lo:hi], self._data[lo:hi])

                offsets[i] = fit_par[-1]  # get offset position
                med_pos[i] = bn.mean(self._wave[lo:hi])
            else:
                offsets[i] = 0.0
                med_pos[i] = 0.0

        return offsets, med_pos

    def measureOffsetPeaks2(
        self, pos, mask, fwhm, nblocks, min_offset, max_offset, step_offset, plot=0
    ):
        fibers = len(pos)
        if mask is None:
            good = numpy.ones(fibers, dtype="bool") & (pos <= (self._data.shape[0] - 1))
        else:
            good = numpy.logical_not(mask) & (pos <= (self._data.shape[0] - 1))

        # setup the blocks of peaks to be modelled simulatenously
        blocks = numpy.array_split(numpy.arange(0, fibers), nblocks)

        offsets = numpy.zeros(len(blocks), dtype=numpy.float32)
        med_pos = numpy.zeros_like(offsets)

        # iterate over the blocks
        for i in range(len(blocks)):
            pos_block = pos[blocks[i]]  # cut out the corresponding peak positions
            pos_mask = good[blocks[i]]
            pos_fwhm = fwhm[blocks[i]]
            if numpy.sum(pos_mask) > 0:
                median_dist = bn.median(
                    pos_block[pos_mask][1:] - pos_block[pos_mask][:-1]
                )  # compute median distance between peaks

                # compute lower and upper bounds of the positions for each block
                lo = int(pos_block[pos_mask][0] - median_dist)
                if lo <= 0:
                    lo = 0
                hi = int(pos_block[pos_mask][-1] + median_dist)
                if hi >= self._wave[-1]:
                    hi = self._wave[-1]
                Gaussian_vec = numpy.zeros(
                    (numpy.sum(pos_mask), hi - lo), dtype=numpy.float32
                )
                x = numpy.arange(hi - lo) + lo
                offset = numpy.arange(min_offset, max_offset, step_offset)
                chisq = numpy.zeros(len(offset))
                max_flux = numpy.zeros(len(offset))
                for o in range(len(offset)):
                    for g in range(numpy.sum(pos_mask)):
                        Gaussian_vec[g, :] = numpy.exp(
                            -0.5
                            * (
                                (x - (pos_block[pos_mask][g] + offset[o]))
                                / (pos_fwhm[pos_mask][g] / 2.354)
                            )
                            ** 2
                        ) / (
                            numpy.sqrt(2.0 * numpy.pi)
                            * abs((pos_fwhm[pos_mask][g] / 2.354))
                        )
                    result = numpy.linalg.lstsq(Gaussian_vec.T, self._data[lo:hi])
                    chisq[o] = result[1][0]
                    max_flux[o] = numpy.sum(result[0])
                find_max = numpy.argsort(max_flux)[-1]
                offsets[i] = offset[find_max]  # get offset position
                med_pos[i] = bn.mean(self._wave[lo:hi])
            else:
                offsets[i] = 0.0
                med_pos[i] = 0.0
        return offsets, med_pos

    def fitMultiGauss(self, centres, init_fwhm, bounds=(-numpy.inf, numpy.inf), ftol=1e-3, xtol=1e-3):
        fact = numpy.sqrt(2 * numpy.pi)
        select = numpy.zeros(self._dim, dtype="bool")
        flux_in = numpy.zeros(len(centres), dtype=numpy.float32)
        sig_in = numpy.ones(len(centres), dtype=numpy.float32) * init_fwhm / 2.354
        error = numpy.ones(self._dim, dtype=numpy.float32) if self._error is None else self._error
        for i in range(len(centres)):
            select_line = numpy.logical_and(
                self._wave > centres[i] - 2 * init_fwhm,
                self._wave < centres[i] + 2 * init_fwhm,
            )
            flux_in[i] = numpy.interp(centres[i], self._pixels, self._data) * fact * sig_in[i]
            select = numpy.logical_or(select, select_line)
        par = numpy.concatenate([flux_in, centres, sig_in])
        gauss_multi = fit_profile.Gaussians(par)
        gauss_multi.fit(self._wave[select], self._data[select], p0=par, sigma=error[select], bounds=bounds, ftol=ftol, xtol=xtol)
        return gauss_multi, gauss_multi.getPar()

    def fitMultiGauss_fixed_cent(self, centres, init_fwhm):
        select = numpy.zeros(self._dim, dtype="bool")
        flux_in = numpy.zeros(len(centres), dtype=numpy.float32)
        sig_in = numpy.ones_like(flux_in) * init_fwhm / 2.354
        cent = numpy.zeros(len(centres), dtype=numpy.float32)
        if self._error is not None:
            error = self._error
        else:
            error = numpy.ones_like(self._dim, dtype=numpy.float32)
        for i in range(len(centres)):
            select_line = numpy.logical_and(
                self._wave > centres[i] - 2 * init_fwhm,
                self._wave < centres[i] + 2 * init_fwhm,
            )
            flux_in[i] = numpy.sum(self._data[select_line])
            select = numpy.logical_or(select, select_line)
            cent[i] = centres[i]
        par = numpy.concatenate([sig_in, flux_in])
        gauss_multi = fit_profile.Gaussians_width(par, args=cent)
        gauss_multi.fit(self._wave[select], self._data[select], sigma=error[select])
        params = numpy.split(gauss_multi.getPar(), 2)
        params = numpy.concatenate([params[1], cent, params[0]])
        return gauss_multi, params

    def fitParFile(
        self, par, err_sim=0, ftol=1e-8, xtol=1e-8, method="leastsq", parallel="auto"
    ):
        static_par = deepcopy(par)

        if self._error is not None:
            sigma = self._error
        else:
            sigma = 1.0
        par.fit(
            self._wave,
            self._data,
            sigma=sigma,
            err_sim=err_sim,
            maxfev=1000,
            method=method,
            ftol=ftol,
            xtol=xtol,
            parallel=parallel,
        )
        par.restoreResult()
        if err_sim > 0 and self._error is not None:
            par_err = deepcopy(static_par)
            par_err._par = par._par_err
            par_err.restoreResult()
            par._parameters_err = par_err._parameters

    def fitSepGauss(
        self,
        cent_guess,
        aperture,
        fwhm_guess=3,
        bg_guess=0.0,
        flux_range=[0.0, numpy.inf],
        cent_range=[-2.0, 2.0],
        fwhm_range=[0, 7],
        bg_range=[0, numpy.inf],
        badpix_threshold=4,
        ftol=1e-8,
        xtol=1e-8,
        axs=None,
        fit_bg=True,
        warning=False,
    ):
<<<<<<< HEAD
        error = self._error if self._error is not None else numpy.ones(self._dim, dtype=numpy.float32)
        mask = self._mask != 0 if self._mask is not None else numpy.zeros(self._dim, dtype=bool)
        error[mask] = numpy.inf
=======
        # copy main arrays to avoid side effects
>>>>>>> 4d81c4fd
        data = self._data.copy()
        error = self._error.copy() if self._error is not None else numpy.ones(self._dim, dtype=numpy.float32)
        mask = self._mask.copy() if self._mask is not None else numpy.zeros(self._dim, dtype=bool)

        # update mask to account for unmasked invalid pixels
        # mask |= (~numpy.isfinite(data) | ~numpy.isfinite(error))

        # reset bad pixels in data and error
        error[mask] = numpy.inf
        data[mask] = 0.0

        flux = numpy.ones(len(cent_guess)) * numpy.nan
        cent = numpy.ones(len(cent_guess)) * numpy.nan
        fwhm = numpy.ones(len(cent_guess)) * numpy.nan
        bg = numpy.ones(len(cent_guess)) * numpy.nan

        fact = numpy.sqrt(2 * numpy.pi)
        hw = aperture // 2
        for i, centre in enumerate(cent_guess):
            if numpy.isnan(centre) or (centre - hw < self._wave[0] or centre + hw > self._wave[-1]):
                continue

            select = (self._wave >= centre - hw) & (self._wave <= centre + hw)
            # print(i, centre, self._wave.min(), self._wave.max(), select.sum())
            if mask[select].sum() >= badpix_threshold:
                log.warning(f"skipping line at pixel {centre} with {mask[select].sum()} >= {badpix_threshold = } bad pixels")
                self.add_header_comment(f"skipping line at pixel {centre} with {mask[select].sum()} >= {badpix_threshold = } bad pixels")
                continue

            flux_guess = numpy.interp(centre, self._wave[select], data[select]) * fact * fwhm_guess / 2.354
            if fit_bg:
                guess = [flux_guess, centre, fwhm_guess / 2.354, bg_guess]
                bound_lower = [flux_range[0], centre+cent_range[0], fwhm_range[0]/2.354, bg_range[0]]
                bound_upper = [flux_range[1], centre+cent_range[1], fwhm_range[1]/2.354, bg_range[1]]
                gauss = fit_profile.Gaussian_const(guess)
            else:
                guess = [flux_guess, centre, fwhm_guess / 2.354]
                gauss = fit_profile.Gaussian(guess)
                bound_lower = [flux_range[0], centre+cent_range[0], fwhm_range[0]/2.354]
                bound_upper = [flux_range[1], centre+cent_range[1], fwhm_range[1]/2.354]

            gauss.fit(
                self._wave[select],
                data[select],
                sigma=error[select],
                p0=guess,
                bounds=(bound_lower, bound_upper),
                ftol=ftol,
                xtol=xtol,
                warning=warning,
            )

            if fit_bg:
                flux[i], cent[i], fwhm[i], bg[i] = gauss.getPar()
            else:
                flux[i], cent[i], fwhm[i] = gauss.getPar()
            fwhm[i] *= 2.354

            # mask line if >=2 pixels are masked within 3.5sigma
            model_badpix = data[select] == 0
            x = self._wave[select].copy()
            if not numpy.isnan([cent[i], fwhm[i]]).any():
                select_2 = (self._wave>=cent[i]-3.5*fwhm[i]/2.354) & (self._wave<=cent[i]+3.5*fwhm[i]/2.354)
                x = self._wave[select_2]
                model_badpix = mask[select_2]
                if model_badpix.sum() >= 2:
                    flux[i] = cent[i] = fwhm[i] = bg[i] = numpy.nan

            if axs is not None:
<<<<<<< HEAD
                axs[i] = gauss.plot(self._wave[select], self._data[select], mask=self._mask[select]!=0, ax=axs[i])
=======
                axs[i].axvspan(x[0], x[-1], alpha=0.1, fc="0.5", label="reg. of masking")
                axs[i] = gauss.plot(self._wave[select], self._data[select], mask=self._mask[select], ax=axs[i])
>>>>>>> 4d81c4fd
                axs[i].axvline(cent_guess[i], ls="--", lw=1, color="tab:red", label="cent. guess")
                axs[i].set_title(f"{axs[i].get_title()} @ {cent[i]:.1f} (pixel)")
                axs[i].text(0.05, 0.9, f"flux = {flux[i]:.2f}", va="bottom", ha="left", transform=axs[i].transAxes, fontsize=11)
                axs[i].text(0.05, 0.8, f"cent = {cent[i]:.2f}", va="bottom", ha="left", transform=axs[i].transAxes, fontsize=11)
                axs[i].text(0.05, 0.7, f"fwhm = {fwhm[i]:.2f}", va="bottom", ha="left", transform=axs[i].transAxes, fontsize=11)
                axs[i].legend(loc="upper right", frameon=False, fontsize=11)

        return flux, cent, fwhm, bg


    def obtainGaussFluxPeaks(self, pos, sigma, replace_error=1e10, plot=False):
        """returns Gaussian peaks parameters, flux error and mask

        this runs fiber fitting assuming that we only need to know the sigma of the Gaussian,
        this runs in a full image column

        Parameters
        ----------
        pos : array_like
            peaks positions
        sigma : array_like
            Gaussian widths
        replace_error : float, optional
            replace error in bad pixels with this value, by default 1e10
        plot : bool, optional
            whether to plot or not the results, by default False

        Returns
        -------
        flux : array_like
            measured flux
        error : array_like
            propagated error
        mask : array_like
            propagated pixel mask
        """

        nfibers = len(pos)
        nsigmas = 1
        # round up fiber locations
        pixels = numpy.round(
            pos[:, None] + numpy.arange(-nsigmas, nsigmas+1, 1)[None, :] * bn.nanmedian(sigma)
        ).astype("int")
        # defining bad pixels for each fiber if needed
        if self._mask is not None:
            # select: fibers in the boundary of the chip
            bad_pix = numpy.zeros(nfibers, dtype=numpy.int32)
            select = numpy.logical_or.reduce(pixels >= self._mask.shape[0], 1)
            bad_pix[select] |= numpy.bitwise_or.reduce(self._mask[pixels[select, :]], 1)

            # masking fibers if all pixels are bad within aperture
            bad_pix[~select] |= numpy.bitwise_or.reduce(self._mask[pixels[~select, :]], 1)
        else:
            bad_pix = None
        if self._error is None:
            self._error = numpy.ones_like(self._data)

        # construct sparse projection matrix
        fact = numpy.sqrt(2.0 * numpy.pi)
        kernel_width = 7 # should exceed 4 sigma
        # vI = []
        # vJ = []
        # vV = []
        # for xx in range(nfibers):
        #     for yy in range(int(pos[xx]-kernel_width),int(pos[xx]+kernel_width)+1):
        #         v = numpy.exp(-0.5 * ((yy-pos[xx]) / sigma[xx]) ** 2) / (fact * sigma[xx])
        #         if v>=0.0000:   # make non-zero and positive definite
        #             vI.append(xx)
        #             vJ.append(yy)
        #             vV.append(v / self._error[yy])
        # B = sparse.csc_matrix((vV, (vJ, vI)), shape=(len(self._data), nfibers))

        # nfibers x kernel_size
        xx = numpy.repeat(numpy.array(range(nfibers)), 2*kernel_width+1)
        # pixel ranges of fiber images
        pos_t = numpy.trunc(pos)
        yyv = numpy.linspace(pos_t-kernel_width, pos_t+kernel_width, 2*kernel_width+1, endpoint=True)
        # nfibers x kernel_size pixel values
        v = numpy.exp(-0.5 * ((yyv-pos) / sigma) ** 2) / (fact * sigma)
        yyv = yyv.T.ravel()
        v = v.T.ravel() / self._error[yyv.astype(numpy.int32)]
        B = sparse.csc_matrix((v, (yyv, xx)), shape=(len(self._data), nfibers))

        # invert the projection matrix and solve
        ypixels = numpy.arange(self._data.size)
        guess_flux = numpy.interp(pos, ypixels, self._data) * fact * sigma
        out = sparse.linalg.lsmr(B, self._data / self._error, atol=1e-3, btol=1e-3, x0=guess_flux)
        flux = out[0]

        error = numpy.sqrt(1 / ((B.multiply(B)).sum(axis=0))).A
        error = error[0,:]

<<<<<<< HEAD
        # pyfits.writeto('B1.fits', B1.toarray(), overwrite=True)
=======
        # pyfits.writeto('B.fits', B.toarray(), overwrite=True)
>>>>>>> 4d81c4fd
        # if plot:
        #     plt.plot(self._data, "ok")
        #     plt.plot(numpy.dot(A * self._error[:, None], out[0]), "-r")
        #     # plt.plot(numpy.dot(A, out[0]), '-r')
        #     plt.show()
        return flux, error, bad_pix

    def collapseSpec(self, method="mean", start=None, end=None, transmission_func=None):
        if start is not None:
            select_start = self._wave >= start
        else:
            select_start = numpy.ones(self._dim, dtype="bool")
        if end is not None:
            select_end = self._wave <= end
        else:
            select_end = numpy.ones(self._dim, dtype="bool")
        select = numpy.logical_and(select_start, select_end)
        if self._mask is not None:
            select = numpy.logical_and(select, self._mask == 0)

        if method != "mean" and method != "median" and method != "sum":
            raise ValueError("method must be either 'mean', 'median' or 'sum'")
        elif method == "mean":
            flux = bn.mean(self._data[select])
            if self._error is not None:
                error = numpy.sqrt(
                    numpy.sum(self._error[select] ** 2) / numpy.sum(select) ** 2
                )
            else:
                error = None
            if self._sky is not None:
                sky = bn.mean(self._sky[select])
            else:
                sky = None
            if self._sky_error is not None:
                sky_error = numpy.sqrt(
                    numpy.sum(self._sky_error[select] ** 2) / numpy.sum(select) ** 2
                )
            else:
                sky_error = None
        return flux, error, sky, sky_error

    def coaddSpec(self, other, wave=None):
        """Coadds spectrum with another one with the possibility of overlaping wavelength ranges

        This method is perfect for computing the joint spectrum from two spectrograph channels.

        NOTE: taken from https://bit.ly/3qpRFIp
        """
        # check if other is Spectrum1D instance
        # find best/optimal joint wavelength vector
        if isinstance(other, Spectrum1D):
            spectra = [self, other]
        else:
            raise NotImplementedError("'other' need to be of 'Spectrum1D' type")

        if wave is None:
            wave = wave_little_interpol([self._wave, other._wave])

        fluxes = numpy.ma.zeros((2, len(wave)))
        errors = numpy.zeros_like(fluxes)
        fwhms = numpy.zeros_like(fluxes)
        masks = numpy.zeros_like(fluxes, dtype=numpy.int32)
        skies = numpy.zeros_like(fluxes)
        sky_errors = numpy.zeros_like(fluxes)
        for i, s in enumerate(spectra):
            s_new = s.resampleSpec(wave, method="linear")
            fluxes[i, :] = s_new._data
            if s._error is None:
                raise ValueError("s.uncertainty needs to be set for all spectra")
            else:
                errors[i, :] = s_new._error

            if s._lsf is not None:
                fwhms[i, :] = s_new._lsf
            if s._mask is not None:
                masks[i, :] = s_new._mask
            if s._sky is not None:
                skies[i, :] = s_new._sky
            if s._sky_error is not None:
                sky_errors[i, :] = s_new._sky_error

        fluxes[masks] = numpy.nan
        errors[masks] = numpy.nan
        fwhms[masks] = numpy.nan
        skies[masks] = numpy.nan
        sky_errors[masks] = numpy.nan

        # First, make sure there is no flux defined if there is no error.
        # errors = numpy.ma.fix_invalid(errors)
        # if numpy.ma.is_masked(errors):
        #     fluxes[errors.mask] = numpy.ma.masked
        # This can be simplified considerably as soon as masked quantities exist.
        # fluxes = numpy.ma.fix_invalid(fluxes)
        # There are no masked quantities yet, so make sure they are filled here.
        weights = 1.0 / errors**2
        norm = bn.nansum(weights, axis=0)
        weights = weights / norm[None, :]
        fluxes = bn.nansum(fluxes * weights, axis=0)
        fwhms = bn.nansum(fwhms * weights, axis=0)
        errors = numpy.sqrt(1.0 / bn.nansum(weights * norm, axis=0))
        skies = bn.nansum(skies * weights, axis=0)
        sky_errors = numpy.sqrt(bn.nansum(sky_errors**2 * weights**2), axis=0)

        masks = numpy.bitwise_and(masks[0], masks[1])
        masks = numpy.bitwise_or(masks, numpy.isnan(fluxes))
        masks = numpy.bitwise_or(masks, numpy.isnan(fwhms))
        masks = numpy.bitwise_or(masks, numpy.isnan(errors))
        masks = numpy.bitwise_or(masks, numpy.isnan(skies))
        masks = numpy.bitwise_or(masks, numpy.isnan(sky_errors))

        return Spectrum1D(wave=wave, data=fluxes, error=errors, lsf=fwhms, mask=masks, sky=skies, sky_error=sky_errors)<|MERGE_RESOLUTION|>--- conflicted
+++ resolved
@@ -3537,13 +3537,7 @@
         fit_bg=True,
         warning=False,
     ):
-<<<<<<< HEAD
-        error = self._error if self._error is not None else numpy.ones(self._dim, dtype=numpy.float32)
-        mask = self._mask != 0 if self._mask is not None else numpy.zeros(self._dim, dtype=bool)
-        error[mask] = numpy.inf
-=======
         # copy main arrays to avoid side effects
->>>>>>> 4d81c4fd
         data = self._data.copy()
         error = self._error.copy() if self._error is not None else numpy.ones(self._dim, dtype=numpy.float32)
         mask = self._mask.copy() if self._mask is not None else numpy.zeros(self._dim, dtype=bool)
@@ -3552,6 +3546,7 @@
         # mask |= (~numpy.isfinite(data) | ~numpy.isfinite(error))
 
         # reset bad pixels in data and error
+        mask = mask != 0
         error[mask] = numpy.inf
         data[mask] = 0.0
 
@@ -3613,12 +3608,8 @@
                     flux[i] = cent[i] = fwhm[i] = bg[i] = numpy.nan
 
             if axs is not None:
-<<<<<<< HEAD
+                axs[i].axvspan(x[0], x[-1], alpha=0.1, fc="0.5", label="reg. of masking")
                 axs[i] = gauss.plot(self._wave[select], self._data[select], mask=self._mask[select]!=0, ax=axs[i])
-=======
-                axs[i].axvspan(x[0], x[-1], alpha=0.1, fc="0.5", label="reg. of masking")
-                axs[i] = gauss.plot(self._wave[select], self._data[select], mask=self._mask[select], ax=axs[i])
->>>>>>> 4d81c4fd
                 axs[i].axvline(cent_guess[i], ls="--", lw=1, color="tab:red", label="cent. guess")
                 axs[i].set_title(f"{axs[i].get_title()} @ {cent[i]:.1f} (pixel)")
                 axs[i].text(0.05, 0.9, f"flux = {flux[i]:.2f}", va="bottom", ha="left", transform=axs[i].transAxes, fontsize=11)
@@ -3711,11 +3702,7 @@
         error = numpy.sqrt(1 / ((B.multiply(B)).sum(axis=0))).A
         error = error[0,:]
 
-<<<<<<< HEAD
         # pyfits.writeto('B1.fits', B1.toarray(), overwrite=True)
-=======
-        # pyfits.writeto('B.fits', B.toarray(), overwrite=True)
->>>>>>> 4d81c4fd
         # if plot:
         #     plt.plot(self._data, "ok")
         #     plt.plot(numpy.dot(A * self._error[:, None], out[0]), "-r")
