--- conflicted
+++ resolved
@@ -3815,13 +3815,8 @@
 
         return flux, cent, fwhm, bg
 
-<<<<<<< HEAD
     def extract_flux(self, centroids, sigmas, fiber_radius=1.4, npixels=15, replace_error=numpy.inf, return_basis=False):
         ''' 
-=======
-    def extract_flux(self, centroids, sigmas, fiber_radius=1.4, npixels=20, replace_error=numpy.inf, return_basis=False):
-        '''
->>>>>>> e2b37cd9
             fiber_radius is the image of the fiber core in pixels
             sigmas is the gaussian kernel sigma
 
