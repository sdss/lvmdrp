from copy import deepcopy

import numpy
import bottleneck as bn
from astropy.io import fits as pyfits
from astropy.table import Table
from numpy import polynomial
from scipy.linalg import norm
from scipy import signal, interpolate, ndimage, sparse
from scipy.ndimage import zoom
from typing import List, Tuple

from lvmdrp.utils import gaussian
from lvmdrp.core import fit_profile
from lvmdrp.core.header import Header


def _spec_from_lines(
    lines: numpy.ndarray,
    sigma: float,
    wavelength: numpy.ndarray,
    heights: numpy.ndarray = None,
    names: numpy.ndarray = None,
):
    rss = numpy.zeros((len(lines), wavelength.size))
    for i, line in enumerate(lines):
        rss[i] = gaussian(wavelength, mean=line, stddev=sigma)
    if heights is not None:
        rss = rss / rss.max() * heights[:, None]
    return rss.sum(axis=0)


def _shift_spectrum(spectrum: numpy.ndarray, shift: int) -> numpy.ndarray:
    """
    Shifts a spectrum by a given number of bins.

    Parameters
    ----------
    spectrum : numpy.ndarray
        The spectrum to shift.
    shift : int
        The number of bins to shift the spectrum. Positive values shift the
        spectrum to the right, negative values shift it to the left.

    Returns
    -------
    numpy.ndarray
        The shifted spectrum.
    """
    if shift > 0:
        return numpy.pad(spectrum, (shift, 0), "constant")[:-shift]
    elif shift < 0:
        return numpy.pad(spectrum, (0, -shift), "constant")[-shift:]
    else:
        return spectrum


def _cross_match(
    ref_spec: numpy.ndarray,
    obs_spec: numpy.ndarray,
    stretch_factors: numpy.ndarray,
    shift_range: List[int],
    peak_num: int = None,
) -> Tuple[float, int, float]:
    """Find the best cross correlation between two spectra.

    This function finds the best cross correlation between two spectra by
    stretching and shifting the first spectrum and computing the cross
    correlation with the second spectrum. The best cross correlation is
    defined as the one with the highest correlation value and the correct
    number of peaks.

    Parameters
    ----------
    ref_spec : ndarray
        The reference spectrum.
    obs_spec : ndarray
        The observed spectrum.
    stretch_factors : ndarray
        The stretch factors to use.
    shift_range : tuple
        The range of shifts to use.
    peak_num : int, optional
        The number of peaks to match.

    Returns
    -------
    max_correlation : float
        The maximum correlation value.
    best_shift : int
        The best shift.
    best_stretch_factor : float
        The best stretch factor.
    """
    min_shift, max_shift = shift_range
    max_correlation = -numpy.inf
    best_shift = 0
    best_stretch_factor = 1

    for factor in stretch_factors:
        # Stretch the first signal
        stretched_signal1 = zoom(ref_spec, factor, mode="constant", prefilter=True)

        # Make the lengths equal
        len_diff = len(obs_spec) - len(stretched_signal1)
        if len_diff > 0:
            # Zero pad the stretched signal at the end if it's shorter
            stretched_signal1 = numpy.pad(stretched_signal1, (0, len_diff))
        elif len_diff < 0:
            # Or crop the stretched signal at the end if it's longer
            stretched_signal1 = stretched_signal1[:len_diff]

        # Compute the cross correlation
        cross_corr = signal.correlate(obs_spec, stretched_signal1, mode="same")

        # Normalize the cross correlation
        cross_corr = cross_corr.astype(numpy.float32)
        cross_corr /= norm(stretched_signal1) * norm(obs_spec)

        # Get the correlation shifts
        shifts = signal.correlation_lags(
            len(obs_spec), len(stretched_signal1), mode="same"
        )

        # Constrain the cross_corr and shifts to the shift_range
        mask = (shifts >= min_shift) & (shifts <= max_shift)
        cross_corr = cross_corr[mask]
        shifts = shifts[mask]

        # Find the max correlation and the corresponding shift for this stretch factor
        idx_max_corr = numpy.argmax(cross_corr)
        max_corr = cross_corr[idx_max_corr]
        shift = shifts[idx_max_corr]

        # Shift the stretched signal1
        shifted_signal1 = _shift_spectrum(stretched_signal1, shift)

        # Find the peaks in the shifted and stretched signal1
        peaks1, _ = signal.find_peaks(shifted_signal1)

        # Check if the number of peaks matches peak_num, if given
        if peak_num is not None:
            condition = max_corr > max_correlation and len(peaks1) == peak_num
        else:
            condition = max_corr > max_correlation

        if condition:
            max_correlation = max_corr
            best_shift = shift
            best_stretch_factor = factor

    return max_correlation, best_shift, best_stretch_factor


def _apply_shift_and_stretch(
    spectrum: numpy.ndarray, shift: int, stretch_factor: float
) -> numpy.ndarray:
    """Apply a shift and stretch to a spectrum.

    This function applies a shift and stretch to a spectrum.

    Parameters
    ----------
    spectrum : ndarray
        The spectrum.
    shift : int
        The shift to apply.
    stretch_factor : float
        The stretch factor to apply.

    Returns
    -------
    shifted_stretched_spectrum : ndarray
        The shifted and stretched spectrum.
    """
    # Stretch the spectrum
    stretched_spectrum = zoom(spectrum, stretch_factor, mode="constant", prefilter=True)

    # Shift the stretched spectrum
    shifted_stretched_spectrum = _shift_spectrum(stretched_spectrum, shift)

    # If the shifted and stretched spectrum is shorter than the original spectrum, pad it with zeros
    if len(shifted_stretched_spectrum) < len(spectrum):
        shifted_stretched_spectrum = numpy.pad(
            shifted_stretched_spectrum,
            (0, len(spectrum) - len(shifted_stretched_spectrum)),
        )

    # If the shifted and stretched spectrum is longer than the original spectrum, crop it
    elif len(shifted_stretched_spectrum) > len(spectrum):
        shifted_stretched_spectrum = shifted_stretched_spectrum[: len(spectrum)]

    return shifted_stretched_spectrum


def wave_little_interpol(wavelist):
    """Make a wavelengths array for merging echelle orders with little interpolation.

    In echelle spectra we often have the situation that neighboring orders overlap
    a little in wavelength space::

        aaaaaaaaaaaa
                 bbbbbbbbbbbbb
                          ccccccccccccc

    When merging those spectra, we want to keep the original wavelength grid where possible.
    This way, we only need to interpolate on a new wavelength grid where different orders
    overlap (here ``ab`` or ``bc``) and can avoid the dangers of flux interpolation in
    those wavelength region where only one order contributes.

    This algorithm has limitations, some are fundamental, some are just due to the
    implementation and may be removed in future versions:

    - The resulting grid is **not** equally spaced, but the step size should not vary too much.
    - The wavelength arrays need to be sorted in increasing order.
    - There has to be overlap between every order and every order has to have some overlap
      free region in the middle.

    # NOTE: taken from https://bit.ly/3qpRFIp

    Parameters
    ----------
    wavelist : list of 1-dim ndarrays
        input list of wavelength

    Returns
    -------
    waveout : ndarray
        wavelength array that can be used to co-adding all echelle orders.
    """
    mins = numpy.array([min(w) for w in wavelist])
    maxs = numpy.array([max(w) for w in wavelist])

    if numpy.any(numpy.argsort(mins) != numpy.arange(len(wavelist))):
        raise ValueError("List of wavelengths must be sorted in increasing order.")
    if numpy.any(numpy.argsort(mins) != numpy.arange(len(wavelist))):
        raise ValueError("List of wavelengths must be sorted in increasing order.")
    if not numpy.all(maxs[:-1] > mins[1:]):
        raise ValueError("Not all orders overlap.")
    if numpy.any(mins[2:] < maxs[:-2]):
        raise ValueError("No order can be completely overlapped.")

    waveout = [wavelist[0][wavelist[0] < mins[1]]]
    for i in range(len(wavelist) - 1):
        #### overlap region ####
        # No assumptions on how bin edges of different orders match up
        # overlap start and stop are the last and first "clean" points.
        overlap_start = numpy.max(waveout[-1])
        overlap_end = numpy.min(wavelist[i + 1][wavelist[i + 1] > maxs[i]])
        # In overlap region patch in a linear scale with slightly different step.
        dw = overlap_end - overlap_start
        step = 0.5 * (
            numpy.mean(numpy.diff(wavelist[i]))
            + numpy.mean(numpy.diff(wavelist[i + 1]))
        )
        n_steps = int(dw / step + 0.5)

        wave_overlap = numpy.linspace(
            overlap_start + step, overlap_end - step, n_steps - 1
        )
        waveout.append(wave_overlap)

        #### next region without overlap ####
        if i < (len(wavelist) - 2):  # normal case
            waveout.append(
                wavelist[i + 1][
                    (wavelist[i + 1] > maxs[i]) & (wavelist[i + 1] < mins[i + 2])
                ]
            )
        else:  # last array - no more overlap behind that
            waveout.append(wavelist[i + 1][(wavelist[i + 1] > maxs[i])])

    return numpy.hstack(waveout)


class Spectrum1D(Header):

    @classmethod
    def select_poly_class(cls, poly_kind=None):
        """Returns the polynomial class to use for the given kind of polynomial

        Parameters
        ----------
        poly_kind : string, optional with default None

        Returns
        -------
        poly_cls : numpy.polynomial.Polynomial
        """
        if poly_kind == "poly" or poly_kind is None or poly_kind == "None":
            poly_cls = numpy.polynomial.Polynomial
        elif poly_kind == "chebyshev":
            poly_cls = numpy.polynomial.Chebyshev
        elif poly_kind == "legendre":
            poly_cls = numpy.polynomial.Legendre
        else:
            raise ValueError(f"Invalid polynomial kind: '{poly_kind}', valid options are: 'poly', 'legendre', 'chebyshev'")
        return poly_cls

    def __init__(
<<<<<<< HEAD
        self, wave=None, data=None, error=None, mask=None,
        lsf=None, wave_trace=None, lsf_trace=None,
        sky=None, sky_error=None, header=None
=======
        self,
        wave=None,
        data=None,
        error=None,
        mask=None,
        inst_fwhm=None,
        sky=None,
        sky_error=None,
        header=None,
>>>>>>> d5b1575c
    ):
        self._data = data
        if data is not None:
            self._dim = self._data.shape[0]
            self._pixels = numpy.arange(self._dim)
        self._error = error
        self._mask = mask
        self._sky = sky
        self._sky_error = sky_error
        self._header = header

        self.set_wave_and_lsf_traces(wave=wave, wave_trace=wave_trace, lsf_trace=lsf_trace)

    def __sub__(self, other):
        if isinstance(other, Spectrum1D):
            # verify wavelength and LSF arrays are the same
            if not numpy.array_equal(self._wave, other._wave):
                raise ValueError("wavelength arrays are not the same")
            if not numpy.array_equal(self._wave_trace, other._wave_trace):
                raise ValueError("wavelength trace arrays are not the same")

            data = numpy.zeros_like(self._data)
            select_zero = self._data == 0
            data = self._data - other._data

            if self._mask is not None and other._mask is not None:
                mask = numpy.logical_or(self._mask, other._mask)
                select_zero = numpy.logical_and(select_zero, mask)
                data[select_zero] = 0
            elif self._mask is None and other._mask is not None:
                mask = other._mask
            elif self._mask is not None and other._mask is None:
                mask = self._mask
                select_zero = numpy.logical_and(select_zero, mask)
                data[select_zero] = 0
            else:
                mask = None

            if self._error is not None and other._error is not None:
                error = numpy.sqrt(self._error**2 + other._error**2)
            elif self._error is not None:
                error = self._error
            elif other._error is not None:
                error = other._error
            else:
                error = None

            if self._sky is not None and other._sky is not None:
                sky = self._sky - other._sky
            elif self._sky is not None:
                sky = self._sky
            elif other._sky is not None:
                sky = other._sky
            else:
                sky = None

            if self._sky_error is not None and other._sky_error is not None:
                sky_error = numpy.sqrt(self._sky_error**2 + other._sky_error**2)
            elif self._sky_error is not None:
                sky_error = self._sky_error
            elif other._sky_error is not None:
                sky_error = other._sky_error
            else:
                sky_error = None

            if data.dtype == numpy.float64 or data.dtype == numpy.dtype(">f8"):
                data = data.astype(numpy.float32)
            if error is not None:
                if error.dtype == numpy.float64 or error.dtype == numpy.dtype(">f8"):
                    error = error.astype(numpy.float32)
            if sky is not None:
                if sky.dtype == numpy.float64 or sky.dtype == numpy.dtype(">f8"):
                    sky = sky.astype(numpy.float32)
            if sky_error is not None:
                if sky_error.dtype == numpy.float64 or sky_error.dtype == numpy.dtype(
                    ">f8"
                ):
                    sky_error = sky_error.astype(numpy.float32)

<<<<<<< HEAD
            spec = Spectrum1D(wave=self._wave, data=data, error=error, mask=mask, sky=sky, sky_error=sky_error)
=======
            spec = Spectrum1D(
                wave=self._wave,
                data=data,
                error=error,
                mask=mask,
                sky=sky,
                sky_error=sky_error,
            )
>>>>>>> d5b1575c

            return spec

        elif isinstance(other, numpy.ndarray):
            data = self._data - other
            error = self._error
            mask = self._mask
            sky = self._sky
            sky_error = self._sky_error

            if data.dtype == numpy.float64 or data.dtype == numpy.dtype(">f8"):
                data = data.astype(numpy.float32)
            if error is not None:
                if error.dtype == numpy.float64 or error.dtype == numpy.dtype(">f8"):
                    error = error.astype(numpy.float32)
            if sky is not None:
                if sky.dtype == numpy.float64 or sky.dtype == numpy.dtype(">f8"):
                    sky = sky.astype(numpy.float32)
            if sky_error is not None:
                if sky_error.dtype == numpy.float64 or sky_error.dtype == numpy.dtype(
                    ">f8"
                ):
                    sky_error = sky_error.astype(numpy.float32)

<<<<<<< HEAD
            spec = Spectrum1D(wave=self._wave, data=data, error=error, mask=mask, sky=sky, sky_error=sky_error)
=======
            spec = Spectrum1D(
                wave=self._wave,
                data=data,
                error=error,
                mask=mask,
                sky=sky,
                sky_error=sky_error,
            )
>>>>>>> d5b1575c

            return spec
        else:
            # try to do addtion for other types, e.g. float, int, etc.
            try:
                data = self._data - other
                error = self._error
                mask = self._mask
                sky = self._sky
                sky_error = self._sky_error

                if data.dtype == numpy.float64 or data.dtype == numpy.dtype(">f8"):
                    data = data.astype(numpy.float32)
                if error is not None:
                    if error.dtype == numpy.float64 or error.dtype == numpy.dtype(
                        ">f8"
                    ):
                        error = error.astype(numpy.float32)
                if sky is not None:
                    if sky.dtype == numpy.float64 or sky.dtype == numpy.dtype(">f8"):
                        sky = sky.astype(numpy.float32)
                if sky_error is not None:
                    if (
                        sky_error.dtype == numpy.float64
                        or sky_error.dtype == numpy.dtype(">f8")
                    ):
                        sky_error = sky_error.astype(numpy.float32)

<<<<<<< HEAD
                spec = Spectrum1D(wave=self._wave, data=data, error=error, mask=mask, sky=sky, sky_error=sky_error)
=======
                spec = Spectrum1D(
                    wave=self._wave,
                    data=data,
                    error=error,
                    mask=mask,
                    sky=sky,
                    sky_error=sky_error,
                )
>>>>>>> d5b1575c

                return spec
            except Exception:
                # raise exception if the type are not matching in general
                raise TypeError(
                    "unsupported operand type(s) for -: %s and %s"
                    % (str(type(self)).split("'")[1], str(type(other)).split("'")[1])
                )

    def __add__(self, other):
        if isinstance(other, Spectrum1D):
            # verify wavelength and LSF arrays are the same
            if not numpy.array_equal(self._wave, other._wave):
                raise ValueError("wavelength arrays are not the same")
            if not numpy.array_equal(self._wave_trace, other._wave_trace):
                raise ValueError("wavelength trace arrays are not the same")

            other._data.astype(numpy.float32)
            data = numpy.zeros_like(self._data)
            select_zero = self._data == 0
            data = self._data + other._data

            if self._mask is not None and other._mask is not None:
                mask = numpy.logical_or(self._mask, other._mask)
                select_zero = numpy.logical_and(select_zero, mask)
                data[select_zero] = 0
            elif self._mask is None and other._mask is not None:
                mask = other._mask
            elif self._mask is not None and other._mask is None:
                mask = self._mask
                select_zero = numpy.logical_and(select_zero, mask)
                data[select_zero] = 0
            else:
                mask = None

            if self._error is not None and other._error is not None:
                error = numpy.sqrt(self._error**2 + other._error**2)
            elif self._error is not None:
                error = self._error
            elif other._error is not None:
                error = other._error
            else:
                error = None

            if self._sky is not None and other._sky is not None:
                sky = self._sky + other._sky
            elif self._sky is not None:
                sky = self._sky
            elif other._sky is not None:
                sky = other._sky
            else:
                sky = None

            if self._sky_error is not None and other._sky_error is not None:
                sky_error = numpy.sqrt(self._sky_error**2 + other._sky_error**2)
            elif self._sky_error is not None:
                sky_error = self._sky_error
            elif other._sky_error is not None:
                sky_error = other._sky_error
            else:
                sky_error = None

            if data.dtype == numpy.float64 or data.dtype == numpy.dtype(">f8"):
                data = data.astype(numpy.float32)
            if error is not None:
                if error.dtype == numpy.float64 or error.dtype == numpy.dtype(">f8"):
                    error = error.astype(numpy.float32)
            if sky is not None:
                if sky.dtype == numpy.float64 or sky.dtype == numpy.dtype(">f8"):
                    sky = sky.astype(numpy.float32)
            if sky_error is not None:
                if sky_error.dtype == numpy.float64 or sky_error.dtype == numpy.dtype(
                    ">f8"
                ):
                    sky_error = sky_error.astype(numpy.float32)

<<<<<<< HEAD
            spec = Spectrum1D(wave=self._wave, data=data, error=error, mask=mask, sky=sky, sky_error=sky_error)
=======
            spec = Spectrum1D(
                wave=self._wave,
                data=data,
                error=error,
                mask=mask,
                sky=sky,
                sky_error=sky_error,
            )
>>>>>>> d5b1575c

            return spec

        elif isinstance(other, numpy.ndarray):
            data = self._data + other

            if self._error is not None:
                error = self._error + other
            else:
                error = None

            if self._mask is not None:
                mask = self._mask
            else:
                mask = None

            if self._sky is not None:
                sky = self._sky + other
            else:
                sky = None

            if self._sky_error is not None:
                sky_error = self._sky_error + other
            else:
                sky_error = None

            if data.dtype == numpy.float64 or data.dtype == numpy.dtype(">f8"):
                data = data.astype(numpy.float32)
            if error is not None:
                if error.dtype == numpy.float64 or error.dtype == numpy.dtype(">f8"):
                    error = error.astype(numpy.float32)
            if sky is not None:
                if sky.dtype == numpy.float64 or sky.dtype == numpy.dtype(">f8"):
                    sky = sky.astype(numpy.float32)
            if sky_error is not None:
                if sky_error.dtype == numpy.float64 or sky_error.dtype == numpy.dtype(
                    ">f8"
                ):
                    sky_error = sky_error.astype(numpy.float32)

<<<<<<< HEAD
            spec = Spectrum1D(wave=self._wave, data=data, error=error, mask=mask, sky=sky, sky_error=sky_error)
=======
            spec = Spectrum1D(
                wave=self._wave,
                data=data,
                error=error,
                mask=mask,
                sky=sky,
                sky_error=sky_error,
            )
>>>>>>> d5b1575c

            return spec
        else:
            # try to do addtion for other types, e.g. float, int, etc.
            try:
                data = self._data + other

                if self._error is not None:
                    error = self._error + other
                else:
                    error = None

                if self._mask is not None:
                    mask = self._mask
                else:
                    mask = None

                if self._sky is not None:
                    sky = self._sky + other
                else:
                    sky = None

                if self._sky_error is not None:
                    sky_error = self._sky_error + other
                else:
                    sky_error = None

                if data.dtype == numpy.float64 or data.dtype == numpy.dtype(">f8"):
                    data = data.astype(numpy.float32)
                if error is not None:
                    if error.dtype == numpy.float64 or error.dtype == numpy.dtype(
                        ">f8"
                    ):
                        error = error.astype(numpy.float32)
                if sky is not None:
                    if sky.dtype == numpy.float64 or sky.dtype == numpy.dtype(">f8"):
                        sky = sky.astype(numpy.float32)
                if sky_error is not None:
                    if (
                        sky_error.dtype == numpy.float64
                        or sky_error.dtype == numpy.dtype(">f8")
                    ):
                        sky_error = sky_error.astype(numpy.float32)

<<<<<<< HEAD
                spec = Spectrum1D(wave=self._wave, data=data, error=error, mask=mask, sky=sky, sky_error=sky_error)
=======
                spec = Spectrum1D(
                    wave=self._wave,
                    data=data,
                    error=error,
                    mask=mask,
                    sky=sky,
                    sky_error=sky_error,
                )
>>>>>>> d5b1575c

                return spec
            except Exception:
                # raise exception if the type are not matching in general
                raise TypeError(
                    "unsupported operand type(s) for -: %s and %s"
                    % (str(type(self)).split("'")[1], str(type(other)).split("'")[1])
                )

    def __truediv__(self, other):
        if isinstance(other, Spectrum1D):
            # verify wavelength and LSF arrays are the same
            if not numpy.array_equal(self._wave, other._wave):
                raise ValueError("wavelength arrays are not the same")
            if (self._wave_trace is not None and other._wave_trace is not None) and not self._wave_trace == other._wave_trace:
                raise ValueError("wavelength trace arrays are not the same")

            other._data = other._data.astype(numpy.float32)
            select = other._data != 0.0
            data = numpy.divide(
                self._data, other._data, out=numpy.zeros_like(self._data), where=select
            )

            if self._mask is not None and other._mask is not None:
                mask = numpy.logical_or(self._mask, other._mask)
                mask[~select] = True
            elif other._mask is not None:
                mask = other._mask
                mask[~select] = True
            elif self._mask is not None:
                mask = self._mask
                mask[~select] = True
            else:
                mask = None

            if self._error is not None and other._error is not None:
                error = numpy.zeros_like(self._error)
                error_a = (
                    numpy.divide(self._error, other._data, out=error, where=select) ** 2
                )
                error_b = (
                    numpy.divide(
                        self._data * other._error,
                        other._data**2,
                        out=error,
                        where=select,
                    )
                    ** 2
                )
                error = numpy.sqrt(error_a + error_b)
            elif self._error is not None:
                error = numpy.divide(
                    self._error,
                    other._data,
                    out=numpy.zeros_like(self._error),
                    where=select,
                )
            elif other._error is not None:
                error = numpy.divide(
                    self._data * other._error,
                    other._data**2,
                    out=numpy.zeros_like(self._error),
                    where=select,
                )
            else:
                error = None

            if self._sky is not None and other._sky is not None:
                sky = numpy.divide(
                    self._sky,
                    other._sky,
                    out=numpy.zeros_like(self._sky),
                    where=other._sky != 0.0,
                )
            elif self._sky is not None:
                sky = self._sky
            elif other._sky is not None:
                sky = other._sky
            else:
                sky = None

            if self._sky_error is not None and other._sky_error is not None:
                sky_error = numpy.zeros_like(self._sky_error)
                sky_error_a = (
                    numpy.divide(
                        self._sky_error, other._data, out=sky_error, where=select
                    )
                    ** 2
                )
                sky_error_b = (
                    numpy.divide(
                        self._data * other._sky_error,
                        other._data**2,
                        out=sky_error,
                        where=select,
                    )
                    ** 2
                )
                sky_error = numpy.sqrt(sky_error_a + sky_error_b)
            elif self._sky_error is not None:
                sky_error = numpy.divide(
                    self._sky_error,
                    other._data,
                    out=numpy.zeros_like(self._sky_error),
                    where=select,
                )
            elif other._sky_error is not None:
                sky_error = numpy.divide(
                    self._data * other._sky_error,
                    other._data**2,
                    out=numpy.zeros_like(self._sky_error),
                    where=select,
                )
            else:
                sky_error = None

            if data.dtype == numpy.float64 or data.dtype == numpy.dtype(">f8"):
                data = data.astype(numpy.float32)
            if error is not None:
                if error.dtype == numpy.float64 or error.dtype == numpy.dtype(">f8"):
                    error = error.astype(numpy.float32)
            if sky is not None:
                if sky.dtype == numpy.float64 or sky.dtype == numpy.dtype(">f8"):
                    sky = sky.astype(numpy.float32)
            if sky_error is not None:
                if sky_error.dtype == numpy.float64 or sky_error.dtype == numpy.dtype(
                    ">f8"
                ):
                    sky_error = sky_error.astype(numpy.float32)

<<<<<<< HEAD
            spec = Spectrum1D(wave=self._wave, data=data, error=error, mask=mask, wave_trace=self._wave_trace, lsf_trace=self._lsf_trace, sky=sky, sky_error=sky_error)
=======
            spec = Spectrum1D(
                wave=self._wave,
                data=data,
                error=error,
                mask=mask,
                sky=sky,
                sky_error=sky_error,
            )
>>>>>>> d5b1575c

            return spec

        elif isinstance(other, numpy.ndarray):
            select = other != 0.0
<<<<<<< HEAD
            data = numpy.divide(self._data, other, out=numpy.zeros_like(self._data), where=select)
=======
            data = numpy.divide(
                self._data, other, out=numpy.zeros_like(self._data), where=select
            )
>>>>>>> d5b1575c

            if self._error is not None:
                error = numpy.divide(
                    self._error, other, out=numpy.zeros_like(self._error), where=select
                )
            else:
                error = None

            if self._mask is not None:
                mask = self._mask
                mask[~select] = True
            else:
                mask = None

            if self._sky is not None:
                sky = numpy.divide(
                    self._sky, other, out=numpy.zeros_like(self._sky), where=select
                )
            else:
                sky = None

            if self._sky_error is not None:
                sky_error = numpy.divide(
                    self._sky_error,
                    other,
                    out=numpy.zeros_like(self._sky_error),
                    where=select,
                )
            else:
                sky_error = None

            if data.dtype == numpy.float64 or data.dtype == numpy.dtype(">f8"):
                data = data.astype(numpy.float32)
            if error is not None:
                if error.dtype == numpy.float64 or error.dtype == numpy.dtype(">f8"):
                    error = error.astype(numpy.float32)
            if sky is not None:
                if sky.dtype == numpy.float64 or sky.dtype == numpy.dtype(">f8"):
                    sky = sky.astype(numpy.float32)
            if sky_error is not None:
                if sky_error.dtype == numpy.float64 or sky_error.dtype == numpy.dtype(
                    ">f8"
                ):
                    sky_error = sky_error.astype(numpy.float32)

<<<<<<< HEAD
            spec = Spectrum1D(wave=self._wave, data=data, error=error, mask=mask, sky=sky, sky_error=sky_error)
=======
            spec = Spectrum1D(
                wave=self._wave,
                data=data,
                error=error,
                mask=mask,
                sky=sky,
                sky_error=sky_error,
            )
>>>>>>> d5b1575c

            return spec
        else:
            # try to do addtion for other types, e.g. float, int, etc.
            try:
                select = other != 0.0
                data = numpy.divide(
                    self._data, other, out=numpy.zeros_like(self._data), where=select
                )

                if self._error is not None:
                    error = numpy.divide(
                        self._error,
                        other,
                        out=numpy.zeros_like(self._error),
                        where=select,
                    )
                else:
                    error = None

                if self._mask is not None:
                    mask = self._mask
                    mask[~select] = True

                if self._sky is not None:
                    sky = numpy.divide(
                        self._sky, other, out=numpy.zeros_like(self._sky), where=select
                    )
                else:
                    sky = None

                if self._sky_error is not None:
                    sky_error = numpy.divide(
                        self._sky_error,
                        other,
                        out=numpy.zeros_like(self._sky_error),
                        where=select,
                    )
                else:
                    sky_error = None

                if data.dtype == numpy.float64 or data.dtype == numpy.dtype(">f8"):
                    data = data.astype(numpy.float32)
                if error is not None:
                    if error.dtype == numpy.float64 or error.dtype == numpy.dtype(
                        ">f8"
                    ):
                        error = error.astype(numpy.float32)
                if sky is not None:
                    if sky.dtype == numpy.float64 or sky.dtype == numpy.dtype(">f8"):
                        sky = sky.astype(numpy.float32)
                if sky_error is not None:
                    if (
                        sky_error.dtype == numpy.float64
                        or sky_error.dtype == numpy.dtype(">f8")
                    ):
                        sky_error = sky_error.astype(numpy.float32)

<<<<<<< HEAD
                spec = Spectrum1D(wave=self._wave, data=data, error=error, mask=mask, sky=sky, sky_error=sky_error)
=======
                spec = Spectrum1D(
                    wave=self._wave,
                    data=data,
                    error=error,
                    mask=mask,
                    sky=sky,
                    sky_error=sky_error,
                )
>>>>>>> d5b1575c

                return spec
            except Exception:
                # raise exception if the type are not matching in general
                raise TypeError(
                    "unsupported operand type(s) for /: %s and %s"
                    % (str(type(self)).split("'")[1], str(type(other)).split("'")[1])
                )

    def __rtruediv__(self, other):
        if isinstance(other, Spectrum1D):
            # verify wavelength and LSF arrays are the same
            if not numpy.array_equal(self._wave, other._wave):
                raise ValueError("wavelength arrays are not the same")
            if not numpy.array_equal(self._wave_trace, other._wave_trace):
                raise ValueError("wavelength trace arrays are not the same")

            other._data = other._data.astype(numpy.float32)
            select = self._data != 0.0
            data = numpy.divide(
                other._data, self._data, out=numpy.zeros_like(self._data), where=select
            )

            if self._mask is not None and other._mask is not None:
                mask = numpy.logical_or(self._mask, other._mask)
                mask[~select] = True
            elif other._mask is not None:
                mask = other._mask
                mask[~select] = True
            elif self._mask is not None:
                mask = self._mask
                mask[~select] = True
            else:
                mask = None

            if self._error is not None and other._error is not None:
                error = numpy.zeros_like(self._error)
                error_a = (
                    numpy.divide(other._error, self._data, out=error, where=select) ** 2
                )
                error_b = (
                    numpy.divide(
                        other._data * self._error,
                        self._data**2,
                        out=error,
                        where=select,
                    )
                    ** 2
                )
                error = numpy.sqrt(error_a + error_b)
            elif self._error is not None:
                error = numpy.divide(
                    other._error,
                    self._data,
                    out=numpy.zeros_like(self._error),
                    where=select,
                )
            elif other._error is not None:
                error = numpy.divide(
                    other._data * self._error,
                    self._data**2,
                    out=numpy.zeros_like(self._error),
                    where=select,
                )
            else:
                error = None

            if other._sky is not None:
                sky = numpy.divide(
                    other._sky,
                    self._sky,
                    out=numpy.zeros_like(self._sky),
                    where=self._sky != 0.0,
                )
            elif self._sky is not None:
                sky = self._sky
            elif other._sky is not None:
                sky = other._sky
            else:
                sky = None

            if self._sky_error is not None and other._sky_error is not None:
                sky_error = numpy.zeros_like(self._sky_error)
                sky_error_a = (
                    numpy.divide(
                        other._sky_error, self._data, out=sky_error, where=select
                    )
                    ** 2
                )
                sky_error_b = (
                    numpy.divide(
                        other._data * self._sky_error,
                        self._data**2,
                        out=sky_error,
                        where=select,
                    )
                    ** 2
                )
                sky_error = numpy.sqrt(sky_error_a + sky_error_b)
            elif self._sky_error is not None:
                sky_error = numpy.divide(
                    other._sky_error,
                    self._data,
                    out=numpy.zeros_like(self._sky_error),
                    where=select,
                )
            elif other._sky_error is not None:
                sky_error = numpy.divide(
                    other._data * self._sky_error,
                    self._data**2,
                    out=numpy.zeros_like(self._sky_error),
                    where=select,
                )
            else:
                sky_error = None

            if data.dtype == numpy.float64 or data.dtype == numpy.dtype(">f8"):
                data = data.astype(numpy.float32)
            if error is not None:
                if error.dtype == numpy.float64 or error.dtype == numpy.dtype(">f8"):
                    error = error.astype(numpy.float32)
            if sky is not None:
                if sky.dtype == numpy.float64 or sky.dtype == numpy.dtype(">f8"):
                    sky = sky.astype(numpy.float32)
            if sky_error is not None:
                if sky_error.dtype == numpy.float64 or sky_error.dtype == numpy.dtype(
                    ">f8"
                ):
                    sky_error = sky_error.astype(numpy.float32)

<<<<<<< HEAD
            spec = Spectrum1D(wave=self._wave, data=data, error=error, mask=mask, sky=sky, sky_error=sky_error)
=======
            spec = Spectrum1D(
                wave=self._wave,
                data=data,
                error=error,
                mask=mask,
                sky=sky,
                sky_error=sky_error,
            )
>>>>>>> d5b1575c

            return spec

        elif isinstance(other, numpy.ndarray):
            select = self._data != 0.0
<<<<<<< HEAD
            data = numpy.divide(other, self._data, out=numpy.zeros_like(self._data), where=select)
=======
            data = numpy.divide(
                other, self._data, out=numpy.zeros_like(self._data), where=select
            )
>>>>>>> d5b1575c

            if self._error is not None:
                error = numpy.divide(
                    other * self._error,
                    self._data**2,
                    out=numpy.zeros_like(self._error),
                    where=select,
                )
            else:
                error = None

            if self._mask is not None:
                mask = self._mask
                mask[~select] = True
            else:
                mask = None

            if self._sky is not None:
                sky = numpy.divide(
                    other,
                    self._sky,
                    out=numpy.zeros_like(self._sky),
                    where=self._sky != 0.0,
                )
            else:
                sky = None

            if self._sky_error is not None:
                sky_error = numpy.divide(
                    other * self._sky_error,
                    self._data**2,
                    out=numpy.zeros_like(self._sky_error),
                    where=select,
                )
            else:
                sky_error = None

            if data.dtype == numpy.float64 or data.dtype == numpy.dtype(">f8"):
                data = data.astype(numpy.float32)
            if error is not None:
                if error.dtype == numpy.float64 or error.dtype == numpy.dtype(">f8"):
                    error = error.astype(numpy.float32)
            if sky is not None:
                if sky.dtype == numpy.float64 or sky.dtype == numpy.dtype(">f8"):
                    sky = sky.astype(numpy.float32)
            if sky_error is not None:
                if sky_error.dtype == numpy.float64 or sky_error.dtype == numpy.dtype(
                    ">f8"
                ):
                    sky_error = sky_error.astype(numpy.float32)

            spec = Spectrum1D(
                wave=self._wave,
                data=data,
                error=error,
                mask=mask,
                sky=sky,
                sky_error=sky_error,
            )

            return spec
        else:
            select = self._data != 0.0
            data = numpy.divide(
                other, self._data, out=numpy.zeros_like(self._data), where=select
            )

            if self._error is not None:
                error = numpy.divide(
                    other * self._error,
                    self._data**2,
                    out=numpy.zeros_like(self._error),
                    where=select,
                )
            else:
                error = None

            if self._mask is not None:
                mask = self._mask
                mask[~select] = True
            else:
                mask = None

            if self._sky is not None:
                sky = numpy.divide(
                    other,
                    self._sky,
                    out=numpy.zeros_like(self._sky),
                    where=self._sky != 0.0,
                )
            else:
                sky = None

            if self._sky_error is not None:
                sky_error = numpy.divide(
                    other * self._sky_error,
                    self._data**2,
                    out=numpy.zeros_like(self._sky_error),
                    where=select,
                )
            else:
                sky_error = None

            if data.dtype == numpy.float64 or data.dtype == numpy.dtype(">f8"):
                data = data.astype(numpy.float32)
            if error is not None:
                if error.dtype == numpy.float64 or error.dtype == numpy.dtype(">f8"):
                    error = error.astype(numpy.float32)
            if sky is not None:
                if sky.dtype == numpy.float64 or sky.dtype == numpy.dtype(">f8"):
                    sky = sky.astype(numpy.float32)
            if sky_error is not None:
                if sky_error.dtype == numpy.float64 or sky_error.dtype == numpy.dtype(
                    ">f8"
                ):
                    sky_error = sky_error.astype(numpy.float32)

<<<<<<< HEAD
            spec = Spectrum1D(wave=self._wave, data=data, error=error, mask=mask, sky=sky, sky_error=sky_error)
=======
            spec = Spectrum1D(
                wave=self._wave,
                data=data,
                error=error,
                mask=mask,
                sky=sky,
                sky_error=sky_error,
            )
>>>>>>> d5b1575c

            return spec

    def __mul__(self, other):
        if isinstance(other, Spectrum1D):
            # verify wavelength and LSF arrays are the same
            if not numpy.array_equal(self._wave, other._wave):
                raise ValueError("wavelength arrays are not the same")
            if not numpy.array_equal(self._wave_trace, other._wave_trace):
                raise ValueError("wavelength trace arrays are not the same")

            data = self._data * other._data

            if self._mask is not None and other._mask is not None:
                mask = numpy.logical_or(self._mask, other._mask)
            elif self._mask is not None:
                mask = self._mask
            elif other._mask is not None:
                mask = other._mask
            else:
                mask = None

            if self._error is not None and other._error is not None:
                error_a = self._error * other._data
                error_b = self._data * other._error
                error = numpy.sqrt(error_a**2 + error_b**2)
            elif self._error is not None:
                error = self._error
            elif other._error is not None:
                error = other._error
            else:
                error = None

            if self._sky is not None:
                sky = self._sky * other._data
            elif self._sky is not None:
                sky = self._sky
            elif other._sky is not None:
                sky = other._sky
            else:
                sky = None

            if self._sky_error is not None and other._sky_error is not None:
                sky_error_a = self._sky_error * other._data
                sky_error_b = self._data * other._sky_error
                sky_error = numpy.sqrt(sky_error_a**2 + sky_error_b**2)
            elif self._sky_error is not None:
                sky_error = self._sky_error
            elif other._sky_error is not None:
                sky_error = other._sky_error
            else:
                sky_error = None

            if data.dtype == numpy.float64 or data.dtype == numpy.dtype(">f8"):
                data = data.astype(numpy.float32)
            if error is not None:
                if error.dtype == numpy.float64 or error.dtype == numpy.dtype(">f8"):
                    error = error.astype(numpy.float32)
            if sky is not None:
                if sky.dtype == numpy.float64 or sky.dtype == numpy.dtype(">f8"):
                    sky = sky.astype(numpy.float32)
            if sky_error is not None:
                if sky_error.dtype == numpy.float64 or sky_error.dtype == numpy.dtype(
                    ">f8"
                ):
                    sky_error = sky_error.astype(numpy.float32)

<<<<<<< HEAD
            spec = Spectrum1D(wave=self._wave, data=data, error=error, mask=mask, sky=sky, sky_error=sky_error)
=======
            spec = Spectrum1D(
                wave=self._wave,
                data=data,
                error=error,
                mask=mask,
                sky=sky,
                sky_error=sky_error,
            )
>>>>>>> d5b1575c

            return spec

        elif isinstance(other, numpy.ndarray):
            data = self._data * other

            if self._mask is not None:
                mask = self._mask
            else:
                mask = None

            if self._error is not None:
                error = self._error * other
            else:
                error = None

            if self._sky is not None:
                sky = self._sky * other
            else:
                sky = None

            if self._sky_error is not None:
                sky_error = self._sky_error * other
            else:
                sky_error = None

            if data.dtype == numpy.float64 or data.dtype == numpy.dtype(">f8"):
                data = data.astype(numpy.float32)
            if error is not None:
                if error.dtype == numpy.float64 or error.dtype == numpy.dtype(">f8"):
                    error = error.astype(numpy.float32)
            if sky is not None:
                if sky.dtype == numpy.float64 or sky.dtype == numpy.dtype(">f8"):
                    sky = sky.astype(numpy.float32)
            if sky_error is not None:
                if sky_error.dtype == numpy.float64 or sky_error.dtype == numpy.dtype(
                    ">f8"
                ):
                    sky_error = sky_error.astype(numpy.float32)

<<<<<<< HEAD
            spec = Spectrum1D(wave=self._wave, data=data, error=error, mask=mask, sky=sky, sky_error=sky_error)
=======
            spec = Spectrum1D(
                wave=self._wave,
                data=data,
                error=error,
                mask=mask,
                sky=sky,
                sky_error=sky_error,
            )
>>>>>>> d5b1575c

            return spec
        else:
            # try to do addtion for other types, e.g. float, int, etc.
            #  try:
            data = self._data * other

            if self._mask is not None:
                mask = self._mask
            else:
                mask = None

            if self._error is not None:
                error = self._error * other
            else:
                error = None

            if self._sky is not None:
                sky = self._sky * other
            else:
                sky = None

            if self._sky_error is not None:
                sky_error = self._sky_error * other
            else:
                sky_error = None

            if data.dtype == numpy.float64 or data.dtype == numpy.dtype(">f8"):
                data = data.astype(numpy.float32)
            if error is not None:
                if error.dtype == numpy.float64 or error.dtype == numpy.dtype(">f8"):
                    error = error.astype(numpy.float32)
            if sky is not None:
                if sky.dtype == numpy.float64 or sky.dtype == numpy.dtype(">f8"):
                    sky = sky.astype(numpy.float32)
            if sky_error is not None:
                if sky_error.dtype == numpy.float64 or sky_error.dtype == numpy.dtype(
                    ">f8"
                ):
                    sky_error = sky_error.astype(numpy.float32)

<<<<<<< HEAD
            spec = Spectrum1D(wave=self._wave, data=data, error=error, mask=mask, sky=sky, sky_error=sky_error)
=======
            spec = Spectrum1D(
                wave=self._wave,
                data=data,
                error=error,
                mask=mask,
                sky=sky,
                sky_error=sky_error,
            )
>>>>>>> d5b1575c

            return spec

    def __pow__(self, other):
<<<<<<< HEAD
        data = self._data ** other
=======
        data = self._data**other
>>>>>>> d5b1575c

        if self._error is not None:
            error = 1.0 / float(other) * self._data ** (other - 1) * self._error
        else:
            error = None

        if self._mask is not None:
            mask = self._mask
        else:
            mask = None

        if self._sky is not None:
            sky = self._sky**other
        else:
            sky = None

        if self._sky_error is not None:
            sky_error = 1.0 / float(other) * self._data ** (other - 1) * self._sky_error
        else:
            sky_error = None

        if data.dtype == numpy.float64 or data.dtype == numpy.dtype(">f8"):
            data = data.astype(numpy.float32)
        if error is not None:
            if error.dtype == numpy.float64 or error.dtype == numpy.dtype(">f8"):
                error = error.astype(numpy.float32)
        if sky is not None:
            if sky.dtype == numpy.float64 or sky.dtype == numpy.dtype(">f8"):
                sky = sky.astype(numpy.float32)
        if sky_error is not None:
            if sky_error.dtype == numpy.float64 or sky_error.dtype == numpy.dtype(
                ">f8"
            ):
                sky_error = sky_error.astype(numpy.float32)

<<<<<<< HEAD
        spec = Spectrum1D(wave=self._wave, data=data, error=error, mask=mask, sky=sky, sky_error=sky_error)
=======
        spec = Spectrum1D(
            wave=self._wave,
            data=data,
            error=error,
            mask=mask,
            sky=sky,
            sky_error=sky_error,
        )
>>>>>>> d5b1575c

        return spec

    def __rpow__(self, other):
        data = other**self._data

        if self._error is not None:
            error = numpy.log(other) * data * self._error
        else:
            error = None

        if self._mask is not None:
            mask = self._mask
        else:
            mask = None

        if self._sky is not None:
            sky = other**self._sky
        else:
            sky = None

        if self._sky_error is not None:
            sky_error = numpy.log(other) * data * self._sky_error
        else:
            sky_error = None

        if data.dtype == numpy.float64 or data.dtype == numpy.dtype(">f8"):
            data = data.astype(numpy.float32)
        if error is not None:
            if error.dtype == numpy.float64 or error.dtype == numpy.dtype(">f8"):
                error = error.astype(numpy.float32)
        if sky is not None:
            if sky.dtype == numpy.float64 or sky.dtype == numpy.dtype(">f8"):
                sky = sky.astype(numpy.float32)
        if sky_error is not None:
            if sky_error.dtype == numpy.float64 or sky_error.dtype == numpy.dtype(
                ">f8"
            ):
                sky_error = sky_error.astype(numpy.float32)

<<<<<<< HEAD
        spec = Spectrum1D(wave=self._wave, data=data, error=error, mask=mask, sky=sky, sky_error=sky_error)
=======
        spec = Spectrum1D(
            wave=self._wave,
            data=data,
            error=error,
            mask=mask,
            sky=sky,
            sky_error=sky_error,
        )
>>>>>>> d5b1575c

        return spec

    def __lt__(self, other):
        return self._data < other

    def __le__(self, other):
        return self._data <= other

    def __eq__(self, other):
        return self._data == other

    def __ne__(self, other):
        return self._data != other

    def __gt__(self, other):
        return self._data > other

    def __ge__(self, other):
        return self._data >= other

    def eval_wave_and_lsf_traces(self, wave, wave_trace, lsf_trace):
        """Evaluates the wavelength and LSF traces at the given wavelength array.

        Given a wavelength array, this method evaluates the wavelength and LSF
        traces at the given wavelength array. The wavelength trace is evaluated
        using the polynomial coefficients and the LSF trace is evaluated using
        the LSF coefficients. The wavelength and LSF traces are evaluated using
        the same polynomial class as the one used to fit the traces.

        If the wavelength array is not the same as the one fitted by the
        polynomial class, the wavelength and the LSF traces are interpolated to
        the new wavelength array.

        Parameters
        ----------
        wave : numpy.ndarray (float)
            New wavelength scale
        wave_trace : astropy.table.row.Row
            Wavelength trace parameters
        lsf_trace : astropy.table.row.Row
            LSF trace parameters

        Returns
        -------
        wave : numpy.ndarray (float)
            New wavelength scale
        lsf : numpy.ndarray (float)
            New LSF array

        Raises
        ------
        ValueError
            If the new wavelength array is outside the old wavelength array
        ValueError
            If the new LSF array is outside the old LSF array
        ValueError
            If the new wavelength array does not match the input wavelength array
        """
        # eval wavelength and LSF polynomial traces
        if wave_trace is not None:
            wave_coeffs = wave_trace["COEFF"]
            old_wave_pixels = numpy.arange(wave_trace["XMIN"], wave_trace["XMAX"] + 1)
            wave_poly_cls = self.select_poly_class(poly_kind=wave_trace["FUNC"])
            wave_poly = wave_poly_cls(wave_coeffs)
            old_wave = wave_poly(old_wave_pixels)
        else:
            old_wave = wave

        if lsf_trace is not None:
            lsf_coeffs = lsf_trace["COEFF"]
            old_lsf_pixels = numpy.arange(lsf_trace["XMIN"], lsf_trace["XMAX"] + 1)
            lsf_poly_cls = self.select_poly_class(poly_kind=lsf_trace["FUNC"])
            lsf_poly = lsf_poly_cls(lsf_coeffs)
            old_lsf = lsf_poly(old_lsf_pixels)
        else:
            old_lsf = None

        # check if interpolation is needed
        if old_wave.size == wave.size and numpy.allclose(old_wave, wave, rtol=1e-2):
            return old_wave, old_lsf
        else:
            new_wave_pixels = numpy.interp(wave, old_wave, old_wave_pixels)
            # verify that new pixels are within the old pixel range
            if numpy.any(new_wave_pixels < old_wave_pixels[0]) or numpy.any(new_wave_pixels > old_wave_pixels[-1]):
                raise ValueError("New wavelength pixels are outside the old wavelength pixel range")
            new_wave = wave_poly(new_wave_pixels)
            # verify that the new wavelength is equivalent to the input wavelength
            if not numpy.allclose(new_wave, wave, rtol=1e-2):
                raise ValueError("New wavelength pixels do not match the input wavelength")

            # if no LSF trace is provided, return the new wavelength array
            if old_lsf is None:
                new_lsf = None
                return new_wave, new_lsf

            new_lsf_pixels = numpy.interp(wave, old_wave, old_lsf_pixels)
            # verify that new pixels are within the old pixel range
            if numpy.any(new_lsf_pixels < old_lsf_pixels[0]) or numpy.any(new_lsf_pixels > old_lsf_pixels[-1]):
                raise ValueError("New LSF pixels are outside the old LSF pixel range")
            new_lsf = lsf_poly(new_lsf_pixels)

            return new_wave, new_lsf

    def set_wave_and_lsf_traces(self, wave, wave_trace, lsf_trace, lsf=None):
        """Sets the wavelength and LSF traces.

        Parameters
        ----------
        wave : numpy.ndarray (float)
            Wavelength array
        wave_trace : astropy.table.row.Row
            Wavelength trace parameters
        lsf_trace : astropy.table.row.Row
            LSF trace parameters
        lsf : numpy.ndarray (float), optional
            LSF array
        """

        self._wave_trace = wave_trace
        self._lsf_trace = lsf_trace
        self._wave, self._lsf = self.eval_wave_and_lsf_traces(
            wave=wave, wave_trace=self._wave_trace, lsf_trace=self._lsf_trace
        )
        # set LSF only if no trace information is provided
        if self._lsf is None:
            self._lsf = lsf

    def loadFitsData(
        self,
        file,
        extension_data=None,
        extension_mask=None,
        extension_error=None,
        extension_wave=None,
        extension_fwhm=None,
        extension_sky=None,
        extension_skyerror=None,
        extension_hdr=None,
        logwave=False,
    ):
        """
        load information from a FITS file into a Spectrum1D object.
        A single or multiple extension FITS file are possible inputs.

        Parameters
        --------------
        filename : string
            Name or Path of the FITS image from which the data shall be loaded

        extension_data : int, optional with default: None
            Number of the FITS extension containing the data

        extension_mask : int, optional with default: None
            Number of the FITS extension containing the masked pixels

        extension_error : int, optional with default: None
            Number of the FITS extension containing the errors for the values
        """

        hdu = pyfits.open(file, uint=True, do_not_scale_image_data=True, memmap=False)
        if (
            extension_data is None
            and extension_mask is None
            and extension_error is None
            and extension_wave is None
            and extension_fwhm is None
            and extension_sky is None
            and extension_skyerror is None
            and extension_hdr is None
        ):
            self._data = hdu[0].data
            self._header = hdu[0].header
            self._dim = self._data.shape[0]  # set shape
            self._pixels = numpy.arange(self._dim)
            # self.setHeader(header = hdu[0].header, origin=file)
            if len(hdu) > 1:
                for i in range(1, len(hdu)):
                    if hdu[i].header["EXTNAME"].split()[0] == "ERROR":
                        self._error = hdu[i].data
                    elif hdu[i].header["EXTNAME"].split()[0] == "BADPIX":
                        self._mask = hdu[i].data.astype("bool")
                    elif hdu[i].header["EXTNAME"].split()[0] == "WAVE":
                        self._wave = hdu[i].data
                    elif hdu[i].header["EXTNAME"].split()[0] == "INSTFWHM":
                        self._lsf = hdu[i].data
                    elif hdu[i].header["EXTNAME"].split()[0] == "SKY":
                        self._sky = hdu[i].data
                    elif hdu[i].header["EXTNAME"].split()[0] == "SKY_ERROR":
                        self._sky_error = hdu[i].data
            if self._wave is None:
                self._wave = (
                    self._pixels * self._header["CDELT1"] + self._header["CRVAL1"]
                )
        else:
            if extension_data is not None:
                self._data = hdu[extension_data].data

            if extension_mask is not None:
                self._mask = hdu[extension_mask].data
            if extension_error is not None:
                self._error = hdu[extension_error].data
            if extension_wave is not None:
                self._wave = hdu[extension_wave].data
            if extension_fwhm is not None:
                self._lsf = hdu[i].data
            if extension_sky is not None:
                self._sky = hdu[i].data
            if extension_skyerror:
                self._sky_error = hdu[i].data

        hdu.close()

        if extension_hdr is not None:
            self.setHeader(hdu[extension_hdr].header, origin=file)

    def writeFitsData(
        self,
        filename,
        extension_data=None,
        extension_mask=None,
        extension_error=None,
        extension_wave=None,
        extension_fwhm=None,
        extension_sky=None,
        extension_skyerror=None,
        extension_hdr=None,
    ):
        """
        Save information from a Spectrum1D object into a FITS file.
        A single or multiple extension file are possible to create.

        Parameters
        --------------
        filename : string
            Name or Path of the FITS image from which the data shall be loaded

        extension_data : int (0, 1, or 2), optional with default: None
            Number of the FITS extension containing the data

        extension_mask : int (0, 1, or 2), optional with default: None
            Number of the FITS extension containing the masked pixels

        extension_error : int (0, 1, or 2), optional with default: None
            Number of the FITS extension containing the errors for the values
        """
        # convert all to single precision
        self._data = self._data.astype("float32")
        if self._error is not None:
            self._error = self._error.astype("float32")
        if self._wave is not None:
            self._wave = self._wave.astype("float32")
        if self._lsf is not None:
            self._lsf = self._lsf.astype("float32")
        if self._sky is not None:
            self._sky = self._sky.astype("float32")
        if self._sky_error is not None:
            self._sky_error = self._sky_error.astype("float32")

        hdus = [
            None,
            None,
            None,
            None,
            None,
            None,
            None,
        ]  # create empty list for hdu storage

        # create primary hdus and image hdus
        # data hdu
        if (
            extension_data is None
            and extension_error is None
            and extension_mask is None
            and extension_wave is None
            and extension_fwhm is None
            and extension_sky is None
            and extension_skyerror is None
            and extension_hdr is None
        ):
            hdus[0] = pyfits.PrimaryHDU(self._data, header=self._header)
            if self._wave is not None:
                hdus[1] = pyfits.ImageHDU(self._wave, name="WAVE")
            if self._lsf is not None:
                hdus[2] = pyfits.ImageHDU(self._lsf, name="INSTFWHM")
            if self._error is not None:
                hdus[3] = pyfits.ImageHDU(self._error, name="ERROR")
            if self._mask is not None:
                hdus[4] = pyfits.ImageHDU(self._mask.astype("uint8"), name="BADPIX")
            if self._sky is not None:
                hdus[5] = pyfits.ImageHDU(self._sky, name="SKY")
            if self._sky_error is not None:
                hdus[6] = pyfits.ImageHDU(self._sky_error, name="SKY_ERROR")
        else:
            if extension_data == 0:
                hdus[0] = pyfits.PrimaryHDU(self._data)
            elif extension_data > 0 and extension_data is not None:
                hdus[extension_data] = pyfits.ImageHDU(self._data, name="DATA")

            # wavelength hdu
            if extension_wave == 0:
                hdu = pyfits.PrimaryHDU(self._wave)
            elif extension_wave > 0 and extension_wave is not None:
                hdus[extension_wave] = pyfits.ImageHDU(self._wave, name="WAVE")

            # instrumental FWHM hdu
            if extension_fwhm == 0:
                hdu = pyfits.PrimaryHDU(self._lsf)
            elif extension_fwhm > 0 and extension_fwhm is not None:
                hdus[extension_fwhm] = pyfits.ImageHDU(self._lsf, name="INSTFWHM")

            # mask hdu
            if extension_mask == 0:
                hdu = pyfits.PrimaryHDU(self._mask.astype("uint8"))
            elif extension_mask > 0 and extension_mask is not None:
                hdus[extension_mask] = pyfits.ImageHDU(
                    self._mask.astype("uint8"), name="BADPIX"
                )

            # error hdu
            if extension_error == 0:
                hdu = pyfits.PrimaryHDU(self._error)
            elif extension_error > 0 and extension_error is not None:
                hdus[extension_error] = pyfits.ImageHDU(self._error, name="ERROR")

            # sky extension
            if extension_sky == 0:
                hdu = pyfits.PrimaryHDU(self._sky)
            elif extension_sky > 0 and extension_sky is not None:
                hdus[extension_sky] = pyfits.ImageHDU(self._sky, name="SKY")

            # sky error extension
            if extension_skyerror == 0:
                hdu = pyfits.PrimaryHDU(self._sky_error)
            elif extension_skyerror > 0 and extension_skyerror is not None:
                hdus[extension_skyerror] = pyfits.ImageHDU(
                    self._sky_error, name="SKY_ERROR"
                )

            # header hdu
            if extension_hdr == 0:
                hdu = pyfits.PrimaryHDU(header=self._header)
            elif extension_hdr > 0 and extension_hdr is not None:
                hdus[extension_hdr].header = self._header

        # remove not used hdus
        for i in range(len(hdus)):
            try:
                hdus.remove(None)
            except Exception:
                break

        if len(hdus) > 0:
            hdu = pyfits.HDUList(hdus)  # create an HDUList object
        hdu.writeto(filename, overwrite=True)  # write FITS file to disc

    def writeTxtData(self, filename):
        out = open(filename, "w")
        for i in range(self._dim):
            if self._error is None and self._mask is None:
                out.write("%i %f %f\n" % (i + 1, self._wave[i], self._data[i]))
            elif self._error is not None and self._mask is None:
                out.write(
                    "%i %f %f %f\n"
                    % (i + 1, self._wave[i], self._data[i], self._error[i])
                )
            elif self._error is not None and self._mask is not None:
                out.write(
                    "%i %f %f %f %d\n"
                    % (
                        i + 1,
                        self._wave[i],
                        self._data[i],
                        self._error[i],
                        int(self._mask[i]),
                    )
                )

        out.close()

    def loadTxtData(self, filename):
        infile = open(filename, "r")
        lines = infile.readlines()
        wave = numpy.zeros(len(lines), dtype=numpy.float32)
        data = numpy.zeros(len(lines), dtype=numpy.float32)
        for i in range(len(lines)):
            line = lines[i].split()
            wave[i] = float(line[1])
            data[i] = float(line[2])
        self._wave = wave
        self._data = data
        self._dim = len(data)
        infile.close()

    def loadSTDref(
        self, ref_file, column_wave=0, column_flux=1, delimiter="", header=1
    ):
        dat = open(ref_file, "r")
        lines = dat.readlines()
        wave = numpy.zeros(len(lines) - header, dtype=numpy.float32)
        data = numpy.zeros(len(lines) - header, dtype=numpy.float32)
        for i in range(header, len(lines)):
            if delimiter == "":
                line = lines[i].split()
            else:
                line = lines.split(delimiter)
            wave[i - header] = line[column_wave]
            data[i - header] = line[column_flux]
        self._data = data
        self._wave = wave
        self._dim = self._data.shape[0]
        self._pixels = numpy.arange(self._dim)

    def max(self):
        """
        Determines the maximum data value of the spectrum

        Returns: (max,max_wave,max_pos)
        -----------
        max : float
            Maximum data value

        max_wave : float
            Wavelength of maximum data value

        max_pos : int
            Pixel position of the maximum data value

        """
        max = numpy.nanmax(self._data)  # get max
        select = self._data == max  # select max value
        max_wave = self._wave[select][0]  # get corresponding wavelength
        max_pos = self._pixels[select][0]  # get corresponding position
        return max, max_wave, max_pos

    def min(self):
        """
        Determines the minimum data value of the spectrum

        Returns: (min,min_wave,min_pos)
        -----------
        min : float
            Minimum data value

        min_wave : float
            Wavelength of minimum data value

        min_pos : int
            Pixel position of the minimum data value

        """
        min = numpy.nanmin(self._data)  # get min
        select = self._data == min  # select min value
        min_wave = self._wave[select][0]  # get corresponding waveength
        min_pos = self._pixels[select][0]  # get corresponding position
        return min, min_wave, min_pos

    def getData(self):
        """
        Return the content of the spectrum

        Returns
        -------
        pix : numpy.ndarray (int)
            Array of the pixel positions
        wave : numpy.ndarray (float)
            Array of the wavelength
        data : numpy.ndarray (float)
            Array of the data value
        error : numpy.ndarray (float)
            Array of the corresponding errors
        mask : numpy.ndarray (bool)
            Array of the bad pixel mask
        sky : numpy.ndarray (float)
            Array of the sky spectrum
        """

        return self._pixels, self._wave, self._data, self._error, self._mask, self._sky

    def resampleSpec(
        self,
        ref_wave,
        method="spline",
        err_sim=500,
        replace_error=1e10,
        extrapolate=None,
    ):
        # flip spectrum along dispersion axis if needed
        if self._wave[-1] < self._wave[0]:
            self._wave = numpy.flipud(self._wave)
            self._data = numpy.flipud(self._data)
            if self._error is not None:
                self._error = numpy.flipud(self._error)
            if self._mask is not None:
                self._mask = numpy.flipud(self._mask)
            if self._sky is not None:
                self._sky = numpy.flipud(self._sky)
            if self._sky_error is not None:
                self._sky_error = numpy.flipud(self._sky_error)

        # case where input spectrum has more than half the pixels masked
        if numpy.nansum(self._data) == 0.0 or (
            self._mask is not None and numpy.sum(self._mask) > self._dim / 2
        ):
            # all pixels masked
            new_mask = numpy.ones(len(ref_wave), dtype=bool)
            # all data points to zero
            new_data = numpy.zeros(len(ref_wave), numpy.float32)
            # all LSF pixels zero (if present)
            if self._lsf is not None:
                new_lsf = numpy.zeros(len(ref_wave), numpy.float32)
            else:
                new_lsf = None
            # all error pixels replaced with replace_error
            if self._error is None or err_sim == 0:
                new_error = None
            else:
                new_error = numpy.ones(len(ref_wave), numpy.float32) * replace_error
            # all sky pixels zero (if present)
            if self._sky is None:
                new_sky = None
            else:
                new_sky = numpy.zeros(len(ref_wave), numpy.float32)
            # all sky error pixels zero (if present)
            if self._sky_error is None:
                new_sky_error = None
            else:
                new_sky_error = numpy.zeros(len(ref_wave), numpy.float32)

            # return masked spectrum
            return Spectrum1D(
                data=new_data,
                wave=ref_wave,
                error=new_error,
                mask=new_mask,
                lsf=new_lsf,
                sky=new_sky,
                sky_error=new_sky_error,
                header=self._header,
            )

        else:
            # good pixels selection
            if self._mask is not None:
                select_badpix = self._mask
                select_goodpix = numpy.logical_not(self._mask)
            else:
                select_badpix = numpy.zeros(self._dim, dtype=bool)
                select_goodpix = numpy.ones(self._dim, dtype=bool)

            # interpolate LSF ---------------------------------------------------------------------------------------------------------------------------------
            if self._lsf_trace is None and self._lsf is not None:
                intp = interpolate.interp1d(
                    self._wave[select_goodpix],
                    self._lsf[select_goodpix],
                    bounds_error=False,
                    assume_sorted=True,
                    fill_value=(0.0, 0.0),
                )
                clean_lsf = intp(self._wave)

                # select pixels that were interpolated (excluding extrapolated ones)
                select_interp = clean_lsf != 0
                # wave_interp = self._wave[select_interp]
                # perform the interpolation on the data
                if method == "spline":
                    intp = interpolate.UnivariateSpline(
                        self._wave[select_interp],
                        clean_lsf[select_interp],
                        s=0,
                        ext="zeros",
                    )
                    new_lsf = intp(ref_wave)
                elif method == "linear":
                    intp = interpolate.interp1d(
                        self._wave[select_interp],
                        clean_lsf[select_interp],
                        bounds_error=False,
                        assume_sorted=True,
                        fill_value=(0.0, 0.0),
                    )
                    new_lsf = intp(ref_wave)
            else:
                new_lsf = None

            # interpolate data --------------------------------------------------------------------------------------------------------------------------------
            # replace bad pixels within the spectrum with linear interpolated values
            intp = interpolate.interp1d(
                self._wave[select_goodpix],
                self._data[select_goodpix],
                bounds_error=False,
                assume_sorted=True,
                fill_value=(0.0, 0.0),
            )
            clean_data = intp(self._wave)

            # select pixels that were interpolated (excluding extrapolated ones)
            select_interp = clean_data != 0
            # wave_interp = self._wave[select_interp]
            # perform the interpolation on the data
            if method == "spline":
                intp = interpolate.UnivariateSpline(
                    self._wave[select_interp],
                    clean_data[select_interp],
                    s=0,
                    ext="zeros",
                )
                new_data = intp(ref_wave)
            elif method == "linear":
                intp = interpolate.interp1d(
                    self._wave[select_interp],
                    clean_data[select_interp],
                    bounds_error=False,
                    assume_sorted=True,
                    fill_value=(0.0, 0.0),
                )
                new_data = intp(ref_wave)

            # interpolate error -------------------------------------------------------------------------------------------------------------------------------
            select_in = numpy.logical_and(
                ref_wave >= numpy.min(self._wave), ref_wave <= numpy.max(self._wave)
            )
            if self._error is not None and err_sim > 0:
                # replace the error of bad pixels within the spectrum temporarily to ~zero for the MC simulation
                replace_pix = numpy.logical_and(select_badpix, clean_data != 0.0)
                self._error[replace_pix] = 1e-20

                # prepare arrays
                errors = numpy.zeros((err_sim, len(ref_wave)), dtype=numpy.float32)
                error = numpy.zeros(len(self._wave), dtype=numpy.float32)

                # propagate errors using MC simulation
                for i in range(err_sim):
                    error[select_goodpix] = numpy.random.normal(
                        # NOTE: patching negative errors
                        clean_data[select_goodpix],
                        numpy.abs(self._error[select_goodpix]),
                    ).astype(numpy.float32)

                    if method == "spline":
                        intp = interpolate.UnivariateSpline(
                            self._wave[select_interp],
                            error[select_interp],
                            s=0,
                            ext="zeros",
                        )
                        out = intp(ref_wave)
                    elif method == "linear":
                        intp = interpolate.interpolate.interp1d(
                            self._wave[select_interp],
                            error[select_interp],
                            bounds_error=False,
                            assume_sorted=True,
                            fill_value=(0.0, 0.0),
                        )
                        out = intp(ref_wave)
                    errors[i, select_in] = out[select_in]
                new_error = numpy.std(errors, axis=0)
            else:
                new_error = None

            # interpolate mask --------------------------------------------------------------------------------------------------------------------------------
            if self._mask is not None:
                badpix = numpy.zeros(ref_wave.shape[0], dtype=bool)
                indices = numpy.arange(self._wave.shape[0])
                nbadpix = numpy.sum(self._mask)
                if nbadpix > 0:
                    badpix_id = indices[self._mask]
                    for i in range(len(badpix_id)):
                        badpix_min = badpix_id[i] - 2
                        badpix_max = badpix_id[i] + 2
                        bound = numpy.clip(
                            numpy.array([badpix_min, badpix_max]), 0, self._dim - 1
                        )
                        select_bad = numpy.logical_and(
                            ref_wave >= self._wave[bound[0]],
                            ref_wave <= self._wave[bound[1]],
                        )
                        badpix = numpy.logical_or(badpix, select_bad)
                new_mask = numpy.logical_or(
                    badpix,
                    numpy.logical_or(
                        ref_wave < self._wave[0], ref_wave > self._wave[-1]
                    ),
                )
            else:
                new_mask = numpy.logical_or(
                    ref_wave < self._wave[0], ref_wave > self._wave[-1]
                )
                # replace error values in masked pixels
                if new_error is not None:
                    new_error[new_mask] = replace_error

            # interpolate sky ---------------------------------------------------------------------------------------------------------------------------------
            if self._sky is not None:
                intp = interpolate.interp1d(
                    self._wave[select_goodpix],
                    self._sky[select_goodpix],
                    bounds_error=False,
                    assume_sorted=True,
                    fill_value=(0.0, 0.0),
                )
                clean_sky = intp(self._wave)

                # select pixels that were interpolated (excluding extrapolated ones)
                select_interp = clean_sky != 0
                # wave_interp = self._wave[select_interp]
                # perform the interpolation on the data
                if method == "spline":
                    intp = interpolate.UnivariateSpline(
                        self._wave[select_interp],
                        clean_sky[select_interp],
                        s=0,
                        ext="zeros",
                    )
                    new_sky = intp(ref_wave)
                elif method == "linear":
                    intp = interpolate.interp1d(
                        self._wave[select_interp],
                        clean_sky[select_interp],
                        bounds_error=False,
                        assume_sorted=True,
                        fill_value=(0.0, 0.0),
                    )
                    new_sky = intp(ref_wave)
            else:
                new_sky = None

            # interpolate sky error --------------------------------------------------------------------------------------------------------------------------
            select_in = numpy.logical_and(
                ref_wave >= numpy.min(self._wave), ref_wave <= numpy.max(self._wave)
            )
            if self._sky_error is not None and err_sim > 0:
                # replace the error of bad pixels within the spectrum temporarily to ~zero for the MC simulation
                replace_pix = numpy.logical_and(select_badpix, clean_data != 0.0)
                self._sky_error[replace_pix] = 1e-20

                # prepare arrays
                sky_errors = numpy.zeros((err_sim, len(ref_wave)), dtype=numpy.float32)
                sky_error = numpy.zeros(len(self._wave), dtype=numpy.float32)

                # propagate sky_errors using MC simulation
                for i in range(err_sim):
                    sky_error[select_goodpix] = numpy.random.normal(
                        # NOTE: patching negative sky_errors
                        clean_data[select_goodpix],
                        numpy.abs(self._sky_error[select_goodpix]),
                    ).astype(numpy.float32)

                    if method == "spline":
                        intp = interpolate.UnivariateSpline(
                            self._wave[select_interp],
                            sky_error[select_interp],
                            s=0,
                            ext="zeros",
                        )
                        out = intp(ref_wave)
                    elif method == "linear":
                        intp = interpolate.interpolate.interp1d(
                            self._wave[select_interp],
                            sky_error[select_interp],
                            bounds_error=False,
                            assume_sorted=True,
                            fill_value=(0.0, 0.0),
                        )
                        out = intp(ref_wave)
                    sky_errors[i, select_in] = out[select_in]
                new_sky_error = numpy.std(sky_errors, axis=0)
            else:
                new_sky_error = None

        if extrapolate is not None:
            select_out = numpy.logical_or(
                ref_wave < self._wave[0], ref_wave > self._wave[-1]
            )
            new_data = numpy.where(select_out, extrapolate._data, new_data)
            new_mask = numpy.where(select_out, extrapolate._mask, new_mask)
            if new_error is not None:
                new_error = numpy.where(select_out, extrapolate._error, new_error)
            if new_lsf is not None:
                new_lsf = numpy.where(
                    select_out, extrapolate._lsf, new_lsf
                )
            if new_sky is not None:
                new_sky = numpy.where(select_out, extrapolate._sky, new_sky)
            if new_sky_error is not None:
                new_sky_error = numpy.where(
                    select_out, extrapolate._sky_error, new_error
                )

        spec_out = Spectrum1D(
            data=new_data,
            error=new_error,
            mask=new_mask,
            wave=ref_wave,
            wave_trace=self._wave_trace,
            lsf=new_lsf,
            lsf_trace=self._lsf_trace,
            sky=new_sky,
            sky_error=new_sky_error
        )
        return spec_out

    def resampleSpec_flux_conserving(
        self,
        ref_wave,
        method="spline",
        err_sim=500,
        replace_error=1e10,
        extrapolate=None,
    ):
        old_dlambda = numpy.interp(ref_wave, self._wave[:-1], numpy.diff(self._wave))

        # plt.plot(self._wave, self._data, lw=1, color="k")
        # plt.plot(self._wave, )

        new_dlambda = numpy.diff(ref_wave, append=ref_wave[-1])
        new_spec = self.resampleSpec(
            ref_wave,
            method=method,
            err_sim=err_sim,
            replace_error=replace_error,
            extrapolate=extrapolate,
        )
        # print(self._data)
        # print(new_spec._data)
        new_spec._data *= old_dlambda / new_dlambda
        if self._error is not None:
            new_spec._error *= old_dlambda / new_dlambda

        # print(old_dlambda, new_dlambda, old_dlambda / new_dlambda)
        # print(new_spec._data)
        # plt.plot(ref_wave, new_spec._data, lw=1, color="r")
        # plt.show()

        return new_spec

    def matchFWHM(self, target_fwhm, inplace=False):
        if self._lsf is not None:
            if self._mask is not None:
                good_pix = numpy.logical_not(self._mask)
                data = self._data[good_pix]
                wave = self._wave[good_pix]
                fwhm = self._lsf[good_pix]
                if self._error is not None:
                    error = self._error[good_pix]
                else:
                    error = None
                if self._sky is not None:
                    sky = self._sky
                else:
                    sky = None
                if self._sky_error is not None:
                    sky_error = self._sky_error
                else:
                    sky_error = None
            else:
                data = self._data
                wave = self._wave
                fwhm = self._lsf
                error = self._error
                sky = self._sky
                sky_error = self._sky_error

            if inplace:
                new_spec = self
            else:
                new_spec = deepcopy(self)

            gauss_sig = numpy.zeros_like(fwhm)
            select = target_fwhm > fwhm
            gauss_sig[select] = numpy.sqrt(target_fwhm**2 - fwhm[select] ** 2) / 2.354
            fact = numpy.sqrt(2.0 * numpy.pi)
            kernel = numpy.exp(
                -0.5
                * (
                    (wave[:, numpy.newaxis] - wave[numpy.newaxis, :])
                    / gauss_sig[numpy.newaxis, :]
                )
                ** 2
            ) / (fact * gauss_sig[numpy.newaxis, :])
            multiplied = data[:, numpy.newaxis] * kernel
            new_data = numpy.sum(multiplied, axis=0) / numpy.sum(kernel, 0)
            if new_spec._mask is not None:
                new_spec._data[good_pix] = new_data
                new_spec._lsf[:] = target_fwhm
            if error is not None:
                new_error = numpy.sqrt(
                    numpy.sum((error[:, numpy.newaxis] * kernel) ** 2, axis=0)
                ) / numpy.sum(kernel, 0)
                if new_spec._mask is not None:
                    new_spec._error[good_pix] = new_error
                else:
                    new_spec._error = new_error
            if sky is not None:
                new_sky = numpy.sum(sky[:, numpy.newaxis] * kernel, axis=0) / numpy.sum(
                    kernel, 0
                )
                if new_spec._mask is not None:
                    new_spec._sky[good_pix] = new_sky
                else:
                    new_spec._sky = new_sky
            if sky_error is not None:
                new_sky_error = numpy.sqrt(
                    numpy.sum((sky_error[:, numpy.newaxis] * kernel) ** 2, axis=0)
                ) / numpy.sum(kernel, 0)
                if new_spec._mask is not None:
                    new_spec._sky_error[good_pix] = new_sky_error
                else:
                    new_spec._sky_error = new_sky_error

            return new_spec

    def binSpec(self, new_wave):
        new_disp = new_wave[1:] - new_wave[:-1]
        new_disp = numpy.insert(new_disp, 0, new_disp[0])
        data_out = numpy.zeros(len(new_wave), dtype=numpy.float32)
        mask_out = numpy.zeros(len(new_wave), dtype="bool")
        sky_out = numpy.zeros(len(new_wave), dtype=numpy.float32)
        sky_error_out = numpy.zeros(len(new_wave), dtype=numpy.float32)

        if self._mask is not None:
            mask_in = numpy.logical_and(self._mask)
        else:
            mask_in = numpy.ones(len(self._wave), dtype="bool")
        # masked_data = self._wave[mask_in]
        masked_wave = self._wave[mask_in]

        if self._error is not None:
            error_out = numpy.zeros(len(new_wave), dtype=numpy.float32)
            masked_error = self._error[mask_in]
        else:
            error_out = None

        if self._sky_error is not None:
            sky_error_out = numpy.zeros(len(new_wave), dtype=numpy.float32)
            masked_sky_error = self._sky_error[mask_in]

        bound_min = new_wave - new_disp / 2.0
        bound_max = new_wave + new_disp / 2.0

        for i in range(len(new_wave)):
            select = numpy.logical_and(
                masked_wave >= bound_min[i], masked_wave <= bound_max[i]
            )
            if numpy.sum(select) > 0:
                data_out[i] = numpy.sum(
                    numpy.abs(masked_wave[select] - new_wave[i])
                    * self._data[mask_in][select]
                ) / numpy.sum(numpy.abs(masked_wave[select] - new_wave[i]))
                if self._error is not None:
                    error_out[i] = numpy.sqrt(
                        numpy.sum(masked_error[select] ** 2) / numpy.sum(select) ** 2
                    )
                if self._sky is not None:
                    sky_out[i] = numpy.sum(
                        numpy.abs(masked_wave[select] - new_wave[i])
                        * self._sky[mask_in][select]
                    ) / numpy.sum(numpy.abs(masked_wave[select] - new_wave[i]))
                if self._sky_error is not None:
                    sky_error_out[i] = numpy.sqrt(
                        numpy.sum(masked_sky_error[select] ** 2)
                        / numpy.sum(select) ** 2
                    )
            else:
                mask_out[i] = True
        data_out = numpy.interp(new_wave, masked_wave, self._data[mask_in])
        if self._sky is not None:
            sky_out = numpy.interp(new_wave, masked_wave, self._sky[mask_in])

<<<<<<< HEAD
        spec = Spectrum1D(data=data_out, wave=new_wave, error=error_out, mask=mask_out, sky=sky_out, sky_error=sky_error_out)
=======
        spec = Spectrum1D(
            data=data_out,
            wave=new_wave,
            error=error_out,
            mask=mask_out,
            sky=sky_out,
            sky_error=sky_error_out,
        )
>>>>>>> d5b1575c

        return spec

    def smoothSpec(self, size, method="gauss", mode="nearest"):
        """
        Smooth the spectrum

        Parameters
        --------------
        size : float or int
            Size of the smooth window or Gaussian width (sigma)
        method : string, optional with default: 'gauss'
            Available methods are 'gauss' - convolution with Gaussian kernel or
            'median' - median smoothing of the spectrum
        mode :  string, optional with default: 'nearest'
            Set the mode how to handle the boundarys within the convolution
            Possilbe modes are: reflect, constant, nearest, mirror,  wrap
        """
        if method == "gauss":
            # filter with Gaussian kernel
            self._data = ndimage.filters.gaussian_filter1d(self._data, size, mode=mode)
        elif method == "median":
            # filter with median filter
            self._data = ndimage.filters.median_filter(self._data, size, mode=mode)
        elif method == "BSpline":
            smooth = interpolate.splrep(
                self._wave[~self._mask],
                self._data[~self._mask],
                w=1.0 / numpy.sqrt(numpy.fabs(self._data[~self._mask])),
                s=size,
            )
            self._data = interpolate.splev(self._wave, smooth, der=0)

    def smoothGaussVariable(self, diff_fwhm):
        fact = numpy.sqrt(2.0 * numpy.pi)
        if self._mask is not None:
            mask = numpy.logical_not(self._mask)
        else:
            mask = numpy.ones(self._data.shape[0], dtype="bool")

        if isinstance(diff_fwhm, float) or isinstance(diff_fwhm, int):
            diff_fwhm = numpy.ones(self._data.shape[0], dtype=numpy.float32) * diff_fwhm
        select = diff_fwhm > 0.0
        mask = numpy.logical_and(mask, select)

        data = numpy.zeros_like(self._data)
        data[:] = self._data
        GaussKernels = (
            1.0
            * numpy.exp(
                -0.5
                * (
                    (
                        self._wave[mask][:, numpy.newaxis]
                        - self._wave[mask][numpy.newaxis, :]
                    )
                    / numpy.abs(diff_fwhm[mask][numpy.newaxis, :] / 2.354)
                )
                ** 2
            )
            / (fact * numpy.abs(diff_fwhm[mask][numpy.newaxis, :] / 2.354))
        )
        data[mask] = numpy.sum(
            self._data[mask][:, numpy.newaxis] * GaussKernels, 0
        ) / numpy.sum(GaussKernels, 0)

        if self._error is not None:
            error = numpy.zeros_like(self._error)
            error[:] = self._error
            error[mask] = numpy.sqrt(
                numpy.sum((self._error[mask] * GaussKernels) ** 2, 0)
            ) / numpy.sum(GaussKernels, 0)
            # scale = Spectrum1D(wave=self._wave, data=error/self._error)
            # scale.smoothSpec(40, method='median')
            # error[mask]=error[mask]/scale._data[mask]
        else:
            error = None

        if self._lsf is not None:
            lsf = numpy.sqrt(self._lsf**2 + diff_fwhm**2)
        else:
<<<<<<< HEAD
            lsf = diff_fwhm
=======
            inst_fwhm = diff_fwhm
>>>>>>> d5b1575c

        if self._sky is not None:
            sky = numpy.zeros_like(self._sky)
            sky[:] = self._sky
            sky[mask] = numpy.sum(
                self._sky[mask][:, numpy.newaxis] * GaussKernels, 0
            ) / numpy.sum(GaussKernels, 0)
        if self._sky_error is not None:
            sky_error = numpy.zeros_like(self._sky_error)
            sky_error[:] = self._sky_error
            sky_error[mask] = numpy.sqrt(
                numpy.sum((self._sky_error[mask] * GaussKernels) ** 2, 0)
            ) / numpy.sum(GaussKernels, 0)

        spec = Spectrum1D(
            wave=self._wave,
            data=data,
            error=error,
            mask=self._mask,
            lsf=lsf,
            sky=sky,
            sky_error=sky_error,
        )
        return spec

    def smoothPoly(
        self, deg=5, poly_kind="legendre", start_wave=None, end_wave=None, ref_base=None
    ):
        if self._mask is not None:
            mask = numpy.logical_not(self._mask)
        else:
            mask = numpy.ones(self._dim, dtype="bool")
        if start_wave is not None:
            mask = numpy.logical_and(mask, self._wave >= start_wave)
        if end_wave is not None:
            mask = numpy.logical_and(mask, self._wave <= end_wave)
        mask = numpy.logical_and(mask, numpy.logical_not(numpy.isnan(self._data)))
        if numpy.sum(mask) > numpy.fabs(deg):
            if poly_kind == "poly":
                poly = polynomial.Polynomial.fit(
                    self._wave[mask], self._data[mask], deg=deg
                )
            elif poly_kind == "legendre":
                poly = polynomial.Legendre.fit(
                    self._wave[mask], self._data[mask], deg=deg
                )
            out_par = poly.convert().coef

            if ref_base is None:
                self._data = poly(self._wave)
            else:
                self._data = poly(ref_base)
                self._wave = ref_base
                self._dim = len(ref_base)
                self._pixels = numpy.arange(self._dim)
                if self._mask is not None:
                    mask = numpy.zeros(self._dim, dtype="bool")
        else:
            self._data[:] = 0
            if self._mask is not None:
                self._mask[:] = True
            out_par = 0
        return out_par

    def findPeaks(
        self,
        pix_range=None,
        min_dwave=5.0,
        threshold=100.0,
        npeaks=None,
        add_doubles=1e-1,
        maxiter=400,
    ):
        """
        Select local maxima in a Spectrum without taken subpixels into account.

        Parameters
        --------------
        pix_range : tuple, optional with default=None
            Tuple of the pixel range to be considered.
        min_dwave : float, optional with default=3.5
            Minimum distance between two maxima in pixels.
        threshold : float, optional with default=100.0
            Threshold above all pixels are assumed to be maxima,
            it is not used if an expected number of peaks is given.
        npeaks : int, optional with default=0
            Number of expected maxima that should be matched.
            If 0 is given the number of maxima is not constrained.
        add_doubles : float, optional with defaul=1e-3
        maxiter : int, optional with default=400
            Maximum number of iterations to find the peaks, when npeaks is set.

        Returns (pixel, wave, data)
        -----------
        pixels :  numpy.ndarray (int)
            Array of the pixel peak positions
        wave :  numpy.ndarray (float)
            Array of the wavelength peak positions
        data : numpy.ndarray (float)
            Array of the data values at the peak position

        """

        # select pixels within given range
        if pix_range is not None:
            ini = max(0, pix_range[0] - 1)
            fin = min(self._data.size, pix_range[1] - 2)
            s = slice(ini, fin)
            data = self._data[s]
            wave = self._wave[s]
            pixels = self._pixels[s]
            if self._mask is not None:
                mask = self._mask[s]
            else:
                mask = numpy.zeros_like(data, dtype=bool)

        # check for identical adjacent values to use derivative for maxima detection
        doubles = data[1:] == data[:-1]
        doubles = numpy.insert(doubles, 0, False)
        idx = numpy.arange(len(doubles))
        # add some value to one of those adjacent data points
        if numpy.sum(doubles) > 0:
            double_idx = idx[doubles]
            data[double_idx] += add_doubles

        # mask bad pixels
        data = data[~mask]
        wave = wave[~mask]
        pixels = pixels[~mask]

        # compute the discrete derivative
        dwave = wave[1:] - wave[:-1]
        pos_diff = (data[1:] - data[:-1]) / dwave
        # all peaks selected by derivative sign change
        select_peaks = (pos_diff[1:] < 0) & (pos_diff[:-1] > 0)

        # define initial peaks
        peaks = wave[1:-1][select_peaks]

        # peaks selection by minimum distance in pixels
        if min_dwave is not None:
            select_dwave = numpy.diff(peaks) >= min_dwave
        else:
            select_dwave = numpy.ones(peaks.size - 1, dtype=bool)

        # if no number of peaks are given select all maxima over a given threshold
        if npeaks is None or npeaks <= 0:
            select_thres = data[1:-1][select_peaks][:-1][select_dwave] > threshold
        # if a specific number of peaks are expected iterate until correct number of peaks are found
        else:
            matched_peaks = True
            threshold = self.max()[0] / 10.0  # set starting threshold
            m = 0
            while matched_peaks and m < maxiter:
                # select all maxima above threshold
                select_thres = data[1:-1][select_peaks][:-1][select_dwave] > threshold
                # check if the number of peaks match expectation
                peaks = numpy.sum(select_thres)
                # if the number of peaks mismatch adjust threshold value to a new value
                if peaks < npeaks:
                    threshold = threshold / 2.0
                elif peaks > npeaks:
                    threshold = threshold * 1.5
                else:
                    # indicate that the correct number of peaks are not  found
                    matched_peaks = False
                m += 1

        # select pixel positions of peaks
        pixels = pixels[1:-1][select_peaks][:-1][select_dwave][select_thres]
        # select wavelength positions of peaks
        wave = wave[1:-1][select_peaks][:-1][select_dwave][select_thres]
        # select data valuesof peaks
        data = data[1:-1][select_peaks][:-1][select_dwave][select_thres]

        return pixels, wave, data

    def measurePeaks(
        self, init_pos, method="gauss", init_sigma=1.0, threshold=0, max_diff=0
    ):
        """
        Find the subpixel centre for the local maxima in a Spectrum.

        Parameters
        --------------
        init_pos : numpy.ndarray
            Initial guess for the peak centres

        method : string, optional with default='gauss'
            Select the method to measure the peaks, either 'gauss' or 'hyperbolic'.
            The first one fits a Gaussian to the 3 brightest pixels around each peak,
            the second one uses a hyperbolic approximation to the 3 brightest pixels around each peak.

        init_sigma: float, optional with default=1.0
            Initial guess of the Gaussian width used for the modelling.
            Only used with the method 'gauss'

        threshold: float, optional with default = 0
            It defines the contrast between the minmum of maximum values for the
            3 brightest pixel around a peak for which an estimated centre is assumed to be valid.

        max_diff: float, optional with default = 0
            If greater than zero, all peak centres which are different from the initial guess position by
            this value are assumed to be invalid.

        Returns (positions, mask)
        -----------
        positions :  numpy.ndarray (float)
            Array of subpixel peaks positions
        mask : numpy.ndarray (bool)
            Array of pixels with uncertain measurements
        """
        # compute the minimum and maximum value for the 3 pixels around all peaks
        # selection of fibers within the boundaries of the detector
        select = numpy.logical_and(
            init_pos - 1 >= [0], init_pos + 1 <= self._data.shape[0] - 1
        )
        mask = numpy.zeros(len(init_pos), dtype="bool")
        # minimum counts of three pixels around each peak
        # min = numpy.amin(
        #     [
        #         numpy.take(self._data, init_pos[select] + 1),
        #         numpy.take(self._data, init_pos[select]),
        #         numpy.take(self._data, init_pos[select] - 1),
        #     ],
        #     axis=0,
        # )
        # minimum counts of three pixels around each peak
        max = numpy.amax(
            [
                numpy.take(self._data, init_pos[select] + 1),
                numpy.take(self._data, init_pos[select]),
                numpy.take(self._data, init_pos[select] - 1),
            ],
            axis=0,
        )
        # print(init_pos, max)
        # mask all peaks where the contrast between maximum and minimum is below a threshold
        mask[select] = (max) < threshold
        # masking fibers outside the detector
        mask[numpy.logical_not(select)] = True

        if method == "hyperbolic":
            # compute the subpixel peak position using the hyperbolic
            d = (
                numpy.take(self._data, init_pos + 1)
                - 2 * numpy.take(self._data, init_pos)
                + numpy.take(self._data, init_pos - 1)
            )
            positions = (
                init_pos
                + 1
                - (
                    (
                        numpy.take(self._data, init_pos + 1)
                        - numpy.take(self._data, init_pos)
                    )
                    / d
                    + 0.5
                )
            )

        elif method == "gauss":
            # compute the subpixel peak position by fitting a gaussian to all peaks (3 pixel to get a unique solution
            positions = numpy.zeros(
                len(init_pos), dtype="float32"
            )  # create empty array
            for j in range(len(init_pos)):
                # only pixels with enough contrast are fitted
                if not mask[j]:
                    gauss = fit_profile.Gaussian(
                        [
                            self._data[init_pos[j]] * numpy.sqrt(2 * numpy.pi),
                            init_pos[j],
                            init_sigma,
                        ]
                    )  # set initial parameters for Gaussian profile

                    gauss.fit(
                        self._pixels[init_pos[j] - 1 : init_pos[j] + 2],
                        self._data[init_pos[j] - 1 : init_pos[j] + 2],
                        warning=False,
                    )  # perform fitting
                    positions[j] = gauss.getPar()[1]

        mask = numpy.logical_or(
            mask, numpy.isnan(positions)
        )  # masked all corrupt subpixel peak positions

        if max_diff != 0:
            # mask all pixels that are away from the initial guess of peak positions by a certain difference
            mask = numpy.logical_or(
                numpy.logical_or(
                    positions > init_pos + max_diff, positions < init_pos - max_diff
                ),
                mask,
            )

        if numpy.sum(mask) > 0:
            # replace the estimated position of all masekd peak position by the corresponding initial guess peak positions
            positions[mask] = init_pos[mask].astype("float32")
        return positions, mask

    def measureFWHMPeaks(
        self, pos, nblocks, init_fwhm=2.4, threshold_flux=None, plot=-1
    ):
        """
        Measures the FWHM of emission lines in the spectrum by a Gaussian modelling assuming that the FWHM is constant for a certain number of fibers (blocks).
        If the spectrum provides an error vector, it is taken into account in the modelling.

        Parameters
        --------------
        pos : numpy.ndarray
            Central peak positions for each peak which are fixed during the modelling
        nblocks : integer
            Number of fibers which are modelled simultaneously with a common FWHM.
            Remaining fibers are included in the last block
        init_fwhm: float, optional with default=2.4
            Initial guess of the Gaussian FWHM used for the modelling.
        threshold_flux: float, optional with default = None
            Mininmum flux included in each peak for an accurate measurement.
            If 20% of the fiber to not full fill this requirement the block FWHM is masked

        Returns (fwhm, mask)
        -----------
        fwhm :  numpy.ndarray (float)
            Array of Gaussian FWHM for each peak
        mask : numpy.ndarray (bool)
            Array of uncertain FWHM measurements
        """
        # create empty fwhm and mask arrays
        fibers = len(pos)
        fwhm = numpy.ones(fibers, dtype=numpy.float32)
        mask = numpy.ones(fibers, dtype="bool")

        # setup the blocks of peaks to be modelled simulatenously
        brackets = numpy.arange(0, fibers, nblocks)
        res = fibers % nblocks
        if res == 0:
            brackets = numpy.append(brackets, [fibers + 1])
        else:
            brackets[-1] += res

        # iterate over the blocks
        for i in range(len(brackets) - 1):
            pos_block = pos[
                brackets[i] : brackets[i + 1]
            ]  # cut out the corresponding peak positions
            median_dist = numpy.nanmedian(
                pos_block[1:] - pos_block[:-1]
            )  # compute median distance between peaks
            flux = (
                self._data[numpy.round(pos_block).astype("int16")]
                * numpy.sqrt(2)
                * init_fwhm
                / 2.354
            )  # initial guess for the flux

            # compute lower and upper bounds of the positions for each block
            lo = int(numpy.nanmin(pos_block) - median_dist)
            if lo <= 0:
                lo = 0
            hi = int(numpy.nanmax(pos_block) + median_dist)
            if hi >= self._wave[-1]:
                hi = self._wave[-1]

            # modell each block of peaks with Gaussians with and without associate errors
            par = numpy.insert(
                flux.astype(numpy.float32), 0, init_fwhm / 2.354
            )  # set initial paramters
            gaussians_fix_width = fit_profile.Gaussians_width(
                par, pos_block
            )  # define profile with initial paramter
            if self._error is not None:
                gaussians_fix_width.fit(
                    self._wave[lo:hi],
                    self._data[lo:hi],
                    sigma=self._error[lo:hi],
                    maxfev=1000,
                    xtol=1e-4,
                    ftol=1e-4,
                )  # fit with errors
            else:
                gaussians_fix_width.fit(
                    self._wave[lo:hi],
                    self._data[lo:hi],
                    maxfev=1000,
                    xtol=1e-4,
                    ftol=1e-4,
                )  # fit without errors
            fit_par = gaussians_fix_width.getPar()
            if plot == i:
                gaussians_fix_width.plot(self._wave[lo:hi], self._data[lo:hi])

            fwhm[brackets[i] : brackets[i + 1]] = (
                fit_par[0] * 2.354
            )  # convert Gaussian sigma to FWHM
            # create the bad pixel mask
            if threshold_flux is not None:
                masked = numpy.logical_or(
                    numpy.sum(fit_par[1:] < 0) > 0,
                    numpy.sum(fit_par[1:] > threshold_flux) < 0.2 * len(fit_par[1:]),
                )
                mask[brackets[i] : brackets[i + 1]] = masked
            else:
                mask[brackets[i] : brackets[i + 1]] = numpy.sum(fit_par[1:] < 0) > 0

        # return results
        return fwhm, mask

    def measureOffsetPeaks(
        self, pos, mask, nblocks, init_fwhm=2.0, init_offset=0.0, plot=-1
    ):
        """ """
        # create empty fwhm and mask arrays
        fibers = len(pos)
        if mask is None:
            good = numpy.ones(fibers, dtype="bool") & (pos <= (self._data.shape[0] - 1))
        else:
            good = numpy.logical_not(mask) & (pos <= (self._data.shape[0] - 1))

        # setup the blocks of peaks to be modelled simulatenously
        blocks = numpy.array_split(numpy.arange(0, fibers), nblocks)

        offsets = numpy.zeros(len(blocks), dtype=numpy.float32)
        med_pos = numpy.zeros_like(offsets)

        # iterate over the blocks
        for i in range(len(blocks)):
            pos_block = pos[blocks[i]]  # cut out the corresponding peak positions
            pos_mask = good[blocks[i]]
            if numpy.sum(pos_mask) > 0:
                median_dist = numpy.median(
                    pos_block[pos_mask][1:] - pos_block[pos_mask][:-1]
                )  # compute median distance between peaks
                flux = (
                    self._data[numpy.round(pos_block[pos_mask]).astype("int16")]
                    * numpy.sqrt(2)
                    * init_fwhm
                    / 2.354
                )  # initial guess for the flux

                # compute lower and upper bounds of the positions for each block
                lo = int(pos_block[pos_mask][0] - median_dist)
                if lo <= 0:
                    lo = 0
                hi = int(pos_block[pos_mask][-1] + median_dist)
                if hi >= self._wave[-1]:
                    hi = self._wave[-1]

                # modell each block of peaks with Gaussians with and without associate errors
                par = numpy.insert(
                    flux.astype(numpy.float32), 0, init_fwhm / 2.354
                )  # set initial paramters
                par = numpy.append(par, init_offset)  # set initial paramters
                gaussians_offset = fit_profile.Gaussians_offset(
                    par, pos_block[pos_mask]
                )  # define profile with initial paramters
                if self._error is not None:
                    gaussians_offset.fit(
                        self._wave[lo:hi],
                        self._data[lo:hi],
                        sigma=self._error[lo:hi],
                        maxfev=4000,
                        xtol=1e-8,
                        ftol=1e-8,
                    )  # fit with errors
                else:
                    gaussians_offset.fit(
                        self._wave[lo:hi],
                        self._data[lo:hi],
                        maxfev=4000,
                        xtol=1e-8,
                        ftol=1e-8,
                    )  # fit without errors
                fit_par = gaussians_offset.getPar()
                if plot == i:
                    gaussians_offset.plot(self._wave[lo:hi], self._data[lo:hi])

                offsets[i] = fit_par[-1]  # get offset position
                med_pos[i] = numpy.mean(self._wave[lo:hi])
            else:
                offsets[i] = 0.0
                med_pos[i] = 0.0

        return offsets, med_pos

    def measureOffsetPeaks2(
        self, pos, mask, fwhm, nblocks, min_offset, max_offset, step_offset, plot=0
    ):
        fibers = len(pos)
        if mask is None:
            good = numpy.ones(fibers, dtype="bool") & (pos <= (self._data.shape[0] - 1))
        else:
            good = numpy.logical_not(mask) & (pos <= (self._data.shape[0] - 1))

        # setup the blocks of peaks to be modelled simulatenously
        blocks = numpy.array_split(numpy.arange(0, fibers), nblocks)

        offsets = numpy.zeros(len(blocks), dtype=numpy.float32)
        med_pos = numpy.zeros_like(offsets)

        # iterate over the blocks
        for i in range(len(blocks)):
            pos_block = pos[blocks[i]]  # cut out the corresponding peak positions
            pos_mask = good[blocks[i]]
            pos_fwhm = fwhm[blocks[i]]
            if numpy.sum(pos_mask) > 0:
                median_dist = numpy.median(
                    pos_block[pos_mask][1:] - pos_block[pos_mask][:-1]
                )  # compute median distance between peaks

                # compute lower and upper bounds of the positions for each block
                lo = int(pos_block[pos_mask][0] - median_dist)
                if lo <= 0:
                    lo = 0
                hi = int(pos_block[pos_mask][-1] + median_dist)
                if hi >= self._wave[-1]:
                    hi = self._wave[-1]
                Gaussian_vec = numpy.zeros(
                    (numpy.sum(pos_mask), hi - lo), dtype=numpy.float32
                )
                x = numpy.arange(hi - lo) + lo
                offset = numpy.arange(min_offset, max_offset, step_offset)
                chisq = numpy.zeros(len(offset))
                max_flux = numpy.zeros(len(offset))
                for o in range(len(offset)):
                    for g in range(numpy.sum(pos_mask)):
                        Gaussian_vec[g, :] = numpy.exp(
                            -0.5
                            * (
                                (x - (pos_block[pos_mask][g] + offset[o]))
                                / (pos_fwhm[pos_mask][g] / 2.354)
                            )
                            ** 2
                        ) / (
                            numpy.sqrt(2.0 * numpy.pi)
                            * abs((pos_fwhm[pos_mask][g] / 2.354))
                        )
                    result = numpy.linalg.lstsq(Gaussian_vec.T, self._data[lo:hi])
                    chisq[o] = result[1][0]
                    max_flux[o] = numpy.sum(result[0])
                find_max = numpy.argsort(max_flux)[-1]
                offsets[i] = offset[find_max]  # get offset position
                med_pos[i] = numpy.mean(self._wave[lo:hi])
            else:
                offsets[i] = 0.0
                med_pos[i] = 0.0
        return offsets, med_pos

    def fitMultiGauss(self, centres, init_fwhm):
        select = numpy.zeros(self._dim, dtype="bool")
        flux_in = numpy.zeros(len(centres), dtype=numpy.float32)
        sig_in = numpy.ones_like(flux_in) * init_fwhm / 2.354
        cent = numpy.zeros(len(centres), dtype=numpy.float32)
        if self._error is not None:
            error = self._error
        else:
            error = numpy.ones_like(self._dim, dtype=numpy.float32)
        for i in range(len(centres)):
            select_line = numpy.logical_and(
                self._wave > centres[i] - 2 * init_fwhm,
                self._wave < centres[i] + 2 * init_fwhm,
            )
            flux_in[i] = numpy.sum(self._data[select_line])
            select = numpy.logical_or(select, select_line)
            cent[i] = centres[i]
        par = numpy.concatenate([flux_in, cent, sig_in])
        gauss_multi = fit_profile.Gaussians(par)
        gauss_multi.fit(self._wave[select], self._data[select], sigma=error[select])
        return gauss_multi, gauss_multi.getPar()

    def fitParFile(
        self, par, err_sim=0, ftol=1e-8, xtol=1e-8, method="leastsq", parallel="auto"
    ):
        static_par = deepcopy(par)

        if self._error is not None:
            sigma = self._error
        else:
            sigma = 1.0
        par.fit(
            self._wave,
            self._data,
            sigma=sigma,
            err_sim=err_sim,
            maxfev=1000,
            method=method,
            ftol=ftol,
            xtol=xtol,
            parallel=parallel,
        )
        par.restoreResult()
        if err_sim > 0 and self._error is not None:
            par_err = deepcopy(static_par)
            par_err._par = par._par_err
            par_err.restoreResult()
            par._parameters_err = par_err._parameters

    def fitSepGauss(
        self,
        centres,
        aperture,
        init_back=0.0,
        ftol=1e-8,
        xtol=1e-8,
        axs=None,
        warning=False,
    ):
        ncomp = len(centres)

        out = numpy.zeros(3 * ncomp, dtype=numpy.float32)
        back = [deepcopy(init_back) for _ in centres]

        error = (
            self._error
            if self._error is not None
            else numpy.ones(self._dim, dtype=numpy.float32)
        )
        mask = (
            self._mask if self._mask is not None else numpy.zeros(self._dim, dtype=bool)
        )

        for i, centre in enumerate(centres):
            select = self._get_select(centre, aperture, mask)
            if numpy.sum(select) > 0:
                max = numpy.max(self._data[select])
                cent = numpy.median(self._wave[select][self._data[select] == max])
                select = self._get_select(cent, aperture, mask)

                gauss = self._fit_gaussian(select, back[i], error, ftol, xtol, warning)

                out_fit = gauss.getPar()
                out[i] = out_fit[0]
                out[ncomp + i] = out_fit[1]
                out[2 * ncomp + i] = out_fit[2]

                if axs is not None:
                    axs[i] = gauss.plot(
                        self._wave[select], self._data[select], ax=axs[i]
                    )
                    axs[i].axvline(centres[i], ls="--", lw=1, color="tab:red")
            else:
                out[i : ncomp + i + 1] = 0.0

        return out

    def _get_select(self, centre, aperture, mask):
        return numpy.logical_and(
            numpy.logical_and(
                self._wave >= centre - aperture / 2.0,
                self._wave <= centre + aperture / 2.0,
            ),
            numpy.logical_not(mask),
        )

    def _fit_gaussian(self, select, back, error, ftol, xtol, warning):
        if back == 0.0:
            par = [0.0, 0.0, 0.0]
            gauss = fit_profile.Gaussian(par)
        else:
            par = [0.0, 0.0, 0.0, 0.0]
            gauss = fit_profile.Gaussian_const(par)

        gauss.fit(
            self._wave[select],
            self._data[select],
            sigma=error[select],
            ftol=ftol,
            xtol=xtol,
            warning=warning,
        )

        return gauss

    def obtainGaussFluxPeaks(self, pos, sigma, indices, replace_error=1e10, plot=False):
        """returns Gaussian peaks parameters, flux error and mask

        this runs fiber fitting assuming that we only need to know the sigma of the Gaussian,
        this runs in a full image column

        Parameters
        ----------
        pos : array_like
            peaks positions
        sigma : array_like
            Gaussian widths
        indices : array_like
            peaks indices
        replace_error : float, optional
            replace error in bad pixels with this value, by default 1e10
        plot : bool, optional
            whether to plot or not the results, by default False

        Returns
        -------
        flux : array_like
            measured flux
        error : array_like
            propagated error
        mask : array_like
            propagated pixel mask
        """

        fibers = len(pos)
        aperture = 3
        # round up fiber locations
        pixels = numpy.round(
            pos[:, None] + numpy.arange(-aperture / 2.0, aperture / 2.0, 1.0)[None, :]
        ).astype("int")
        # defining bad pixels for each fiber if needed
        if self._mask is not None:
            bad_pix = numpy.zeros(fibers, dtype="bool")
            select = bn.nansum(pixels >= self._mask.shape[0], 1)
            nselect = numpy.logical_not(select)
            bad_pix[select] = True
            bad_pix[nselect] = bn.nansum(self._mask[pixels[nselect, :]], 1) == aperture
        else:
            bad_pix = None
        if self._error is None:
            self._error = numpy.ones_like(self._data)

        fact = numpy.sqrt(2.0 * numpy.pi)
        A = (
            1.0
            * numpy.exp(
                -0.5 * ((self._wave[:, None] - pos[None, :]) / sigma[None, :]) ** 2
            )
            / (fact * sigma[None, :])
        )
        # making positive definite
        select = A > 0.0001
        A = A / self._error[:, None]

        # plt.figure(figsize=(10, 10))
        # plt.imshow(A, origin="lower")
        # plt.show()

        B = sparse.csr_matrix(
            (A[select], (indices[0][select], indices[1][select])),
            shape=(self._dim, fibers),
        )
        # print(B)
        out = sparse.linalg.lsmr(B, self._data / self._error, atol=1e-4, btol=1e-4)
        # out = linalg.lstsq(A, self._data / self._error, lapack_driver='gelsy', check_finite=False)
        # print(out)

        error = numpy.sqrt(1 / bn.nansum((A**2), 0))
        if bad_pix is not None and bn.nansum(bad_pix) > 0:
            error[bad_pix] = replace_error
        # if plot:
        #     plt.figure(figsize=(15, 10))
        #     plt.plot(self._data, "ok")
        #     plt.plot(numpy.dot(A * self._error[:, None], out[0]), "-r")
        #     # plt.plot(numpy.dot(A, out[0]), '-r')
        #     plt.show()
        return out[0], error, bad_pix, B, A

    def collapseSpec(self, method="mean", start=None, end=None, transmission_func=None):
        if start is not None:
            select_start = self._wave >= start
        else:
            select_start = numpy.ones(self._dim, dtype="bool")
        if end is not None:
            select_end = self._wave <= end
        else:
            select_end = numpy.ones(self._dim, dtype="bool")
        select = numpy.logical_and(select_start, select_end)
        if self._mask is not None:
            select = numpy.logical_and(select, numpy.logical_not(self._mask))

        if method != "mean" and method != "median" and method != "sum":
            raise ValueError("method must be either 'mean', 'median' or 'sum'")
        elif method == "mean":
            flux = numpy.mean(self._data[select])
            if self._error is not None:
                error = numpy.sqrt(
                    numpy.sum(self._error[select] ** 2) / numpy.sum(select) ** 2
                )
            else:
                error = None
            if self._sky is not None:
                sky = numpy.mean(self._sky[select])
            else:
                sky = None
            if self._sky_error is not None:
                sky_error = numpy.sqrt(
                    numpy.sum(self._sky_error[select] ** 2) / numpy.sum(select) ** 2
                )
            else:
                sky_error = None
        return flux, error, sky, sky_error

    def coaddSpec(self, other, wave=None):
        """Coadds spectrum with another one with the possibility of overlaping wavelength ranges

        This method is perfect for computing the joint spectrum from two spectrograph channels.

        NOTE: taken from https://bit.ly/3qpRFIp
        """
        # check if other is Spectrum1D instance
        # find best/optimal joint wavelength vector
        if isinstance(other, Spectrum1D):
            spectra = [self, other]
        else:
            raise NotImplementedError("'other' need to be of 'Spectrum1D' type")

        if wave is None:
            wave = wave_little_interpol([self._wave, other._wave])

        fluxes = numpy.ma.zeros((2, len(wave)))
        errors = numpy.zeros_like(fluxes)
        fwhms = numpy.zeros_like(fluxes)
        masks = numpy.zeros_like(fluxes, dtype=bool)
        skies = numpy.zeros_like(fluxes)
        sky_errors = numpy.zeros_like(fluxes)
        for i, s in enumerate(spectra):
            s_new = s.resampleSpec(wave, method="linear")
            fluxes[i, :] = s_new._data
            if s._error is None:
                raise ValueError("s.uncertainty needs to be set for all spectra")
            else:
                errors[i, :] = s_new._error

            if s._lsf is not None:
                fwhms[i, :] = s_new._lsf
            if s._mask is not None:
                masks[i, :] = s_new._mask
            if s._sky is not None:
                skies[i, :] = s_new._sky
            if s._sky_error is not None:
                sky_errors[i, :] = s_new._sky_error

        fluxes[masks] = numpy.nan
        errors[masks] = numpy.nan
        fwhms[masks] = numpy.nan
        skies[masks] = numpy.nan
        sky_errors[masks] = numpy.nan

        # First, make sure there is no flux defined if there is no error.
        # errors = numpy.ma.fix_invalid(errors)
        # if numpy.ma.is_masked(errors):
        #     fluxes[errors.mask] = numpy.ma.masked
        # This can be simplified considerably as soon as masked quantities exist.
        # fluxes = numpy.ma.fix_invalid(fluxes)
        # There are no masked quantities yet, so make sure they are filled here.
        weights = 1.0 / errors**2
        norm = bn.nansum(weights, axis=0)
        weights = weights / norm[None, :]
        fluxes = bn.nansum(fluxes * weights, axis=0)
        fwhms = bn.nansum(fwhms * weights, axis=0)
        errors = numpy.sqrt(1.0 / bn.nansum(weights * norm, axis=0))
        skies = bn.nansum(skies * weights, axis=0)
        sky_errors = numpy.sqrt(bn.nansum(sky_errors**2 * weights**2), axis=0)

        masks = numpy.logical_and(masks[0], masks[1])
        masks = numpy.logical_or(masks, numpy.isnan(fluxes))
        masks = numpy.logical_or(masks, numpy.isnan(fwhms))
        masks = numpy.logical_or(masks, numpy.isnan(errors))
        masks = numpy.logical_or(masks, numpy.isnan(skies))
        masks = numpy.logical_or(masks, numpy.isnan(sky_errors))

<<<<<<< HEAD
        return Spectrum1D(wave=wave, data=fluxes, error=errors, lsf=fwhms, mask=masks, sky=skies, sky_error=sky_errors)
=======
        return Spectrum1D(
            wave=wave,
            data=fluxes,
            error=errors,
            inst_fwhm=fwhms,
            mask=masks,
            sky=skies,
            sky_error=sky_errors,
        )
>>>>>>> d5b1575c
<|MERGE_RESOLUTION|>--- conflicted
+++ resolved
@@ -298,21 +298,9 @@
         return poly_cls
 
     def __init__(
-<<<<<<< HEAD
         self, wave=None, data=None, error=None, mask=None,
         lsf=None, wave_trace=None, lsf_trace=None,
         sky=None, sky_error=None, header=None
-=======
-        self,
-        wave=None,
-        data=None,
-        error=None,
-        mask=None,
-        inst_fwhm=None,
-        sky=None,
-        sky_error=None,
-        header=None,
->>>>>>> d5b1575c
     ):
         self._data = data
         if data is not None:
@@ -392,18 +380,7 @@
                 ):
                     sky_error = sky_error.astype(numpy.float32)
 
-<<<<<<< HEAD
             spec = Spectrum1D(wave=self._wave, data=data, error=error, mask=mask, sky=sky, sky_error=sky_error)
-=======
-            spec = Spectrum1D(
-                wave=self._wave,
-                data=data,
-                error=error,
-                mask=mask,
-                sky=sky,
-                sky_error=sky_error,
-            )
->>>>>>> d5b1575c
 
             return spec
 
@@ -428,18 +405,7 @@
                 ):
                     sky_error = sky_error.astype(numpy.float32)
 
-<<<<<<< HEAD
             spec = Spectrum1D(wave=self._wave, data=data, error=error, mask=mask, sky=sky, sky_error=sky_error)
-=======
-            spec = Spectrum1D(
-                wave=self._wave,
-                data=data,
-                error=error,
-                mask=mask,
-                sky=sky,
-                sky_error=sky_error,
-            )
->>>>>>> d5b1575c
 
             return spec
         else:
@@ -468,18 +434,7 @@
                     ):
                         sky_error = sky_error.astype(numpy.float32)
 
-<<<<<<< HEAD
                 spec = Spectrum1D(wave=self._wave, data=data, error=error, mask=mask, sky=sky, sky_error=sky_error)
-=======
-                spec = Spectrum1D(
-                    wave=self._wave,
-                    data=data,
-                    error=error,
-                    mask=mask,
-                    sky=sky,
-                    sky_error=sky_error,
-                )
->>>>>>> d5b1575c
 
                 return spec
             except Exception:
@@ -556,18 +511,7 @@
                 ):
                     sky_error = sky_error.astype(numpy.float32)
 
-<<<<<<< HEAD
             spec = Spectrum1D(wave=self._wave, data=data, error=error, mask=mask, sky=sky, sky_error=sky_error)
-=======
-            spec = Spectrum1D(
-                wave=self._wave,
-                data=data,
-                error=error,
-                mask=mask,
-                sky=sky,
-                sky_error=sky_error,
-            )
->>>>>>> d5b1575c
 
             return spec
 
@@ -608,18 +552,7 @@
                 ):
                     sky_error = sky_error.astype(numpy.float32)
 
-<<<<<<< HEAD
             spec = Spectrum1D(wave=self._wave, data=data, error=error, mask=mask, sky=sky, sky_error=sky_error)
-=======
-            spec = Spectrum1D(
-                wave=self._wave,
-                data=data,
-                error=error,
-                mask=mask,
-                sky=sky,
-                sky_error=sky_error,
-            )
->>>>>>> d5b1575c
 
             return spec
         else:
@@ -664,18 +597,7 @@
                     ):
                         sky_error = sky_error.astype(numpy.float32)
 
-<<<<<<< HEAD
                 spec = Spectrum1D(wave=self._wave, data=data, error=error, mask=mask, sky=sky, sky_error=sky_error)
-=======
-                spec = Spectrum1D(
-                    wave=self._wave,
-                    data=data,
-                    error=error,
-                    mask=mask,
-                    sky=sky,
-                    sky_error=sky_error,
-                )
->>>>>>> d5b1575c
 
                 return spec
             except Exception:
@@ -806,30 +728,13 @@
                 ):
                     sky_error = sky_error.astype(numpy.float32)
 
-<<<<<<< HEAD
             spec = Spectrum1D(wave=self._wave, data=data, error=error, mask=mask, wave_trace=self._wave_trace, lsf_trace=self._lsf_trace, sky=sky, sky_error=sky_error)
-=======
-            spec = Spectrum1D(
-                wave=self._wave,
-                data=data,
-                error=error,
-                mask=mask,
-                sky=sky,
-                sky_error=sky_error,
-            )
->>>>>>> d5b1575c
 
             return spec
 
         elif isinstance(other, numpy.ndarray):
             select = other != 0.0
-<<<<<<< HEAD
             data = numpy.divide(self._data, other, out=numpy.zeros_like(self._data), where=select)
-=======
-            data = numpy.divide(
-                self._data, other, out=numpy.zeros_like(self._data), where=select
-            )
->>>>>>> d5b1575c
 
             if self._error is not None:
                 error = numpy.divide(
@@ -875,18 +780,7 @@
                 ):
                     sky_error = sky_error.astype(numpy.float32)
 
-<<<<<<< HEAD
             spec = Spectrum1D(wave=self._wave, data=data, error=error, mask=mask, sky=sky, sky_error=sky_error)
-=======
-            spec = Spectrum1D(
-                wave=self._wave,
-                data=data,
-                error=error,
-                mask=mask,
-                sky=sky,
-                sky_error=sky_error,
-            )
->>>>>>> d5b1575c
 
             return spec
         else:
@@ -945,18 +839,7 @@
                     ):
                         sky_error = sky_error.astype(numpy.float32)
 
-<<<<<<< HEAD
                 spec = Spectrum1D(wave=self._wave, data=data, error=error, mask=mask, sky=sky, sky_error=sky_error)
-=======
-                spec = Spectrum1D(
-                    wave=self._wave,
-                    data=data,
-                    error=error,
-                    mask=mask,
-                    sky=sky,
-                    sky_error=sky_error,
-                )
->>>>>>> d5b1575c
 
                 return spec
             except Exception:
@@ -1087,30 +970,13 @@
                 ):
                     sky_error = sky_error.astype(numpy.float32)
 
-<<<<<<< HEAD
             spec = Spectrum1D(wave=self._wave, data=data, error=error, mask=mask, sky=sky, sky_error=sky_error)
-=======
-            spec = Spectrum1D(
-                wave=self._wave,
-                data=data,
-                error=error,
-                mask=mask,
-                sky=sky,
-                sky_error=sky_error,
-            )
->>>>>>> d5b1575c
 
             return spec
 
         elif isinstance(other, numpy.ndarray):
             select = self._data != 0.0
-<<<<<<< HEAD
             data = numpy.divide(other, self._data, out=numpy.zeros_like(self._data), where=select)
-=======
-            data = numpy.divide(
-                other, self._data, out=numpy.zeros_like(self._data), where=select
-            )
->>>>>>> d5b1575c
 
             if self._error is not None:
                 error = numpy.divide(
@@ -1228,18 +1094,7 @@
                 ):
                     sky_error = sky_error.astype(numpy.float32)
 
-<<<<<<< HEAD
             spec = Spectrum1D(wave=self._wave, data=data, error=error, mask=mask, sky=sky, sky_error=sky_error)
-=======
-            spec = Spectrum1D(
-                wave=self._wave,
-                data=data,
-                error=error,
-                mask=mask,
-                sky=sky,
-                sky_error=sky_error,
-            )
->>>>>>> d5b1575c
 
             return spec
 
@@ -1307,18 +1162,7 @@
                 ):
                     sky_error = sky_error.astype(numpy.float32)
 
-<<<<<<< HEAD
             spec = Spectrum1D(wave=self._wave, data=data, error=error, mask=mask, sky=sky, sky_error=sky_error)
-=======
-            spec = Spectrum1D(
-                wave=self._wave,
-                data=data,
-                error=error,
-                mask=mask,
-                sky=sky,
-                sky_error=sky_error,
-            )
->>>>>>> d5b1575c
 
             return spec
 
@@ -1359,18 +1203,7 @@
                 ):
                     sky_error = sky_error.astype(numpy.float32)
 
-<<<<<<< HEAD
             spec = Spectrum1D(wave=self._wave, data=data, error=error, mask=mask, sky=sky, sky_error=sky_error)
-=======
-            spec = Spectrum1D(
-                wave=self._wave,
-                data=data,
-                error=error,
-                mask=mask,
-                sky=sky,
-                sky_error=sky_error,
-            )
->>>>>>> d5b1575c
 
             return spec
         else:
@@ -1412,27 +1245,12 @@
                 ):
                     sky_error = sky_error.astype(numpy.float32)
 
-<<<<<<< HEAD
             spec = Spectrum1D(wave=self._wave, data=data, error=error, mask=mask, sky=sky, sky_error=sky_error)
-=======
-            spec = Spectrum1D(
-                wave=self._wave,
-                data=data,
-                error=error,
-                mask=mask,
-                sky=sky,
-                sky_error=sky_error,
-            )
->>>>>>> d5b1575c
 
             return spec
 
     def __pow__(self, other):
-<<<<<<< HEAD
         data = self._data ** other
-=======
-        data = self._data**other
->>>>>>> d5b1575c
 
         if self._error is not None:
             error = 1.0 / float(other) * self._data ** (other - 1) * self._error
@@ -1468,18 +1286,7 @@
             ):
                 sky_error = sky_error.astype(numpy.float32)
 
-<<<<<<< HEAD
         spec = Spectrum1D(wave=self._wave, data=data, error=error, mask=mask, sky=sky, sky_error=sky_error)
-=======
-        spec = Spectrum1D(
-            wave=self._wave,
-            data=data,
-            error=error,
-            mask=mask,
-            sky=sky,
-            sky_error=sky_error,
-        )
->>>>>>> d5b1575c
 
         return spec
 
@@ -1520,18 +1327,7 @@
             ):
                 sky_error = sky_error.astype(numpy.float32)
 
-<<<<<<< HEAD
         spec = Spectrum1D(wave=self._wave, data=data, error=error, mask=mask, sky=sky, sky_error=sky_error)
-=======
-        spec = Spectrum1D(
-            wave=self._wave,
-            data=data,
-            error=error,
-            mask=mask,
-            sky=sky,
-            sky_error=sky_error,
-        )
->>>>>>> d5b1575c
 
         return spec
 
@@ -2503,18 +2299,7 @@
         if self._sky is not None:
             sky_out = numpy.interp(new_wave, masked_wave, self._sky[mask_in])
 
-<<<<<<< HEAD
         spec = Spectrum1D(data=data_out, wave=new_wave, error=error_out, mask=mask_out, sky=sky_out, sky_error=sky_error_out)
-=======
-        spec = Spectrum1D(
-            data=data_out,
-            wave=new_wave,
-            error=error_out,
-            mask=mask_out,
-            sky=sky_out,
-            sky_error=sky_error_out,
-        )
->>>>>>> d5b1575c
 
         return spec
 
@@ -2596,11 +2381,7 @@
         if self._lsf is not None:
             lsf = numpy.sqrt(self._lsf**2 + diff_fwhm**2)
         else:
-<<<<<<< HEAD
             lsf = diff_fwhm
-=======
-            inst_fwhm = diff_fwhm
->>>>>>> d5b1575c
 
         if self._sky is not None:
             sky = numpy.zeros_like(self._sky)
@@ -3463,16 +3244,4 @@
         masks = numpy.logical_or(masks, numpy.isnan(skies))
         masks = numpy.logical_or(masks, numpy.isnan(sky_errors))
 
-<<<<<<< HEAD
-        return Spectrum1D(wave=wave, data=fluxes, error=errors, lsf=fwhms, mask=masks, sky=skies, sky_error=sky_errors)
-=======
-        return Spectrum1D(
-            wave=wave,
-            data=fluxes,
-            error=errors,
-            inst_fwhm=fwhms,
-            mask=masks,
-            sky=skies,
-            sky_error=sky_errors,
-        )
->>>>>>> d5b1575c
+        return Spectrum1D(wave=wave, data=fluxes, error=errors, lsf=fwhms, mask=masks, sky=skies, sky_error=sky_errors)