# encoding: utf-8
#
# @Author: Alfredo Mejía-Narváez
# @Date: May 16, 2022
# @Filename: constants.py
# @License: BSD 3-Clause
# @Copyright: SDSS-V LVM

import os

from lvmdrp.utils import get_env_lib_directory


# sources server URL
LVM_UNAM_URL = "http://ifs.astroscu.unam.mx/LVM"
LVM_SRC_URL = f"{LVM_UNAM_URL}/lvmdrp_src.zip"

# installation path
INS_PATH = os.getenv("LVM_ESOSKY_DIR", get_env_lib_directory())

LIB_PATH = os.path.join(INS_PATH, "lib")
BIN_PATH = os.path.join(INS_PATH, "bin")
INC_PATH = os.path.join(INS_PATH, "include")

# sources path
SRC_PATH = os.path.abspath("src")
SKYCORR_SRC_PATH = os.path.join(SRC_PATH, "skycorr.tar.gz")
SKYMODEL_SRC_PATH = os.path.join(SRC_PATH, "SM-01.tar.gz")

# installation path for ESO routines
SKYCORR_INST_PATH = os.path.join(LIB_PATH, "skycorr")
SKYMODEL_INST_PATH = os.path.join(LIB_PATH, "skymodel")

# root package path
ROOT_PATH = os.path.dirname(os.path.dirname(os.path.abspath(__file__)))

# configuration paths
CONFIG_PATH = os.path.join(ROOT_PATH, "etc")

# dataproduct blueprints path
DATAPRODUCT_BP_PATH = os.path.join(CONFIG_PATH, "dataproducts")

# main DRP configuration path
MASTER_CONFIG_PATH = os.path.join(CONFIG_PATH, "drp_master_config.yaml")

# ESO sky model (web version) configuration files
SKYCALC_CONFIG_PATH = os.path.join(CONFIG_PATH, "third_configs", "skycalc.json")
ALMANAC_CONFIG_PATH = os.path.join(CONFIG_PATH, "third_configs", "almanac.json")

# ESO sky model master configuration file
SKYMODEL_CONFIG_PATH = os.path.join(CONFIG_PATH, "third_configs", "skymodel_config.yml")
# high-level ESO sky model configuration files
SKYMODEL_INST_CONFIG_PATH = os.path.join(
    SKYMODEL_INST_PATH, "sm-01_mod2", "config", "instrument_etc_ref.par"
)
SKYMODEL_MODEL_CONFIG_PATH = os.path.join(
    SKYMODEL_INST_PATH, "sm-01_mod2", "config", "skymodel_etc_ref.par"
)

# ESO skycorr configuration file
SKYCORR_CONFIG_PATH = os.path.join(CONFIG_PATH, "third_configs", "skycorr_config.yml")

# ephemeris path
EPHEMERIS_DIR = os.path.join(os.getenv("LVMCORE_DIR"), "etc")

# fiducial calibrations directory
MASTERS_DIR = os.getenv("LVM_MASTER_DIR")

SKYCORR_PAR_MAP = {
    "INPUT_OBJECT_SPECTRUM": "objfile",
    "INPUT_SKY_SPECTRUM": "skyfile",
    "OUTPUT_NAME": "outfile",
    "OUTPUT_DIR": "outdir",
    "COL_NAMES": "colnames",
    "INST_DIR": "install",
    "DEFAULT_ERROR": "defaultError",
    "WLG_TO_MICRON": "wave2Micron",
    "VAC_AIR": "vacOrAir",
    "DATE_KEY": "dateKey",
    "TIME_KEY": "timeKey",
    "TELALT_KEY": "telAltKey",
    "LINETABNAME": "linetab",
    "VARDATNAME": "vardat",
    "SOLDATURL": "soldaturl",
    "SOLFLUX": "solflux",
    "FWHM": "fwhm",
    "VARFWHM": "varfwhm",
    "LTOL": "ltol",
    "MIN_LINE_DIST": "minLineDist",
    "FLUXLIM": "fluxLim",
    "FTOL": "ftol",
    "XTOL": "xtol",
    "WTOL": "wtol",
    "CHEBY_MAX": "chebyMax",
    "CHEBY_MIN": "chebyMin",
    "CHEBY_CONST": "chebyConst",
    "REBINTYPE": "rebinType",
    "WEIGHTLIM": "weightLim",
    "SIGLIM": "sigLim",
    "FITLIM": "fitLim",
    "PLOT_TYPE": "plotType",
}

CALIBRATION_NEEDS = {
    "bias": ["pixmask"],
    "pixflat": ["pixmask", "bias", "dark"],
    "trace": ["pixmask", "pixflat", "bias"],
    "wave": ["pixmask", "pixflat", "bias", "centroids", "sigmas", "model"],
    "dome": ["pixmask", "pixflat", "bias", "centroids", "sigmas", "model", "wave", "lsf"],
    "twilight": ["pixmask", "pixflat", "bias", "centroids", "sigmas", "model", "wave", "lsf"],
    "object": ["pixmask", "pixflat", "bias", "centroids", "sigmas", "model", "wave", "lsf", "fiberflat_twilight"],
}
CALIBRATION_NAMES = {"pixmask", "pixflat", "bias", "trace_guess", "centroids", "sigmas", "counts", "model", "wave", "lsf", "fiberflat_dome", "fiberflat_twilight"}
CALIBRATION_MATCH = {
    "trace": ["centroids", "sigmas", "model"],
    "wave": ["wave", "lsf"],
    "dome": ["fiberflat_dome"],
    "twilight": ["fiberflat_twilight"]}

CAMERAS = ["b1", "b2", "b3", "r1", "r2", "r3", "z1", "z2", "z3"]

# spectrograph channels as spec
# SPEC_CHANNELS = {"b": (3600, 5930), "r": (5660, 7720), "z": (7470, 9800)}
# spectrograph channels as built, removing regions past the dichroics passbands
SPEC_CHANNELS = {"b": (3600, 5800), "r": (5775, 7570), "z": (7520, 9800)}

ARC_LAMPS = ["NEON", "HGNE", "ARGON", "XENON"]
CON_LAMPS = ["LDLS", "QUARTZ"]

# 2D image constants
LVM_NOVER = 17
LVM_NPRE = 3
LVM_NROWS = 4080
LVM_NCOLS = 4086

LVM_NBLOCKS = 18
LVM_BLOCKSIZE = 36
LVM_NFIBERS = LVM_NBLOCKS * LVM_BLOCKSIZE
LVM_REFERENCE_COLUMN = 2000
FIDUCIAL_PLATESCALE = 112.36748321030637 # Focal plane platescale in "/mm

<<<<<<< HEAD

# stellar templates
STELLAR_TEMP_PATH = os.path.join(os.getenv("LVM_SANDBOX"), "stellar_models")
=======
# GB hand picked isolated bright lines across each channel which are not doublest in UVES atlas
# true wavelengths taken from UVES sky line atlas
REF_SKYLINES = {
    "b": [5577.346680],
    "r": [6363.782715, 7358.680176, 7392.209961],
    "z": [8399.175781, 8988.383789, 9552.546875, 9719.838867]
}

# sky lines to fit spec-to-spec flat field factors
SKYLINES_FIBERFLAT = {
    "b": 5577.346680,
    "r": 6363.782715,
    "z": 8399.175781
}

# continuum wavelengths
CONTINUUM_FIBERFLAT = {
    "b": 4600,
    "r": 6760,
    "z": 8170
}
>>>>>>> baa6de5f
<|MERGE_RESOLUTION|>--- conflicted
+++ resolved
@@ -139,11 +139,6 @@
 LVM_REFERENCE_COLUMN = 2000
 FIDUCIAL_PLATESCALE = 112.36748321030637 # Focal plane platescale in "/mm
 
-<<<<<<< HEAD
-
-# stellar templates
-STELLAR_TEMP_PATH = os.path.join(os.getenv("LVM_SANDBOX"), "stellar_models")
-=======
 # GB hand picked isolated bright lines across each channel which are not doublest in UVES atlas
 # true wavelengths taken from UVES sky line atlas
 REF_SKYLINES = {
@@ -165,4 +160,6 @@
     "r": 6760,
     "z": 8170
 }
->>>>>>> baa6de5f
+
+# stellar templates
+STELLAR_TEMP_PATH = os.path.join(os.getenv("LVM_SANDBOX"), "stellar_models")