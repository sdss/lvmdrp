--- conflicted
+++ resolved
@@ -3561,16 +3561,10 @@
         sky_west = hdulist["SKY_WEST"].data
         sky_west_error = numpy.divide(1, hdulist["SKY_WEST_IVAR"].data, where=hdulist["SKY_WEST_IVAR"].data != 0, out=numpy.zeros_like(hdulist["SKY_WEST_IVAR"].data))
         sky_west_error = numpy.sqrt(sky_west_error)
-<<<<<<< HEAD
-        fluxcal_std = Table(hdulist["FLUXCAL_STD"].data)
-        fluxcal_sci = Table(hdulist["FLUXCAL_SCI"].data)
-        fluxcal_mod = Table(hdulist["FLUXCAL_MOD"].data)
-        slitmap = Table(hdulist["SLITMAP"].data)
-=======
         fluxcal_std = Table.read(hdulist["FLUXCAL_STD"])
         fluxcal_sci = Table.read(hdulist["FLUXCAL_SCI"])
+        fluxcal_mod = Table.read(hdulist["FLUXCAL_MOD"])
         slitmap = Table.read(hdulist["SLITMAP"])
->>>>>>> 058b0711
         return cls(data=data, error=error, mask=mask, header=header,
                    wave=wave, lsf=lsf,
                    sky_east=sky_east, sky_east_error=sky_east_error,
