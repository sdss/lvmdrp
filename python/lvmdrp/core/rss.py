import os
import numpy
import bottleneck as bn
from scipy import interpolate
from astropy.io import fits as pyfits
from astropy.wcs import WCS
from astropy.table import Table
from astropy import units as u

from lvmdrp import log
from lvmdrp.core.constants import CONFIG_PATH
from lvmdrp.core.apertures import Aperture
from lvmdrp.core.cube import Cube
from lvmdrp.core.fiberrows import FiberRows
from lvmdrp.core.tracemask import TraceMask
from lvmdrp.core.header import Header, combineHdr
from lvmdrp.core.positionTable import PositionTable
from lvmdrp.core.spectrum1d import Spectrum1D, wave_little_interpol
from lvmdrp.core import dataproducts as dp


def _read_pixwav_map(lamp: str, camera: str, pixels=None, waves=None):
    """read pixel-wavelength map from a lamp and camera

    Parameters
    ----------
    lamp : str
        arc lamp name
    camera : str
        one of cameras (e.g., b1, r1, z1)

    Returns
    -------
    ref_fiber : int
        reference fiber used to build the pixel-wavelength map
    ref_lines : numpy.ndarray
        reference wavelength of the emission lines
    pixel : numpy.ndarray
        pixel position of the emission lines
    use_line : numpy.ndarray
        mask to select which lines to use
    """
    pixwav_map_path = os.path.join(CONFIG_PATH, "wavelength", f"lvm-pixwav-{lamp}_{camera}.txt")

    if os.path.isfile(pixwav_map_path):
        # load initial pixel positions and reference wavelength from txt config file
        log.info(f"pixel-to-wavelength map in file '{pixwav_map_path}'")
        with open(pixwav_map_path, "r") as file_in:
            ref_fiber = int(file_in.readline()[:-1])
            log.info(f"going to use fiber {ref_fiber} as reference")
            pixels, waves, use_line = numpy.loadtxt(
                file_in, dtype=float, unpack=True
            )
        use_line = use_line.astype(bool)
        log.info(
            f"number of lines in file {pixels.size} percentage masked {(~use_line).sum() / pixels.size * 100: g} %"
        )

        nlines = use_line.sum()
        log.info(f"{nlines} good lines found")
    elif pixels is not None and waves is not None:
        # get the reference spectrum number and the guess pixel map
        ref_fiber = int(ref_fiber)
        log.info(f"going to use fiber {ref_fiber} as reference")
        pixels = numpy.asarray(list(map(float, pixels.split(","))))
        waves = numpy.asarray(list(map(float, waves.split(","))))
        use_line = numpy.ones(len(waves), dtype=bool)
        nlines = len(pixels)
        log.info(
            f"{nlines} good lines found ({(~use_line).sum()} lines masked)"
        )
    else:
        log.warning(f"no pixel-to-wavelength map found for {lamp = } in {camera = }")
        # initialize new table to create a new pixel-to-wave map
        ref_fiber = None
        pixels = numpy.empty((0,))
        waves = numpy.empty((0,))
        use_line = numpy.empty((0,), dtype=bool)

    return pixwav_map_path, ref_fiber, pixels, waves, use_line


class RSS(FiberRows):

    @classmethod
    def from_file(cls, in_rss):
        """Returns an RSS instance given a FITS file

        Parameters
        ----------
        in_rss : str
            Name or Path of the FITS image from which the data shall be loaded

        Returns
        -------
        RSS
            RSS instance
        """
        header = None
        data, error, mask = None, None, None
        wave_trace, lsf_trace = None, None
        wave, lsf = None, None
        cent_trace, width_trace = None, None
        sky, sky_error = None, None
        fluxcal = None
        slitmap = None
        with pyfits.open(in_rss, uint=True, do_not_scale_image_data=True, memmap=False) as hdus:
            header = hdus["PRIMARY"].header
            for hdu in hdus:
                if hdu.name == "PRIMARY":
                    data = hdu.data.astype("float32")
                if hdu.name == "ERROR":
                    error = hdu.data.astype("float32")
                if hdu.name == "BADPIX":
                    mask = hdu.data.astype("bool")
                if hdu.name == "WAVE_TRACE":
                    wave_trace = hdu
                elif hdu.name == "WAVE":
                    wave = hdu.data.astype("float32")
                if hdu.name == "LSF_TRACE":
                    lsf_trace = hdu
                elif hdu.name == "LSF" or hdu.name == "INSTFWHM":
                    lsf = hdu.data.astype("float32")
                if hdu.name == "CENT_TRACE":
                    cent_trace = hdu
                if hdu.name == "WIDTH_TRACE":
                    width_trace = hdu
                if hdu.name == "SKY":
                    sky = hdu.data.astype("float32")
                if hdu.name == "SKY_ERROR":
                    sky_error = hdu.data.astype("float32")
                if hdu.name == "FLUXCAL":
                    fluxcal = hdu.data
                if hdu.name == "SLITMAP":
                    slitmap = hdu.data
            
            rss = cls(
                data=data,
                error=error,
                mask=mask,
                wave_trace=wave_trace,
                lsf_trace=lsf_trace,
                wave=wave,
                lsf=lsf,
                cent_trace=cent_trace,
                width_trace=width_trace,
                sky=sky,
                sky_error=sky_error,
                header=header,
                slitmap=slitmap,
                fluxcal=fluxcal
            )
            
        return rss

    @classmethod
    def from_spectrographs(cls, rss_sp1, rss_sp2, rss_sp3):
        """Stacks together RSS objects from the three spectrographs

        Parameters
        ----------
        rss_sp1 : RSS
            RSS object for spectrograph 1
        rss_sp2 : RSS
            RSS object for spectrograph 2
        rss_sp3 : RSS
            RSS object for spectrograph 3

        Returns
        -------
        RSS
            RSS object with data from all three spectrographs
        """
        # load and stack each extension
        hdrs = []
        rsss = [rss_sp1, rss_sp2, rss_sp3]
        for i in range(len(rsss)):
            rss = rsss[i]
            if i == 0:
                data_out = rss._data
                if rss._error is not None:
                    error_out = rss._error
                if rss._mask is not None:
                    mask_out = rss._mask
                if rss._wave is not None:
                    wave_out = rss._wave
                if rss._lsf is not None:
                    fwhm_out = rss._lsf
                if rss._sky is not None:
                    sky_out = rss._sky
                if rss._sky_error is not None:
                    sky_error_out = rss._sky_error
                if rss._header is not None:
                    hdrs.append(Header(rss.getHeader()))
                if rss._fluxcal is not None:
                    fluxcal_out = rss._fluxcal
            else:
                data_out = numpy.concatenate((data_out, rss._data), axis=0)
                if rss._wave is not None:
                    if len(wave_out.shape) == 2 and len(rss._wave.shape) == 2:
                        wave_out = numpy.concatenate((wave_out, rss._wave), axis=0)
                    elif len(wave_out.shape) == 1 and len(rss._wave.shape) == 1 and numpy.isclose(wave_out, rss._wave).all():
                        wave_out = wave_out
                    else:
                        raise ValueError(f"Cannot concatenate wavelength arrays of different shapes: {wave_out.shape} and {rss._wave.shape} or inhomogeneous wavelength arrays")
                else:
                    wave_out = None
                if rss._lsf is not None:
                    if len(fwhm_out.shape) == 2 and len(rss._lsf.shape) == 2:
                        fwhm_out = numpy.concatenate((fwhm_out, rss._lsf), axis=0)
                    elif len(fwhm_out.shape) == 1 and len(rss._lsf.shape) == 1 and numpy.isclose(fwhm_out, rss._lsf).all():
                        fwhm_out = fwhm_out
                    else:
                        raise ValueError(f"Cannot concatenate FWHM arrays of different shapes: {fwhm_out.shape} and {rss._lsf.shape} or inhomogeneous FWHM arrays")
                else:
                    fwhm_out = None
                if rss._error is not None:
                    error_out = numpy.concatenate((error_out, rss._error), axis=0)
                else:
                    error_out = None
                if rss._mask is not None:
                    mask_out = numpy.concatenate((mask_out, rss._mask), axis=0)
                else:
                    mask_out = None
                if rss._sky is not None:
                    sky_out = numpy.concatenate((sky_out, rss._sky), axis=0)
                else:
                    sky_out = None
                if rss._sky_error is not None:
                    sky_error_out = numpy.concatenate((sky_error_out, rss._sky_error), axis=0)
                else:
                    sky_error_out = None
                if rss._header is not None:
                    hdrs.append(Header(rss.getHeader()))
                if rss._fluxcal is not None:
                    f = fluxcal_out.to_pandas()
                    fluxcal_out = Table.from_pandas(f.combine_first(rss._fluxcal.to_pandas()))
                else:
                    fluxcal_out = None

        # update header
        if len(hdrs) > 0:
            hdr_out = combineHdr(hdrs)
        else:
            hdr_out = None
        
        # update slitmap
        slitmap_out = rss._slitmap

        return cls(
            data=data_out,
            error=error_out,
            mask=mask_out,
            wave=wave_out,
            lsf=fwhm_out,
            sky=sky_out,
            sky_error=sky_error_out,
            header=hdr_out._header,
            slitmap=slitmap_out,
            fluxcal=fluxcal_out,
        )

    @classmethod
    def from_channels(cls, rss_b, rss_r, rss_z, use_weights=True):
        """Stitch together RSS channels into a single RSS object

        Parameters
        ----------
        rss_b : RSS
            RSS object for the b channel
        rss_r : RSS
            RSS object for the r channel
        rss_z : RSS
            RSS object for the z channel
        use_weights : bool, optional
            use inverse variance weights for channel combination, by default True

        Returns
        -------
        RSS
            RSS object with data from all three channels
        """
        
        rsss = [rss_b, rss_r, rss_z]

        # get wavelengths
        log.info("merging wavelength arrays")
        waves = [rss._wave for rss in rsss]
        new_wave = numpy.unique(numpy.concatenate(waves))
        sampling = numpy.diff(new_wave)
        
        # optionally interpolate if the merged wavelengths are not monotonic
        if numpy.all(numpy.isclose(sampling, sampling[0])):
            log.info(f"current wavelength sampling: min = {sampling.min():.2f}, max = {sampling.max():.2f}")
            # extend rss._data to new_wave filling with NaNs
            fluxes, errors, masks, lsfs, skies, sky_errors = [], [], [], [], [], []
            for rss in rsss:
                rss = rss.extendData(new_wave)
                fluxes.append(rss._data)
                errors.append(rss._error)
                masks.append(rss._mask)
                lsfs.append(rss._lsf)
                skies.append(rss._sky)
                sky_errors.append(rss._sky_error)
            fluxes = numpy.asarray(fluxes)
            errors = numpy.asarray(errors)
            masks = numpy.asarray(masks)
            lsfs = numpy.asarray(lsfs)
            skies = numpy.asarray(skies)
            sky_errors = numpy.asarray(sky_errors)
        else:
            log.warning("merged wavelengths are not monotonic, interpolation needed")
            # compute the combined wavelengths
            new_wave = wave_little_interpol(waves)
            sampling = numpy.diff(new_wave)
            log.info(f"new wavelength sampling: min = {sampling.min():.2f}, max = {sampling.max():.2f}")

            # define interpolators
            log.info("interpolating RSS data in new wavelength array")
            fluxes, errors, masks, lsfs, skies, sky_errors = [], [], [], [], [], []
            for rss in rsss:
                f = interpolate.interp1d(rss._wave, rss._data, axis=1, bounds_error=False, fill_value=numpy.nan)
                fluxes.append(f(new_wave).astype("float32"))
                f = interpolate.interp1d(rss._wave, rss._error, axis=1, bounds_error=False, fill_value=numpy.nan)
                errors.append(f(new_wave).astype("float32"))
                f = interpolate.interp1d(rss._wave, rss._mask, axis=1, kind="nearest", bounds_error=False, fill_value=0)
                masks.append(f(new_wave).astype("uint8"))
                f = interpolate.interp1d(rss._wave, rss._lsf, axis=1, bounds_error=False, fill_value=numpy.nan)
                lsfs.append(f(new_wave).astype("float32"))
                f = interpolate.interp1d(rss._wave, rss._sky, axis=1, bounds_error=False, fill_value=numpy.nan)
                skies.append(f(new_wave).astype("float32"))
                f = interpolate.interp1d(rss._wave, rss._sky_error, axis=1, bounds_error=False, fill_value=numpy.nan)
                sky_errors.append(f(new_wave).astype("float32"))
            fluxes = numpy.asarray(fluxes)
            errors = numpy.asarray(errors)
            masks = numpy.asarray(masks)
            lsfs = numpy.asarray(lsfs)
            skies = numpy.asarray(skies)
            sky_errors = numpy.asarray(sky_errors)

        # define weights for channel combination
        vars = errors ** 2
        log.info("combining channel data")
        if use_weights:
            weights = 1.0 / vars
            weights = weights / bn.nansum(weights, axis=0)[None]

            new_data = bn.nansum(fluxes * weights, axis=0)
            new_lsf = bn.nansum(lsfs * weights, axis=0)
            new_error = numpy.sqrt(bn.nansum(vars, axis=0))
            new_mask = numpy.sum(masks, axis=0).astype("bool")
            new_sky = bn.nansum(skies * weights, axis=0)
            new_sky_error = numpy.sqrt(bn.nansum(sky_errors ** 2 * weights ** 2, axis=0))
        else:
            # channel-combine RSS data
            new_data = bn.nanmean(fluxes, axis=0)
            new_lsf = bn.nanmean(lsfs, axis=0)
            new_error = numpy.sqrt(bn.nanmean(vars, axis=0))
            new_mask = numpy.sum(masks, axis=0).astype("bool")
            new_sky = bn.nansum(skies, axis=0)
            new_sky_error = numpy.sqrt(bn.nanmean(sky_errors ** 2, axis=0))

        # create RSS
        new_hdr = rsss[0]._header.copy()
        for rss in rsss[1:]:
            new_hdr.update(rss._header)
        new_hdr["NAXIS1"] = new_data.shape[1]
        new_hdr["NAXIS2"] = new_data.shape[0]
        new_hdr["CCD"] = ",".join([rss._header["CCD"][0] for rss in rsss])
        wcs = WCS(new_hdr)
        wcs.spectral.wcs.cdelt[0] = new_wave[1] - new_wave[0]
        wcs.spectral.wcs.crval[0] = new_wave[0]
        new_hdr.update(wcs.to_header())
        return RSS(
            data=new_data,
            error=new_error,
            mask=new_mask,
            wave=new_wave,
            lsf=new_lsf,
            sky=new_sky,
            sky_error=new_sky_error,
            header=new_hdr
        )

    @classmethod
    def from_spectra1d(
        cls,
        spectra_list,
        header=None,
        shape=None,
        size=None,
        arc_position_x=None,
        arc_position_y=None,
        good_fibers=None,
        fiber_type=None,
        logwave=False,
    ):
        """
        Returns an RSS instance given a list of Spectrum1D instances
        """
        n_spectra = len(spectra_list)
        if n_spectra <= 0:
            raise ValueError("cannot create RSS from an empty list of spectra")
        ref_spec = spectra_list[0]

        rss = cls(
            data=numpy.zeros((n_spectra, ref_spec._data.size)),
            wave=numpy.zeros((n_spectra, ref_spec._wave.size))
            if ref_spec._wave is not None
            else None,
            lsf=numpy.zeros((n_spectra, ref_spec._lsf.size))
            if ref_spec._lsf is not None
            else None,
            error=numpy.zeros((n_spectra, ref_spec._error.size))
            if ref_spec._error is not None
            else None,
            mask=numpy.zeros((n_spectra, ref_spec._mask.size), dtype=bool)
            if ref_spec._mask is not None
            else None,
            sky=numpy.zeros((n_spectra, ref_spec._data.size))
            if ref_spec._sky is not None
            else None,
            sky_error=numpy.zeros((n_spectra, ref_spec._data.size))
            if ref_spec._sky_error is not None
            else None,
            header=header,
            shape=shape,
            size=size,
            arc_position_x=arc_position_x,
            arc_position_y=arc_position_y,
            good_fibers=good_fibers,
            fiber_type=fiber_type,
            logwave=logwave,
        )
        for i in range(n_spectra):
            rss[i] = spectra_list[i]

        # set wavelength and LSF in RSS object
        if numpy.allclose(
            numpy.repeat(rss._wave[0][None, :], rss._fibers, axis=0), rss._wave
        ):
            rss.setWave(rss._wave[0])
        else:
            rss.setWave(rss._wave)
        if numpy.allclose(
            numpy.repeat(rss._lsf[0][None, :], rss._fibers, axis=0),
            rss._lsf,
        ):
            rss.set_lsf(rss._lsf[0])
        else:
            rss.set_lsf(rss._lsf)
        return rss

    def __init__(
        self,
        data=None,
        header=None,
        error=None,
        mask=None,
        sky=None,
        sky_error=None,
        shape=None,
        size=None,
        cent_trace=None,
        width_trace=None,
        wave=None,
        lsf=None,
        wave_trace=None,
        lsf_trace=None,
        arc_position_x=None,
        arc_position_y=None,
        slitmap=None,
        fluxcal=None,
        good_fibers=None,
        fiber_type=None,
        logwave=False,
    ):
        FiberRows.__init__(
            self,
            data,
            header,
            error,
            mask,
            shape,
            size,
            arc_position_x,
            arc_position_y,
            good_fibers,
            fiber_type,
        )
        self._sky = None
        self._sky_error = None
        if sky is not None:
            self._sky = sky
        if sky_error is not None:
            self._sky_error = sky_error

        # set fiber traces information if available
        self.set_cent_trace(cent_trace)
        self.set_width_trace(width_trace)
        
        # set wavelength and LSF traces information if available
        self.set_wave_trace(wave_trace)
        self.set_lsf_trace(lsf_trace)
        # evaluate wavelength and LSF traces
        self.set_wave_array(wave=wave)
        self.set_lsf_array(lsf=lsf)
        
        self.setSlitmap(slitmap)
        self.set_fluxcal(fluxcal)

    def _trace_to_coeff_table(self, trace):
        """Converts a given trace into its polynomial coefficients representation as an Astropy Table"""
        if isinstance(trace, TraceMask):
            coeffs = trace._coeffs
            columns = [
                pyfits.Column(name="FUNC", format="A10", array=numpy.asarray([trace._poly_kind] * self._fibers)),
                pyfits.Column(name="XMIN", format="I", unit="pix", array=numpy.asarray([0] * self._fibers)),
                pyfits.Column(name="XMAX", format="I", unit="pix", array=numpy.asarray([self._data.shape[1]-1] * self._fibers)),
                pyfits.Column(name="COEFF", format=f"{coeffs.shape[1]}E", dim=f"({coeffs.shape[0]},)", array=trace._coeffs)
            ]
            self._trace = Table(pyfits.BinTableHDU.from_columns(columns).data)
            return self._trace
        elif isinstance(trace, pyfits.BinTableHDU):
            self._trace = Table(trace.data)
            return self._trace
        elif trace is None:
            return None
        else:
            raise TypeError(f"trace must be lvmdrp.core.tracemask.TraceMask or None, instead got {type(trace)}")

    def _coeff_table_to_trace(self, table):
        """Converts a given Astropy Table with polynomial coefficients into a TraceMask"""
        if isinstance(table, Table):
            self._trace = TraceMask.from_coeff_table(table)
            return self._trace
        elif table is None:
            return None
        else:
            raise TypeError("table must be astropy.table.Table or None")

    def __mul__(self, other):
        """
        Operator to add two FiberRow or divide by another type if possible
        """
        if isinstance(other, RSS):
            # define behaviour if the other is of the same instance

            # subtract data if contained in both
            if self._data is not None and other._data is not None:
                data = self._data * other._data
            else:
                data = self._data

            # add error if contained in both
            if self._error is not None and other._error is not None:
                error = numpy.sqrt(
                    other._data**2 * self._error**2
                    + self._data**2 * other._error**2
                )
            elif self._error is not None:
                error = other._data * self._error
            else:
                error = self._error

            # combined mask of valid pixels if contained in both
            if self._mask is not None and other._mask is not None:
                mask = numpy.logical_or(self._mask, other._mask)
            else:
                mask = self._mask
            if data.dtype == numpy.float64:
                data = data.astype(numpy.float32)
            if error is not None and error.dtype == numpy.float64:
                error = error.astype(numpy.float32)
            rss = RSS(
                data=data,
                error=error,
                mask=mask,
                header=self._header,
                shape=self._shape,
                size=self._size,
                arc_position_x=self._arc_position_x,
                arc_position_y=self._arc_position_y,
                good_fibers=self._good_fibers,
                fiber_type=self._fiber_type,
            )
            return rss

        if isinstance(other, Spectrum1D):
            # define behaviour if the other is a Spectrum1D object

            # subtract data if contained in both
            if self._data is not None and other._data is not None:
                data = self._data * other._data[numpy.newaxis, :]
            else:
                data = self._data

            # add error if contained in both
            if self._error is not None and other._error is not None:
                error = numpy.sqrt(
                    other._data[numpy.newaxis, :] ** 2 * self._error**2
                    + self._data**2 * other._error[numpy.newaxis, :] ** 2
                )
            elif self._error is not None:
                error = other._data[numpy.newaxis, :] * self._error
            else:
                error = self._error

            # combined mask of valid pixels if contained in both
            if self._mask is not None and other._mask is not None:
                mask = numpy.logical_or(self._mask, other._mask[numpy.newaxis, :])
            else:
                mask = self._mask

            if data.dtype == numpy.float64:
                data = data.astype(numpy.float32)
            if error is not None and error.dtype == numpy.float64:
                error = error.astype(numpy.float32)
            rss = RSS(
                data=data,
                error=error,
                mask=mask,
                header=self._header,
                shape=self._shape,
                size=self._size,
                arc_position_x=self._arc_position_x,
                arc_position_y=self._arc_position_y,
                good_fibers=self._good_fibers,
                fiber_type=self._fiber_type,
            )

            return rss

        elif isinstance(other, numpy.ndarray):
            if self._data is not None:  # check if there is data in the object
                dim = other.shape
                # add ndarray according do its dimensions
                if self._data.shape == dim:
                    data = self._data * other
                elif len(dim) == 1:
                    if self._data.shape[0] == dim[0]:
                        data = self._data * other[:, numpy.newaxis]
                    elif self._data.shape[1] == dim[0]:
                        data = self._data * other[numpy.newaxis, :]
                else:
                    data = self._data
                if data.dtype == numpy.float64:
                    data = data.astype(numpy.float32)

                rss = RSS(
                    data=data,
                    error=self._error,
                    mask=self._mask,
                    header=self._header,
                    shape=self._shape,
                    size=self._size,
                    arc_position_x=self._arc_position_x,
                    arc_position_y=self._arc_position_y,
                    good_fibers=self._good_fibers,
                    fiber_type=self._fiber_type,
                )
            return rss
        else:
            # try to do addtion for other types, e.g. float, int, etc.
            try:
                data = self._data * other
                if self._error is not None:
                    error = self._error * other
                else:
                    error = self._error
                if data.dtype == numpy.float64:
                    data = data.astype(numpy.float32)
                if error is not None and error.dtype == numpy.float64:
                    error = error.astype(numpy.float32)
                rss = RSS(
                    data=data,
                    error=error,
                    mask=self._mask,
                    header=self._header,
                    shape=self._shape,
                    size=self._size,
                    arc_position_x=self._arc_position_x,
                    arc_position_y=self._arc_position_y,
                    good_fibers=self._good_fibers,
                    fiber_type=self._fiber_type,
                )
                return rss
            except (TypeError, ValueError):
                # raise exception if the type are not matching in general
                raise TypeError(
                    "unsupported operand type(s) for *: %s and %s"
                    % (str(type(self)).split("'")[1], str(type(other)).split("'")[1])
                )

    def __getitem__(self, fiber):
        if not isinstance(fiber, int):
            raise TypeError("Fiber index need to be an integer")

        if fiber >= self._fibers or fiber < self._fibers * -1:
            raise IndexError(
                "The Object contains only %i Fibers for which the index %i is invalid"
                % (self._fibers, fiber)
            )

        data = self._data[fiber, :]

        if self._wave is not None:
            if len(self._wave.shape) == 1:
                wave = self._wave
            else:
                wave = self._wave[fiber, :]
        else:
            wave = numpy.arange(data.size)

        if self._lsf is not None:
            if len(self._lsf.shape) == 1:
                lsf = self._lsf
            else:
                lsf = self._lsf[fiber, :]
        else:
            lsf = None

        if self._error is not None:
            error = self._error[fiber, :]
        else:
            error = None

        if self._mask is not None:
            mask = self._mask[fiber, :]
        else:
            mask = None

        spec = Spectrum1D(wave, data, error=error, mask=mask, lsf=lsf)
        return spec

    def __setitem__(self, fiber, spec):
        self._data[fiber, :] = spec._data

        if self._wave is not None and len(self._wave.shape) == 2:
            self._wave[fiber, :] = spec._wave

        if self._lsf is not None and len(self._lsf.shape) == 2:
            self._lsf[fiber, :] = spec._lsf

        if self._error is not None and spec._error is not None:
            self._error[fiber, :] = spec._error

        if self._mask is not None and spec._mask is not None:
            self._mask[fiber, :] = spec._mask

    def set_wave_array(self, wave=None):
        """Sets the wavelength array for the RSS object
        
        if wave is None, the wavelength array will be created from the trace information if available
        otherwise it will be set from the given array

        Parameters
        ----------
        wave : numpy.ndarray, optional
            Wavelength array to be set, by default None
        """
        self._wave = None
        self._wave_disp = None
        self._wave_start = None
        self._res_elements = None
        if wave is not None:
            self._wave = numpy.asarray(wave)
            if len(wave.shape) == 1:
                self._wave_disp = self._wave[1] - self._wave[0]
                self._wave_start = self._wave[0]
                self._res_elements = self._wave.shape[0]
                if self._header is not None:
                    wcs = WCS(header={
                        "CDELT1": self._wave_disp, "CRVAL1": self._wave_start,
                        "CUNIT1": "angstrom", "CTYPE1": "WAVE", "CRPIX1": 1.0})
                    self._header.update(wcs.to_header())
            elif len(wave.shape) == 2:
                self._res_elements = self._wave.shape[1]
            else:
                raise ValueError("Invalid wavelength array shape")
        elif self._wave_trace is not None:
            trace = TraceMask.from_coeff_table(self._wave_trace)
            self._wave = trace.eval_coeffs()
        else:
            self._wave = None
        
        return self._wave

    def set_lsf_array(self, lsf=None):
        if lsf is not None:
            self._lsf = lsf
        elif self._lsf_trace is not None:
            trace = TraceMask.from_coeff_table(self._lsf_trace)
            self._lsf = trace.eval_coeffs()
        else:
            self._lsf = None

        return self._lsf

    def maskFiber(self, fiber, replace_error=1e10):
        self._data[fiber, :] = 0
        if self._mask is not None:
            self._mask[fiber, :] = True
        if self._error is not None:
            self._error[fiber, :] = replace_error

    def createWavefromHdr(self):
        if self._header is not None:
            wcs = WCS(self._header)
            if wcs.spectral.array_shape:
                self._res_elements = wcs.spectral.array_shape[0]
                wl = wcs.spectral.all_pix2world(numpy.arange(self._res_elements), 0)[0]
                self._wave = (wl * u.m).to(u.angstrom).value
                self._wave_disp = self._wave[1] - self._wave[0]
                self._wave_start = self._wave[0]
            else:
                self._wave = None

    def set_sky(self, rss_sky):
        assert rss_sky._data.shape == self._data.shape
        self._sky = rss_sky._data
        if rss_sky._error is not None:
            self._sky_error = rss_sky._error

    def get_sky(self):
        header = self._header
        if header is not None:
            header["IMAGETYP"] = "sky"
            header["OBJECT"] = "sky"
        return RSS(data=self._sky, error=self._sky_error, mask=self._mask, wave=self._wave, lsf=self._lsf, header=header)

    def getSpec(self, fiber):
        data = self._data[fiber, :]
        if self._wave is not None:
            if len(self._wave.shape) == 1:
                wave = self._wave
            else:
                wave = self._wave[fiber, :]
        else:
            wave = numpy.arange(data.size)
        if self._lsf is not None:
            if len(self._lsf.shape) == 1:
                lsf = self._lsf
            else:
                lsf = self._lsf[fiber, :]
        else:
            lsf = None
        if self._error is not None:
            error = self._error[fiber, :]
        else:
            error = None

        if self._mask is not None:
            mask = self._mask[fiber, :]
        else:
            mask = None
        
        if self._sky is not None:
            sky = self._sky[fiber, :]
        else:
            sky = None
        
        if self._sky_error is not None:
            sky_error = self._sky_error[fiber, :]
        else:
            sky_error = None

        spec = Spectrum1D(wave, data, error=error, mask=mask, lsf=lsf, sky=sky, sky_error=sky_error)
        
        return spec

    def extendData(self, new_wave):
        """Extends data, error, mask, and sky to new wavelength array
        
        Given a new wavelength array `new_wave`, this function extends
        the data, error, mask, and sky arrays to the new wavelength array,
        filling in the new pixels with NaNs.

        Parameters
        ----------
        new_wave : array-like
            New wavelength array to extend to

        Returns
        -------
        self : RSS
            Returns self with extended arrays
        """
        if self._wave is None:
            raise ValueError("No wavelength array found in RSS object")
        
        if self._data is None:
            raise ValueError("No data array found in RSS object")
        
        if len(new_wave) == 0:
            raise ValueError("New wavelength array is empty")

        # find positions in new wavelength array that contain self._wave
        ipix, fpix = numpy.searchsorted(new_wave, self._wave[[0, -1]], side="left")

        # define new arrays filled with NaNs
        new_data = numpy.full((self._data.shape[0], new_wave.size), numpy.nan, dtype=numpy.float32)
        new_data[:, ipix:fpix+1] = self._data
        if self._error is not None:
            new_error = numpy.full((self._error.shape[0], new_wave.size), numpy.nan, dtype=numpy.float32)
            new_error[:, ipix:fpix+1] = self._error
        else:
            new_error = None
        if self._mask is not None:
            new_mask = numpy.full((self._mask.shape[0], new_wave.size), False, dtype=bool)
            new_mask[:, ipix:fpix+1] = self._mask
        else:
            new_mask = None
        if self._sky is not None:
            new_sky = numpy.full((self._sky.shape[0], new_wave.size), numpy.nan, dtype=numpy.float32)
            new_sky[:, ipix:fpix+1] = self._sky
        else:
            new_sky = None
        if self._sky_error is not None:
            new_sky_error = numpy.full((self._sky_error.shape[0], new_wave.size), numpy.nan, dtype=numpy.float32)
            new_sky_error[:, ipix:fpix+1] = self._sky_error
        else:
            new_sky_error = None
        if self._lsf is not None:
            new_lsf = numpy.full((self._lsf.shape[0], new_wave.size), numpy.nan, dtype=numpy.float32)
            new_lsf[:, ipix:fpix+1] = self._lsf
        else:
            new_lsf = None

        # set new arrays
        self._data = new_data
        self._error = new_error
        self._mask = new_mask
        self._sky = new_sky
        self._sky_error = new_sky_error
        self._lsf = new_lsf
        self._wave = new_wave
    
        return self

    def combineRSS(self, rss_in, method="mean", replace_error=1e10):
        dim = rss_in[0]._data.shape
        data = numpy.zeros((len(rss_in), dim[0], dim[1]), dtype=numpy.float32)
        if rss_in[0]._mask is not None:
            mask = numpy.zeros((len(rss_in), dim[0], dim[1]), dtype="bool")
        else:
            mask = None
       
        if rss_in[0]._error is not None:
            error = numpy.zeros((len(rss_in), dim[0], dim[1]), dtype=numpy.float32)
        else:
            error = None
        
        if rss_in[0]._sky is not None:
            sky = numpy.zeros((len(rss_in), dim[0], dim[1]), dtype=numpy.float32)
        else:
            sky = None
        
        for i in range(len(rss_in)):
            data[i, :, :] = rss_in[i]._data
            if mask is not None:
                mask[i, :, :] = rss_in[i]._mask
            if error is not None:
                error[i, :, :] = rss_in[i]._error
            if sky is not None:
                sky[i, :, :] = rss_in[i]._sky

        combined_data = numpy.zeros(dim, dtype=numpy.float32)
        combined_error = numpy.zeros(dim, dtype=numpy.float32)
        combined_sky = numpy.zeros(dim, dtype=numpy.float32)
        
        if method == "sum":
            if mask is not None:
                data[mask] = 0
                good_pix = bn.nansum(numpy.logical_not(mask), 0)
                select_mean = good_pix > 0
                combined_data[select_mean] = bn.nansum(data, 0)[select_mean]
                combined_mask = good_pix == 0
                if error is not None:
                    error[mask] = replace_error
                    combined_error[select_mean] = numpy.sqrt(
                        bn.nansum(error**2, 0)[select_mean]
                    )
                else:
                    combined_error = None
                if sky is not None:
                    sky[mask] = 0
                    combined_sky[select_mean] = bn.nansum(sky, 0)[select_mean]
            else:
                combined_mask = None
                combined_data = bn.nansum(data, 0) / data.shape[0]
                if error is not None:
                    combined_error = numpy.sqrt(
                        bn.nansum(error**2, 0) / error.shape[0]
                    )
                else:
                    combined_error = None
                if sky is not None:
                    combined_sky = bn.nansum(sky, 0) / sky.shape[0]
                else:
                    combined_sky = None

        elif method == "mean":
            if mask is not None:
                data[mask] = 0
                good_pix = bn.nansum(numpy.logical_not(mask), 0)
                select_mean = good_pix > 0
                combined_data[select_mean] = (
                    bn.nansum(data, 0)[select_mean] / good_pix[select_mean]
                )
                combined_mask = good_pix == 0
                if error is not None:
                    error[mask] = replace_error
                    combined_error[select_mean] = numpy.sqrt(
                        bn.nansum(error**2, 0)[select_mean]
                        / good_pix[select_mean] ** 2
                    )
                else:
                    combined_error = None
                if sky is not None:
                    sky[mask] = 0
                    combined_sky[select_mean] = (
                        bn.nansum(sky, 0)[select_mean] / good_pix[select_mean]
                    )
                else:
                    combined_sky = None
            else:
                combined_mask = None
                combined_data = bn.nansum(data, 0) / data.shape[0]
                if error is not None:
                    combined_error = numpy.sqrt(
                        bn.nansum(error**2, 0) / error.shape[0]
                    )
                else:
                    combined_error = None
                if sky is not None:
                    combined_sky = bn.nansum(sky, 0) / sky.shape[0]
                else:
                    combined_sky = None

        elif method == "weighted_mean" and error is not None:
            if mask is not None:
                good_pix = bn.nansum(numpy.logical_not(mask), 0)
                select_mean = good_pix > 0
                
                var = error**2
                weights = numpy.divide(1, var, out=numpy.zeros_like(var), where=var != 0)
                weights /= bn.nansum(weights, 0)
                combined_data[good_pix] = bn.nansum(data[good_pix] * var[good_pix], 0)
                combined_error[good_pix] = numpy.sqrt(bn.nansum(var[good_pix], 0))
                combined_mask = ~good_pix
                combined_error[combined_mask] = replace_error
                if sky is not None:
                    combined_sky[good_pix] = bn.nansum(sky[good_pix] * var[good_pix], 0)
                else:
                    combined_sky = None
            else:
                var = error**2
                weights = numpy.divide(1, var, out=numpy.zeros_like(var), where=var != 0)
                weights /= bn.nansum(weights, 0)
                combined_data = bn.nansum(data * weights, 0)
                combined_error = numpy.sqrt(bn.nansum(var, 0))
                combined_mask = None
                if sky is not None:
                    combined_sky = bn.nansum(sky * weights, 0)
                else:
                    combined_sky = None

        elif method == "median":
            if mask is not None:
                good_pix = bn.nansum(numpy.logical_not(mask), 0)
                combined_data[good_pix] = bn.nanmedian(data[good_pix], 0)
                combined_mask = ~good_pix
                if error is not None:
                    combined_error[good_pix] = numpy.sqrt(bn.nanmedian(error[good_pix] ** 2, 0))
                    combined_error[combined_mask] = replace_error
                else:
                    combined_error = None
                if sky is not None:
                    combined_sky[good_pix] = bn.nanmedian(sky[good_pix], 0)
                else:
                    combined_sky = None
            else:
                combined_data = bn.nanmedian(data, 0)
                if error is not None:
                    combined_error = numpy.sqrt(bn.nanmedian(error**2, 0))
                else:
                    combined_error = None
                combined_mask = None
                if sky is not None:
                    combined_sky = bn.nanmedian(sky, 0)
                else:
                    combined_sky = None
            
        else:
            if method == "weighted_mean":
                raise ValueError(f"Method {method} is not supported when error is None")
            raise ValueError(f"Method {method} is not supported")

        self._data = combined_data
        self._wave = rss_in[0]._wave
        self._lsf = rss_in[0]._lsf
        self._header = rss_in[0]._header
        self._mask = combined_mask
        self._error = combined_error
        self._arc_position_x = rss_in[i]._arc_position_x
        self._arc_position_y = rss_in[i]._arc_position_y
        self._shape = rss_in[i]._shape
        self._size = rss_in[i]._size
        self._pixels = rss_in[i]._pixels
        self._fibers = rss_in[i]._fibers
        self._good_fibers = rss_in[i]._good_fibers
        self._fiber_type = rss_in[i]._fiber_type
        self._slitmap = rss_in[i]._slitmap
        self._sky = combined_sky

    def setSpec(self, fiber, spec):
        if spec._data is not None and self._data is not None:
            self._data[fiber, :] = spec._data

        if spec._error is not None and self._error is not None:
            self._error[fiber, :] = spec._error

        if spec._mask is not None and self._mask is not None:
            self._mask[fiber, :] = spec._mask

        if spec._sky is not None and self._sky is not None:
            self._sky[fiber, :] = spec._sky

    def createAperSpec(self, cent_x, cent_y, radius):
        if self._arc_position_x is not None and self._arc_position_y is not None:
            distance = numpy.sqrt(
                (self._arc_position_x - cent_x) ** 2
                + (self._arc_position_y - cent_y) ** 2
            )
            select_rad = distance <= radius
            #     print(select_rad, distance, radius)
            subRSS = self.subRSS(select_rad)
            combined_spec = subRSS.create1DSpec(method="sum")
        return combined_spec

    def create1DSpec(self, method="mean"):
        if self._wave is not None and len(self._wave.shape) == 2:
            if self._mask is not None:
                select = numpy.logical_not(self._mask)
            else:
                select = numpy.ones(self._data.shape, dtype="bool")
            disp = self._wave[:, 1:] - self._wave[:, :-1]
            disp = numpy.insert(disp, 0, disp[:, 0], 1)
            wave = self._wave[select].flatten()
            disp = disp[select].flatten()
            # idx = numpy.argsort(wave)
            _, idx = numpy.unique(wave, return_index=True)
            wave = wave[idx]
            
            data = self._data[select].flatten()[idx]
            
            if self._error is not None:
                error = self._error[select].flatten()[idx]
            else:
                error = None
            if self._lsf is not None:
                lsf = self._lsf[select].flatten()[idx]
            else:
                lsf = None
            if self._mask is not None:
                mask = self._mask[select].flatten()[idx]
            else:
                mask = None
            if self._sky is not None:
                sky = self._sky[select].flatten()[idx]
        else:
            if self._mask is not None:
                select = numpy.logical_not(self._mask)
            else:
                select = numpy.ones(self._data.shape, dtype="bool")
            
            data = numpy.zeros(self._data.shape[1], dtype=numpy.float32)
            
            if self._error is not None:
                error = numpy.zeros(self._data.shape[1], dtype=numpy.float32)
            else:
                error = None
            if self._sky is not None:
                sky = numpy.zeros(self._data.shape[1], dtype=numpy.float32)
            else:
                sky = None
            
            for i in range(self._data.shape[1]):
                if numpy.sum(select[:, i]) > 0:
                    if method == "mean":
                        data[i] = numpy.mean(self._data[select[:, i], i])
                        if error is not None:
                            error[i] = numpy.sqrt(
                                numpy.sum(self._error[select[:, i], i] ** 2)
                                / numpy.sum(select[:, i]) ** 2
                            )
                        if sky is not None:
                            sky[i] = numpy.mean(self._sky[select[:, i], i])
                    elif method == "sum":
                        data[i] = numpy.sum(self._data[select[:, i], i])
                        if error is not None:
                            error[i] = numpy.sqrt(
                                numpy.sum(self._error[select[:, i], i] ** 2)
                            )
                        if sky is not None:
                            sky[i] = numpy.sum(self._sky[select[:, i], i])
            
            if self._mask is not None:
                bad = numpy.sum(self._mask, 0)
                mask = bad == self._fibers
            else:
                mask = None
            
            wave = self._wave
            if self._lsf is not None and len(self._lsf.shape) == 2:
                lsf = numpy.mean(self._lsf, 0)
            else:
                lsf = self._lsf
        
        header = self._header
        
        spec = Spectrum1D(
            wave=wave,
            data=data,
            error=error,
            lsf=lsf,
            mask=mask,
            sky=sky,
            header=header
        )
        return spec

    def selectSpec(self, min=0, max=0, method="median"):
        collapsed = numpy.zeros(self._fibers, dtype=numpy.float32)
        for i in range(self._fibers):
            spec = self[i]
            
            if spec._mask is not None:
                goodpix = numpy.logical_not(spec._mask)
            else:
                goodpix = numpy.ones(spec._data.dim[0], dtype=numpy.float32)
            
            if numpy.sum(goodpix) > 0:
                if method == "median":
                    collapsed[i] = numpy.median(spec._data[goodpix])
                elif method == "sum":
                    collapsed[i] = numpy.sum(spec._data[goodpix])
                elif method == "mean":
                    collapsed[i] = numpy.mean(spec._data[goodpix])
        arg = numpy.argsort(collapsed)
        numbers = numpy.arange(self._fibers)
        select = numpy.logical_or(numbers < min, numbers > numbers[-1] - max)
        return arg[select]

    def createCubeInterpolation(
        self,
        mode="inverseDistance",
        sigma=1.0,
        radius_limit=5,
        resolution=1.0,
        min_fibers=3,
        slope=2.0,
        bad_threshold=0.1,
        replace_error=1e10,
        store_cover=False,
    ):
        if self._shape == "C":
            min_x = numpy.min(self._arc_position_x) - self._size[0]
            max_x = numpy.max(self._arc_position_x) + self._size[0]
            min_y = numpy.min(self._arc_position_y) - self._size[1]
            max_y = numpy.max(self._arc_position_y) + self._size[1]
            dim_x = int(numpy.rint(float(max_x - min_x) / resolution))
            dim_y = int(numpy.rint(float(max_y - min_y) / resolution))

            good_pix = self._data != 0
            cube = numpy.zeros((self._res_elements, dim_y, dim_x), dtype=numpy.float32)
            # print(self._error)
            # print("ERROR")
            if self._error is not None:
                error = numpy.zeros(cube.shape, dtype=numpy.float32)
                corr_cube = numpy.zeros(cube.shape, dtype=numpy.float32)
            mask = numpy.zeros(cube.shape, dtype="bool")
            mask2 = numpy.zeros(cube.shape, dtype="bool")
            weights = numpy.zeros(cube.shape, dtype=numpy.float32)

            fiber_area = numpy.pi * self._size[0] ** 2
            if self._error is not None:
                var = self._error**2
                inv_var = numpy.zeros_like(var)
                good_pix = numpy.logical_not(self._mask)
                inv_var[good_pix] = 1.0 / var[good_pix]
            else:
                inv_var = numpy.ones_like(self._data)
            if mode == "inverseDistance":
                cover = numpy.zeros(cube.shape, dtype=numpy.float32)
                weights_0 = numpy.zeros(
                    (dim_y, dim_x, self._fibers), dtype=numpy.float32
                )

                position = numpy.indices((dim_y, dim_x))
                position_y = position[0].astype(numpy.float32) + min_y
                position_x = position[1].astype(numpy.float32) + min_x

                dist = numpy.sqrt(
                    (
                        position_x[:, :, numpy.newaxis]
                        - self._arc_position_x[numpy.newaxis, numpy.newaxis, :]
                    )
                    ** 2
                    + (
                        position_y[:, :, numpy.newaxis]
                        - self._arc_position_y[numpy.newaxis, numpy.newaxis, :]
                    )
                    ** 2
                )
                select = dist <= radius_limit
                weights_0[select] = numpy.exp(-0.5 * (dist[select] / sigma) ** slope)

                for i in range(self._fibers):
                    #            print(i)
                    select = weights_0[:, :, i] > 0
                    select_bad = (
                        weights_0[:, :, i] / numpy.sum(weights_0[:, :, i].flatten())
                        > bad_threshold
                    )
                    # weight_temp = weights_0[select, i][numpy.newaxis, :]*good_pix[i, :][:, numpy.newaxis]*inv_var[i, :][:, numpy.newaxis]
                    weight_temp = (
                        weights_0[select, i][numpy.newaxis, :]
                        * good_pix[i, :][:, numpy.newaxis]
                    )
                    mask[:, select_bad] = numpy.logical_or(
                        mask[:, select_bad], self._mask[i, :][:, numpy.newaxis]
                    )
                    mask2[:, select_bad] = numpy.logical_or(
                        mask2[:, select_bad],
                        numpy.logical_and(
                            self._mask[i, :][:, numpy.newaxis],
                            self._data[i, :][:, numpy.newaxis] == 0,
                        ),
                    )
                    temp = numpy.sum(weight_temp > 0, 1)[:, numpy.newaxis]
                    if self._error is not None:
                        corr_cube[:, select] += temp * weight_temp
                    weights[:, select] += weight_temp
                    cover[:, select] += (weight_temp > 0).astype("int16")
                    cube[:, select] += self._data[i, :][:, numpy.newaxis] * weight_temp
                    if self._error is not None:
                        error[:, select] += (
                            self._error[i, :][:, numpy.newaxis]
                            * weight_temp
                            * numpy.logical_not(self._mask[i, :][:, numpy.newaxis])
                        ) ** 2
                select = weights > 0
                # cube[select] = (cube[select]/weights[select])*(resolution**2/fiber_area)
                cube[select] = (cube[select] / weights[select]) * resolution**2
                select_cover = cover <= min_fibers
                mask2 = numpy.logical_or(select_cover, mask2)
                cube[select_cover] = 0
                mask[select_cover] = True
                if self._error is not None:
                    error[select] = (
                        numpy.sqrt(error[select]) / weights[select] * (resolution**2)
                    )
                    error[mask] = replace_error
                    error[select_cover] = replace_error
                    corr_cube[select] = numpy.sqrt(corr_cube[select] / weights[select])
                    corr_cube[select_cover] = 0
                else:
                    error = None

            elif mode == "drizzle":
                for i in range(self._fibers):
                    #               print(i)
                    aperture = Aperture(
                        (self._arc_position_x[i] - min_x) / resolution,
                        (self._arc_position_y[i] - min_y) / resolution,
                        self._size[0] / resolution,
                    )
                    cover_fraction = aperture.cover_mask((dim_y, dim_x)) / fiber_area
                    select = cover_fraction > 0
                    # select_cos = cover_fraction>crit_cos
                    # fiber_mask = numpy.logical_and(select_cos[numpy.newaxis, :, :], (self._mask[i, :])[:, numpy.newaxis, numpy.newaxis])
                    # fiber_mask = (self._mask[i, :])[:, numpy.newaxis, numpy.newaxis]

                    mask[:, select] = numpy.logical_or(
                        mask[:, select], self._mask[i, :][:, numpy.newaxis]
                    )
                    mask2[:, select] = numpy.logical_or(
                        mask2[:, select],
                        numpy.logical_and(
                            self._mask[i, :][:, numpy.newaxis],
                            self._data[i, :][:, numpy.newaxis] == 0,
                        ),
                    )
                    weight_0 = (
                        cover_fraction[select][numpy.newaxis, :]
                        * good_pix[i, :].astype("int16")[:, numpy.newaxis]
                    )
                    temp = numpy.sum(weight_0 > 0, 1)[:, numpy.newaxis]

                    weights[:, select] += weight_0
                    # weights2[:,  select]+= inv_var[i,:][:,numpy.newaxis]**2
                    cube[:, select] += self._data[i, :][:, numpy.newaxis] * weight_0
                    if self._error is not None:
                        error[:, select] += var[i, :][:, numpy.newaxis] * weight_0**2
                        corr_cube[:, select] += temp
                    #   error2[:, select] +=1
                select2 = weights > 0
                cube[select2] = cube[select2] / weights[select2] * (resolution**2)
                if bad_threshold > 0.0:
                    cube[mask2] = 0
                # corr_cube[select2]=corr_cube[select2]/weights[select2]

                if self._error is not None:
                    corr_cube = numpy.sqrt(corr_cube)
                    error = numpy.sqrt(error)
                    error[select2] = (
                        error[select2] / weights[select2] * (resolution**2)
                    )

                    error[mask] = replace_error
                else:
                    error = None

                cover = None

        elif self._shape == "R":
            min_x = numpy.round(numpy.min(self._arc_position_x[:1600]), 4)
            max_x = numpy.round(numpy.max(self._arc_position_x[:1600]), 4)
            min_y = numpy.round(numpy.min(self._arc_position_y[:1600]), 4)
            max_y = numpy.round(numpy.max(self._arc_position_y[:1600]), 4)
            dim_x = int(
                numpy.round(numpy.rint(float(max_x - min_x) / resolution), 4) + 1
            )
            dim_y = int(
                numpy.round(numpy.rint(float(max_y - min_y) / resolution), 4) + 1
            )

            good_pix = self._data != 0
            print(min_x, max_x, min_y, max_y, self._res_elements, dim_y, dim_x)
            cube = numpy.zeros((self._res_elements, dim_y, dim_x), dtype=numpy.float32)
            if self._error is not None:
                error = numpy.zeros(cube.shape, dtype=numpy.float32)
                corr_cube = numpy.zeros(cube.shape, dtype=numpy.float32)
            mask = numpy.zeros(cube.shape, dtype="bool")
            mask2 = numpy.zeros(cube.shape, dtype="bool")
            weights = numpy.zeros(cube.shape, dtype=numpy.float32)
            if self._error is not None:
                var = self._error**2
                inv_var = numpy.zeros_like(var)
                good_pix = numpy.logical_not(self._mask)
                inv_var[good_pix] = 1.0 / var[good_pix]
            else:
                inv_var = numpy.ones_like(self._data)

            if mode == "drizzle":
                cover_fraction = numpy.zeros((dim_y, dim_x), dtype=numpy.float32)
                for i in range(self._fibers):
                    indices = numpy.indices((dim_y, dim_x))
                    index_y = numpy.round(indices[0] * resolution + min_y, 4)
                    index_x = numpy.round(indices[1] * resolution + min_x, 4)
                    dist_x = numpy.round(index_x - self._arc_position_x[i], 4)
                    dist_y = numpy.round(index_y - self._arc_position_y[i], 4)
                    if resolution == self._size[0] and resolution == self._size[1]:
                        select = numpy.logical_and(
                            numpy.fabs(dist_x) + 0.001
                            < numpy.round(resolution / 2.0 + self._size[0] / 2.0, 4),
                            numpy.fabs(dist_y) + 0.001
                            < numpy.round(resolution / 2.0 + self._size[1] / 2.0, 4),
                        )
                        area = (
                            resolution**2
                            - numpy.fabs(dist_x[select]) * resolution
                            - numpy.fabs(dist_y[select])
                            * (resolution - numpy.fabs(dist_x[select]))
                        )
                        cover_fraction[select] = area
                    mask[:, select] = numpy.logical_or(
                        mask[:, select], self._mask[i, :][:, numpy.newaxis]
                    )
                    mask2[:, select] = numpy.logical_or(
                        mask2[:, select],
                        numpy.logical_and(
                            self._mask[i, :][:, numpy.newaxis],
                            self._data[i, :][:, numpy.newaxis] == 0,
                        ),
                    )
                    weight_0 = (
                        cover_fraction[select][numpy.newaxis, :]
                        * good_pix[i, :].astype("int16")[:, numpy.newaxis]
                    )

                    weights[:, select] += weight_0
                    # weights2[:,  select]+= inv_var[i,:][:,numpy.newaxis]**2
                    cube[:, select] += self._data[i, :][:, numpy.newaxis] * weight_0
                    if self._error is not None:
                        error[:, select] += var[i, :][:, numpy.newaxis] * weight_0**2
                select2 = weights > 0
                cube[select2] = cube[select2] / weights[select2] * (resolution**2)
                # cube[mask2]=0

                if self._error is not None:
                    error = numpy.sqrt(error)
                    error[select2] = (
                        error[select2] / weights[select2] * (resolution**2)
                    )

                    error[mask] = replace_error
                else:
                    error = None
                cover = None

        if self._header is not None:
            self.setHdrValue("CRVAL3", self.getHdrValue("CRVAL1"))
            self.setHdrValue("CDELT3", self.getHdrValue("CDELT1"))
            self.setHdrValue("CRPIX3", 1.0)
            self.setHdrValue("CRVAL1", 1.0)
            self.setHdrValue("CDELT1", resolution)
            self.setHdrValue("CRVAL2", 1.0)
            self.setHdrValue("CDELT2", resolution)
            self.setHdrValue("CRPIX2", 1.0)
            self.setHdrValue("CRPIX1", 1.0)
            self.setHdrValue("DISPAXIS", 3)
        if self._error is not None:
            corr_cube = corr_cube**0.5
        else:
            corr_cube = None
        if not store_cover:
            cover = None
        Cube_out = Cube(
            data=cube,
            error=error,
            mask=mask,
            error_weight=corr_cube,
            header=self._header,
            cover=cover,
        )
        return Cube_out

    def createCubeInterDAR(
        self,
        offset_x,
        offset_y,
        mode="inverseDistance",
        sigma=1.0,
        radius_limit=5,
        resolution=1.0,
        min_fibers=3,
        slope=2.0,
        bad_threshold=0.1,
        replace_error=1e10,
    ):
        min_x = numpy.min(self._arc_position_x) - self._size[0]
        max_x = numpy.max(self._arc_position_x) + self._size[0]
        min_y = numpy.min(self._arc_position_y) - self._size[0]
        max_y = numpy.max(self._arc_position_y) + self._size[0]
        dim_x = numpy.rint(float(max_x - min_x) / resolution)
        dim_y = numpy.rint(float(max_y - min_y) / resolution)
        good_pix = self._data != 0

        cube = numpy.zeros((self._res_elements, dim_y, dim_x), dtype=numpy.float32)
        if self._error is not None:
            error = numpy.zeros(cube.shape, dtype=numpy.float32)
            corr_cube = numpy.zeros(cube.shape, dtype=numpy.float32)
        mask = numpy.zeros(cube.shape, dtype="bool")
        mask2 = numpy.zeros(cube.shape, dtype="bool")
        weights = numpy.zeros(cube.shape, dtype=numpy.float32)
        fiber_area = numpy.pi * self._size[0] ** 2

        if self._error is not None:
            var = self._error**2
            inv_var = numpy.zeros_like(var)
            good_pix = numpy.logical_not(self._mask)
            inv_var[good_pix] = 1.0 / var[good_pix]
        else:
            inv_var = numpy.ones_like(self._data)

        if mode == "inverseDistance":
            cover = numpy.zeros(cube.shape, dtype=numpy.float32)
            weights_0 = numpy.zeros(cube.shape, dtype=numpy.float32)

            position = numpy.indices((dim_y, dim_x))
            position_y = position[0].astype(numpy.float32) + min_y
            position_x = position[1].astype(numpy.float32) + min_x

            for j in range(self._fibers):
                weights_0[:, :, :] = 0
                for i in range(self._res_elements):
                    dist = numpy.sqrt(
                        (position_x - (self._arc_position_x[j] + offset_x[i])) ** 2
                        + (position_y - (self._arc_position_y[j] + offset_y[i])) ** 2
                    )
                    select = dist <= radius_limit
                    weights_0[i, select] = numpy.exp(
                        -0.5 * (dist[select] / sigma) ** slope
                    )
                    select_bad = (
                        weights_0[i, :, :] / numpy.sum(weights_0[i, :, :].flatten())
                        > bad_threshold
                    )
                    mask[i, select_bad] = numpy.logical_or(
                        mask[i, select_bad],
                        numpy.logical_and(
                            self._mask[j, i], weights_0[i, select_bad] > 0
                        ),
                    )
                    mask2[i, select_bad] = numpy.logical_or(
                        mask2[i, select_bad],
                        numpy.logical_and(
                            numpy.logical_and(self._mask[j, i], self._data[j, i] == 0),
                            weights_0[i, select_bad] > 0,
                        ),
                    )
                # weight_temp = weights_0*good_pix[j, :][:, numpy.newaxis, numpy.newaxis]*inv_var[j, :][:, numpy.newaxis, numpy.newaxis]
                weight_temp = (
                    weights_0 * good_pix[j, :][:, numpy.newaxis, numpy.newaxis]
                )

                temp = numpy.sum(numpy.sum(weight_temp > 0, 1), 1)
                corr_cube += temp[:, numpy.newaxis, numpy.newaxis] * weight_temp
                weights += weight_temp
                cover += (weight_temp > 0).astype("int16")
                cube += self._data[j, :][:, numpy.newaxis, numpy.newaxis] * weight_temp
                if self._error is not None:
                    error += (
                        self._error[j, :][:, numpy.newaxis, numpy.newaxis]
                        * weight_temp
                        * numpy.logical_not(
                            self._mask[j, :][:, numpy.newaxis, numpy.newaxis]
                        )
                    ) ** 2

            select = weights > 0
            cube[select] = (cube[select] / weights[select]) * resolution**2
            select_cover = cover <= min_fibers
            mask2[select_cover] = True
            mask[select_cover] = True
            cube[mask2] = 0
            if self._error is not None:
                error[select] = (
                    numpy.sqrt(error[select]) / weights[select] * (resolution**2)
                )
                error[mask] = replace_error
                corr_cube[select] = numpy.sqrt(corr_cube[select] / weights[select])
            else:
                error = None

        elif mode == "drizzle":
            cover_fraction = numpy.zeros(cube.shape, dtype=numpy.float32)
            for j in range(self._fibers):
                #     print(j)
                cover_fraction[:, :, :] = 0
                for i in range(self._res_elements):
                    aperture = Aperture(
                        self._arc_position_x[j] + offset_x[i] - min_x,
                        self._arc_position_y[j] + offset_y[i] - min_y,
                        self._size[0],
                        grid_fixed=True,
                    )
                    cover_fraction[i, :, :] = (
                        aperture.cover_mask((dim_y, dim_x)) / fiber_area
                    )
                # select_cos = cover_fraction>crit_cos
                # fiber_mask = numpy.logical_and(select_cos, (self._mask[i, :])[:, numpy.newaxis, numpy.newaxis])
                mask = numpy.logical_or(
                    mask,
                    numpy.logical_and(
                        cover_fraction > 0,
                        self._mask[j, :][:, numpy.newaxis, numpy.newaxis],
                    ),
                )
                mask2 = numpy.logical_or(
                    mask2,
                    numpy.logical_and(
                        cover_fraction > 0,
                        numpy.logical_and(self._mask[j, :], (self._data[j, :] == 0))[
                            :, numpy.newaxis, numpy.newaxis
                        ],
                    ),
                )
                # weights_temp = cover_fraction*inv_var[j, :][:, numpy.newaxis, numpy.newaxis]*numpy.logical_not(fiber_mask)
                # weights_temp = cover_fraction*numpy.logical_not(fiber_mask)
                weights_temp = (
                    cover_fraction * good_pix[j, :][:, numpy.newaxis, numpy.newaxis]
                )
                temp = numpy.sum(numpy.sum(weights_temp > 0, 1), 1)
                corr_cube += temp[:, numpy.newaxis, numpy.newaxis] * (weights_temp > 0)
                weights += weights_temp
                cube += self._data[j, :][:, numpy.newaxis, numpy.newaxis] * weights_temp
                if self._error is not None:
                    error += (
                        self._error[j, :][:, numpy.newaxis, numpy.newaxis]
                        * weights_temp
                    ) ** 2
            select2 = weights > 0
            cube[select2] = cube[select2] / weights[select2] * (resolution**2)
            mask = numpy.logical_or(mask, numpy.logical_not(select2))
            cube[mask2] = 0
            if self._error is not None:
                error = numpy.sqrt(error)
                corr_cube = numpy.sqrt(corr_cube)
                # error[select2] = error[select2]/weights[select2]*(resolution**2/fiber_area)*1
                error[select2] = error[select2] / weights[select2] * (resolution**2)
                error[mask] = replace_error
            else:
                error = None

        if self._header is not None:
            self.setHdrValue("CRVAL3", self.getHdrValue("CRVAL1"))
            self.setHdrValue("CDELT3", self.getHdrValue("CDELT1"))
            self.setHdrValue("CRPIX3", 1.0)
            self.setHdrValue("CRVAL1", 1.0)
            self.setHdrValue("CDELT1", 1.0)
            self.setHdrValue("CRVAL2", 1.0)
            self.setHdrValue("CDELT2", 1.0)
            self.setHdrValue("CRPIX2", 1.0)
            self.setHdrValue("CRPIX1", 1.0)
            self.setHdrValue("DISPAXIS", 3)
        Cube_out = Cube(
            data=cube,
            error=error,
            mask=mask,
            header=self._header,
            error_weight=corr_cube**0.5,
        )
        return Cube_out

    def createCubeInterDAR_new(
        self,
        offset_x,
        offset_y,
        min_x,
        max_x,
        min_y,
        max_y,
        dim_x,
        dim_y,
        mode="inverseDistance",
        sigma=1.0,
        radius_limit=5,
        resolution=1.0,
        min_fibers=3,
        slope=2.0,
        bad_threshold=0.1,
        full_field=False,
        replace_error=1e10,
        store_cover=False,
    ):
        if self._shape == "C":
            good_pix = self._data != 0
            cube = numpy.zeros((self._res_elements, dim_y, dim_x), dtype=numpy.float32)
            mask = numpy.zeros(cube.shape, dtype="bool")
            mask2 = numpy.zeros(cube.shape, dtype="bool")
            weights = numpy.zeros(cube.shape, dtype=numpy.float32)
            fiber_area = numpy.pi * self._size[0] ** 2

            if self._error is not None:
                var = self._error**2
                inv_var = numpy.zeros_like(var)
                good_pix = numpy.logical_not(self._mask)
                inv_var[good_pix] = 1.0 / var[good_pix]
            else:
                inv_var = numpy.ones_like(self._data)

            if mode == "inverseDistance":
                cover = numpy.zeros(cube.shape, dtype=numpy.float32)

                error = numpy.zeros(cube.shape, dtype=numpy.float32)
                corr_cube = numpy.zeros(cube.shape, dtype=numpy.float32)

                # position = numpy.indices((dim_y, dim_x))
                # position_y = position[0].astype(numpy.float32) * resolution + min_y
                # position_x = position[1].astype(numpy.float32) * resolution + min_x
                # dist_test = numpy.sqrt(
                #     (position_x - position_x[dim_x / 2.0, dim_y / 2.0]) ** 2
                #     + (position_y - position_y[dim_x / 2.0, dim_y / 2.0]) ** 2
                # )
                # select = dist_test <= radius_limit
                # int_kernel = float(
                #     numpy.sum(numpy.exp(-0.5 * (dist_test[select] / sigma) ** slope))
                # )
                dim_x = int(dim_x)
                dim_y = int(dim_y)
                # fibers = self._fibers
                # points = self._res_elements
                # arc_position_x = self._arc_position_x.astype(numpy.float32)
                # arc_position_y = self._arc_position_y.astype(numpy.float32)
                good_pix = good_pix.astype(numpy.uint8)
                # data = self._data.astype(numpy.float32)

                # if self._mask is not None:
                #     mask_in = self._mask.astype(numpy.uint8)
                # else:
                #     mask_in = numpy.zeros_like(good_pix)
                # if self._error is not None:
                #     error_in = self._error.astype(numpy.float32)
                # else:
                #     error_in = numpy.zeros_like(self._data)
                # mask = numpy.zeros(cube.shape, dtype=numpy.uint8)
                # weights_0 = numpy.zeros((dim_y, dim_x), dtype=numpy.float32)
                # cover_img = numpy.zeros((dim_y, dim_x), dtype=numpy.float32)
                # temp2 = numpy.zeros((dim_y, dim_x), dtype=numpy.float32)
                # c_code = r"""
                # int j,i,k,l;
                # float distance;
                # int coadd;
                # for(i=0; i<points; i++) {
                #     temp2(blitz::Range::all(),blitz::Range::all())=0;
                #     cover_img(blitz::Range::all(),blitz::Range::all())=0;
                #     for(j = 0; j<fibers; j++) {
                #         weights_0(blitz::Range::all(),blitz::Range::all()) = 0;
                #         coadd=0;
                #         for(k=0; k<dim_y;k++) {
                #             for(l=0; l<dim_x; l++) {
                #                 distance = sqrt(pow(position_x(k,l)- (arc_position_x(j)+offset_x(j,i)),2)+pow(position_y(k,l)- (arc_position_y(j)+offset_y(j,i)),2));
                #                 if  (distance<radius_limit) {
                #                     weights_0(k,l) = exp(-0.5*pow(distance/sigma,slope));
                #                     if (good_pix(j,i)==1) {
                #                         temp2(k,l)+=weights_0(k,l);
                #                         cube(i,k,l)+=weights_0(k,l)*data(j,i);
                #                         cover_img(k,l)+=1;
                #                         coadd++;
                #                         if (mask_in(j,i)==0) {
                #                             error(i,k,l)+=pow(weights_0(k,l)*error_in(j,i),2);
                #                         }
                #                     }
                #                     if ((mask_in(j,i)==1) && ((weights_0(k,l)/int_kernel)>bad_threshold)) {
                #                         mask(i,k,l)=1;
                #                     }
                #                 }
                #             }
                #         }

                #         for(k=0; k<dim_y;k++) {
                #             for(l=0; l<dim_x; l++) {
                #                 corr_cube(i,k,l)+=coadd*weights_0(k,l);
                #             }
                #         }
                #     }

                #     for(k=0; k<dim_y;k++) {
                #         for(l=0; l<dim_x; l++) {
                #             if (temp2(k,l)>0) {
                #                 cube(i,k,l) = cube(i,k,l)/temp2(k,l)*pow(resolution,2);
                #                 corr_cube(i,k,l) = sqrt(corr_cube(i,k,l)/temp2(k,l));
                #                 if (mask(i,k,l)==0) {
                #                     error(i,k,l) = sqrt(error(i,k,l))/temp2(k,l)*pow(resolution,2);
                #                 }
                #                 else {
                #                     error(i,k,l) = replace_error;
                #                 }
                #             }
                #            cover(i,k,l)=cover_img(k,l);
                #            if (cover_img(k,l)<(min_fibers+1)) {
                #                 cube(i,k,l) = 0;
                #                 error(i,k,l) = replace_error;
                #                 corr_cube(i,k,l)=0;
                #                 mask(i,k,l)=1;
                #            }
                #         }
                #     }
                #    // if (i==200) break;
                # }
                # """

                # distance = sqrt(pow(position_x(k,l)- (arc_position_x(j)+offset_x(i)),2)+pow(position_y(k,l)- (arc_position_y(j)+offset_y(i)),2);
                # weave.inline(
                #     c_code,
                #     [
                #         "fibers",
                #         "points",
                #         "dim_y",
                #         "dim_x",
                #         "position_x",
                #         "position_y",
                #         "arc_position_x",
                #         "arc_position_y",
                #         "offset_x",
                #         "offset_y",
                #         "radius_limit",
                #         "sigma",
                #         "slope",
                #         "min_fibers",
                #         "bad_threshold",
                #         "replace_error",
                #         "weights_0",
                #         "good_pix",
                #         "resolution",
                #         "data",
                #         "error_in",
                #         "cube",
                #         "error",
                #         "mask_in",
                #         "mask",
                #         "corr_cube",
                #         "temp2",
                #         "cover_img",
                #         "cover",
                #         "int_kernel",
                #     ],
                #     headers=["<math.h>"],
                #     type_converters=converters.blitz,
                #     compiler="gcc",
                # )

            elif mode == "drizzle":
                if self._error is not None:
                    error = numpy.zeros(cube.shape, dtype=numpy.float32)
                    corr_cube = numpy.zeros(cube.shape, dtype=numpy.float32)

                cover_fraction = numpy.zeros(cube.shape, dtype=numpy.float32)

                for j in range(self._fibers):
                    #     print(j)
                    cover_fraction[:, :, :] = 0
                    for i in range(self._res_elements):
                        aperture = Aperture(
                            (
                                self._arc_position_x[j]
                                + offset_x[j, i] * resolution
                                - min_x
                            )
                            / resolution,
                            (
                                self._arc_position_y[j]
                                + offset_y[j, i] * resolution
                                - min_y
                            )
                            / resolution,
                            self._size[0] / resolution,
                            grid_fixed=True,
                        )
                        cover_fraction[i, :, :] = (
                            aperture.cover_mask((dim_y, dim_x)) / fiber_area
                        )
                    # select_cos = cover_fraction>crit_cos
                    # fiber_mask = numpy.logical_and(select_cos, (self._mask[i, :])[:, numpy.newaxis, numpy.newaxis])
                    mask = numpy.logical_or(
                        mask,
                        numpy.logical_and(
                            cover_fraction > 0,
                            self._mask[j, :][:, numpy.newaxis, numpy.newaxis],
                        ),
                    )
                    mask2 = numpy.logical_or(
                        mask2,
                        numpy.logical_and(
                            cover_fraction > 0,
                            numpy.logical_and(
                                self._mask[j, :], (self._data[j, :] == 0)
                            )[:, numpy.newaxis, numpy.newaxis],
                        ),
                    )
                    # weights_temp = cover_fraction*inv_var[j, :][:, numpy.newaxis, numpy.newaxis]*numpy.logical_not(fiber_mask)
                    # weights_temp = cover_fraction*numpy.logical_not(fiber_mask)
                    weights_temp = (
                        cover_fraction * good_pix[j, :][:, numpy.newaxis, numpy.newaxis]
                    )
                    temp = numpy.sum(numpy.sum(weights_temp > 0, 1), 1)

                    weights += weights_temp
                    cube += (
                        self._data[j, :][:, numpy.newaxis, numpy.newaxis] * weights_temp
                    )
                    if self._error is not None:
                        error += (
                            self._error[j, :][:, numpy.newaxis, numpy.newaxis]
                            * weights_temp
                        ) ** 2
                        corr_cube += temp[:, numpy.newaxis, numpy.newaxis] * (
                            weights_temp > 0
                        )
                select2 = weights > 0
                cube[select2] = cube[select2] / weights[select2] * (resolution**2)
                mask = numpy.logical_not(
                    select2
                )  # numpy.logical_or(mask, numpy.logical_not(select2))
                # cube[mask2]=0
                if self._error is not None:
                    error = numpy.sqrt(error)
                    corr_cube = numpy.sqrt(corr_cube)
                    # error[select2] = error[select2]/weights[select2]*(resolution**2/fiber_area)*1
                    error[select2] = (
                        error[select2] / weights[select2] * (resolution**2)
                    )
                    error[mask] = replace_error
                else:
                    error = None
                cover = None

        elif self._shape == "R":
            resolution = float(resolution)
            # points = self._res_elements
            # fibers = self._fibers
            good_pix = numpy.logical_not(self._mask)
            # arc_position_x = self._arc_position_x.astype(numpy.float32)
            # arc_position_y = self._arc_position_y.astype(numpy.float32)
            # size_x = self._size[0]
            # size_y = self._size[1]
            # data = self._data.astype(numpy.float32)
            cube = numpy.zeros((self._res_elements, dim_y, dim_x), dtype=numpy.float32)
            if self._error is not None:
                error = numpy.zeros(cube.shape, dtype=numpy.float32)
                corr_cube = numpy.zeros(cube.shape, dtype=numpy.float32)
                var = self._error**2
                inv_var = numpy.zeros_like(var)
                inv_var[good_pix] = 1.0 / var[good_pix]
                # error_in = self._error.astype(numpy.float32)
            else:
                # error_in = numpy.zeros_like(self._data)
                inv_var = numpy.ones_like(self._data)

            # if self._mask is not None:
            #     mask_in = self._mask.astype(numpy.uint8)
            # else:
            #     mask_in = numpy.zeros_like(good_pix)

            mask = numpy.zeros(cube.shape, dtype=numpy.uint8)
            # weights_0 = numpy.zeros((dim_y, dim_x), dtype=numpy.float32)
            cover = numpy.zeros((dim_y, dim_x), dtype=numpy.float32)
            # temp2 = numpy.zeros((dim_y, dim_x), dtype=numpy.float32)

            if mode == "drizzle":
                # c_code = r"""
                #     int j,i,k,l;
                #     float dist_x;
                #     float dist_y;
                #     int coadd;
                #     for(i=0; i<points; i++) {
                #         temp2(blitz::Range::all(),blitz::Range::all())=0;
                #         cover(blitz::Range::all(),blitz::Range::all())=0;
                #         for(j = 0; j<fibers; j++) {
                #             weights_0(blitz::Range::all(),blitz::Range::all()) = 0;
                #             coadd=0;
                #             for(k=0; k<dim_y; k++) {
                #                 for(l=0; l<dim_x; l++) {
                #                     dist_x= (l*resolution)+min_x-(arc_position_x(j)+(offset_x(j,i)*resolution));
                #                     dist_y= (k*resolution)+min_y-(arc_position_y(j)+(offset_y(j,i)*resolution));
                #                     if  ((resolution==size_x) && (resolution==size_y)) {
                #                         if  ((fabs(dist_x)<resolution) && (fabs(dist_y)<resolution)) {
                #                             weights_0(k,l) = resolution*resolution-fabs(dist_x)*resolution-fabs(dist_y)*(resolution-fabs(dist_x));
                #                             if (good_pix(j,i)==1) {
                #                                 temp2(k,l)+=weights_0(k,l);
                #                                 cube(i,k,l)+=weights_0(k,l)*data(j,i);
                #                                 error(i,k,l)+=pow(weights_0(k,l)*error_in(j,i),2);
                #                                 cover(k,l)+=1;
                #                                 coadd++;
                #                                // if (mask_in(j,i)==0) {
                #                                //     error(i,k,l)+=pow(weights_0(k,l)*error_in(j,i),2);
                #                                // }
                #                             }

                #                             //if ((mask_in(j,i)==1) && ((weights_0(k,l))>0)) {
                #                             //    mask(i,k,l)=1;
                #                             //}
                #                         }
                #                     }
                #                 }
                #             }

                #             for(k=0; k<dim_y;k++) {
                #                 for(l=0; l<dim_x; l++) {
                #                     corr_cube(i,k,l)+=coadd*weights_0(k,l);
                #                 }
                #             }
                #         }
                #         for(k=0; k<dim_y;k++) {
                #             for(l=0; l<dim_x; l++) {
                #                 if (temp2(k,l)>0) {
                #                     cube(i,k,l) = cube(i,k,l)/temp2(k,l)*pow(resolution,2);
                #                     corr_cube(i,k,l) = sqrt(corr_cube(i,k,l)/temp2(k,l));
                #                     error(i,k,l) = sqrt(error(i,k,l))/temp2(k,l)*pow(resolution,2);
                #                  }
                #                  else {
                #     mask(i,k,l) = 1;
                #     error(i,k,l) = replace_error;
                #                 }
                #             }
                #         }
                #     }
                # """
                # weave.inline(
                #     c_code,
                #     [
                #         "fibers",
                #         "points",
                #         "dim_y",
                #         "dim_x",
                #         "min_x",
                #         "min_y",
                #         "size_x",
                #         "size_y",
                #         "arc_position_x",
                #         "arc_position_y",
                #         "offset_x",
                #         "offset_y",
                #         "replace_error",
                #         "weights_0",
                #         "good_pix",
                #         "resolution",
                #         "data",
                #         "error_in",
                #         "cube",
                #         "error",
                #         "mask_in",
                #         "mask",
                #         "corr_cube",
                #         "temp2",
                #         "cover",
                #     ],
                #     headers=["<math.h>"],
                #     type_converters=converters.blitz,
                #     compiler="gcc",
                # )
                cover = None

        # TODO: use WCS module from astropy
        if self._header is not None:
            self.setHdrValue("CRVAL3", self.getHdrValue("CRVAL1"))
            self.setHdrValue("CDELT3", self.getHdrValue("CDELT1"))
            self.setHdrValue("CRPIX3", 1.0)
            self.setHdrValue("CRVAL1", 1.0)
            self.setHdrValue("CDELT1", resolution)
            self.setHdrValue("CRVAL2", 1.0)
            self.setHdrValue("CDELT2", resolution)
            self.setHdrValue("CRPIX2", 1.0)
            self.setHdrValue("CRPIX1", 1.0)
            self.setHdrValue("DISPAXIS", 3)
        if not store_cover:
            cover = None
        if self._error is None:
            Cube_out = Cube(data=cube, mask=mask, header=self._header, cover=cover)
        else:
            Cube_out = Cube(
                data=cube,
                error=error,
                mask=mask,
                header=self._header,
                error_weight=corr_cube**0.5,
                cover=cover,
            )
        return Cube_out

    def subRSS(self, select):
        if self._data is not None:
            data = self._data[select]
        else:
            data = None

        if self._error is not None:
            error = self._error[select]
        else:
            error = None

        if self._mask is not None:
            mask = self._mask[select]
        else:
            mask = None

        if self._arc_position_x is not None:
            arc_position_x = self._arc_position_x[select]
        else:
            arc_position_x = None

        if self._arc_position_y is not None:
            arc_position_y = self._arc_position_y[select]
        else:
            arc_position_y = None

        if self._good_fibers is not None:
            good_fibers = self._good_fibers[select[self._good_fibers]]
        else:
            good_fibers = None

        try:
            fiber_type = self._fiber_type[select]
        except Exception:
            fiber_type = None

        if self._wave is not None:
            if len(self._wave.shape) == 2:
                wave = self._wave[select, :]
            else:
                wave = self._wave
        else:
            wave = None

        if self._lsf is not None:
            if len(self._lsf.shape) == 2:
                lsf = self._lsf[select, :]
            else:
                lsf = self._lsf
        else:
            lsf = None
        
        if self._sky is not None:
            sky = self._sky[select, :]
        else:
            sky = None

        rss = RSS(
            data=data,
            wave=wave,
            lsf=lsf,
            header=self.getHeader(),
            error=error,
            mask=mask,
            sky=sky,
            shape=self._shape,
            size=self._size,
            arc_position_x=arc_position_x,
            arc_position_y=arc_position_y,
            good_fibers=good_fibers,
            fiber_type=fiber_type,
        )
        return rss

    def splitRSS(self, parts, axis=0):
        # print(self._res_elements)
        if axis == 0:
            indices = numpy.arange(self._res_elements)
        elif axis == 1:
            indices = numpy.arange(self._fibers)
        parts = numpy.array_split(indices, parts)
        rss_parts = []
        for i in range(len(parts)):
            if axis == 0:
                data = self._data[:, parts[i]]
                if self._error is not None:
                    error = self._error[:, parts[i]]
                else:
                    error = None
                if self._mask is not None:
                    mask = self._mask[:, parts[i]]
                else:
                    mask = None
                if self._sky is not None:
                    sky = self._sky[:, parts[i]]
                else:
                    sky = None
                if self._wave is not None:
                    if len(self._wave.shape) == 2:
                        wave = self._wave[:, parts[i]]
                    else:
                        wave = self._wave[parts[i]]
                else:
                    wave = None
                if self._lsf is not None:
                    if len(self._lsf.shape) == 2:
                        lsf = self._lsf[:, parts[i]]
                    else:
                        lsf = self._lsf[parts[i]]
                else:
                    lsf = None
            elif axis == 1:
                data = self._data[parts[i]]
                if self._error is not None:
                    error = self._error[parts[i]]
                else:
                    error = None
                if self._mask is not None:
                    mask = self._mask[parts[i]]
                else:
                    mask = None
                if self._sky is not None:
                    sky = self._sky[parts[i]]
                else:
                    sky = None
                if self._wave is not None:
                    if len(self._wave.shape) == 2:
                        wave = self._wave[parts[i]]
                    else:
                        wave = self._wave
                else:
                    wave = None
                if self._lsf is not None:
                    if len(self._lsf.shape) == 2:
                        lsf = self._lsf[parts[i]]
                    else:
<<<<<<< HEAD
                        lsf = self._lsf[parts[i]]
=======
                        inst_fwhm = self._inst_fwhm
>>>>>>> cc8bf703
                else:
                    lsf = None

            rss = RSS(
                data=data,
                error=error,
                mask=mask,
                wave=wave,
                lsf=lsf,
                sky=sky,
                header=Header(header=self._header)._header,
                shape=self._shape,
                size=self._size,
                arc_position_x=self._arc_position_x,
                arc_position_y=self._arc_position_y,
                good_fibers=self._good_fibers,
                fiber_type=self._fiber_type,
            )
            rss_parts.append(rss)
        return rss_parts

    def splitFiberType(self, contains=["CAL", "SKY", "OBJ"]):
        splitted_rss = []
        # try:
        for types in contains:
            type = types.split(";")
            select = numpy.zeros(self._fibers, dtype="bool")
            for i in range(len(type)):
                select = numpy.logical_or(select, self._fiber_type == type[i])

            splitted_rss.append(self.subRSS(select))
        return splitted_rss

    def centreBary(self, guess_x, guess_y, radius, exponent=4):
        dist = self.distance(guess_x, guess_y)
        select = dist <= radius
        bary_x = numpy.sum(
            self._data[select, :] ** exponent
            * self._arc_position_x[select][:, numpy.newaxis],
            0,
        ) / numpy.sum(self._data[select, :] ** exponent, 0)
        bary_y = numpy.sum(
            self._data[select, :] ** exponent
            * self._arc_position_y[select][:, numpy.newaxis],
            0,
        ) / numpy.sum(self._data[select, :] ** exponent, 0)
        return bary_x, bary_y

    def getPositionTable(self):
        posTab = PositionTable(
            shape=self._shape,
            size=self._size,
            arc_position_x=self._arc_position_x,
            arc_position_y=self._arc_position_y,
            good_fibers=self._good_fibers,
            fiber_type=self._fiber_type,
        )
        return posTab

    def getSlitmap(self):
        return self._slitmap
    
    def setSlitmap(self, slitmap):
        self._slitmap = Table(slitmap)

        # define fiber positions in WCS
        if self._header is not None:
            wcs = WCS(header=self._header).to_header()
            wcs.update({"NAXIS": 2, "NAXIS2": self._header["NAXIS2"], "CRPIX2": 1,
                        "CRVAL2": 1, "CDELT2": 1, "CTYPE2": "LINEAR"})
            self._header.update(wcs)

    def apply_pixelmask(self, mask=None):
        if mask is None:
            mask = self._mask
        if mask is None:
            return self._data, self._error, self._lsf

        if self._mask is not None:
            self._data[self._mask] = numpy.nan
            if self._error is not None:
                self._error[self._mask] = numpy.nan
            if self._lsf is not None:
                self._lsf[self._mask] = numpy.nan

        return self._data, self._error, self._lsf

    def set_fluxcal(self, fluxcal):
        self._fluxcal = fluxcal
    
    def get_fluxcal(self):
        return self._fluxcal

    def get_cent_trace(self):
        return self._cent_trace
    
    def set_cent_trace(self, cent_trace):
        self._cent_trace = self._trace_to_coeff_table(cent_trace)
        return self._cent_trace

    def get_width_trace(self):
        return self._width_trace
    
    def set_width_trace(self, width_trace):
        self._width_trace = self._trace_to_coeff_table(width_trace)
        return self._width_trace

    def get_wave_trace(self):
        return self._wave_trace
    
    def set_wave_trace(self, wave_trace):
        self._wave_trace = self._trace_to_coeff_table(wave_trace)
        return self._wave_trace
    
    def get_lsf_trace(self):
        return self._lsf_trace

    def set_lsf_trace(self, lsf_trace):
        self._lsf_trace = self._trace_to_coeff_table(lsf_trace)
        return self._lsf_trace

    def writeFitsData(self, out_rss, include_PT=False):
        """Writes information from a RSS object into a FITS file.
        
        Parameters
        ----------
        out_rss : str
            Name or Path of the FITS file to which the data shall be written
        include_PT : bool, optional
            If True, the position table will be included in the FITS file, by default False

        Raises
        ------
        ValueError
            Invalid wavelength array shape
        ValueError
            Invalid LSF array shape
        """
        hdus = pyfits.HDUList()

        hdus.append(pyfits.PrimaryHDU(self._data.astype("float32")))
        if self._error is not None:
            hdus.append(pyfits.ImageHDU(self._error.astype("float32"), name="ERROR"))
        if self._mask is not None:
            hdus.append(pyfits.ImageHDU(self._mask.astype("uint8"), name="BADPIX"))
        
        if self._wave_trace is not None:
            hdus.append(pyfits.BinTableHDU(self._wave_trace, name="WAVE_TRACE"))
        elif self._wave is not None:
            if len(self._wave.shape) == 1:
                wcs = WCS(
                    header={"CDELT1": self._wave_disp, "CRVAL1": self._wave_start,
                    "CUNIT1": "angstrom", "CTYPE1": "WAVE", "CRPIX1": 1.0})
                self._header.update(wcs.to_header())
            elif len(self._wave.shape) == 2:
                raise ValueError("Missing wavelength trace information")
            else:
                raise ValueError("Invalid wavelength array shape")
        
        if self._lsf_trace is not None:
            hdus.append(pyfits.BinTableHDU(self._lsf_trace, name="LSF_TRACE"))
        elif self._lsf is not None:
            if len(self._lsf.shape) == 1:
                hdus.append(pyfits.ImageHDU(self._lsf.astype("float32"), name="LSF"))
            elif len(self._lsf.shape) == 2:
                raise ValueError("Missing LSF trace information")
            else:
                raise ValueError("Invalid LSF array shape")
        
        if self._cent_trace is not None:
            hdus.append(pyfits.BinTableHDU(self._cent_trace, name="CENT_TRACE"))
        if self._width_trace is not None:
            hdus.append(pyfits.BinTableHDU(self._width_trace, name="WIDTH_TRACE"))
        if self._sky is not None:
            hdus.append(pyfits.ImageHDU(self._sky.astype("float32"), name="SKY"))
        if self._sky_error is not None:
            hdus.append(pyfits.ImageHDU(self._sky_error.astype("float32"), name="SKY_ERROR"))
        if self._fluxcal is not None:
            hdus.append(pyfits.BinTableHDU(self._fluxcal, name="FLUXCAL"))
        if self._slitmap is not None:
            hdus.append(pyfits.BinTableHDU(self._slitmap, name="SLITMAP"))

        if include_PT:
            try:
                table = self.writeFitsPosTable()
                hdus.append(pyfits.BinTableHDU(data=table.data, header=table.header, name="PosTable"))
            except (IndexError, ValueError, AttributeError):
                pass

        if self._header is not None:
            hdus[0].header = self.getHeader()
            hdus[0].update_header()
        hdus.writeto(out_rss, overwrite=True, output_verify="silentfix")

def loadRSS(in_rss):
    rss = RSS.from_file(in_rss)
    return rss


class lvmFrame(RSS):
    """lvmFrame class"""

    @classmethod
    def from_hdulist(cls, hdulist):
        header = hdulist["PRIMARY"].header
        data = hdulist["FLUX"].data
        error = numpy.divide(1, hdulist["IVAR"].data, where=hdulist["IVAR"].data != 0, out=numpy.zeros_like(hdulist["IVAR"].data))
        error = numpy.sqrt(error)
        mask = hdulist["MASK"].data
        wave_trace = Table(hdulist["WAVE_TRACE"].data)
        lsf_trace = Table(hdulist["LSF_TRACE"].data)
        cent_trace = Table(hdulist["CENT_TRACE"].data)
        width_trace = Table(hdulist["WIDTH_TRACE"].data)
        superflat = hdulist["SUPERFLAT"].data
        slitmap = Table(hdulist["SLITMAP"].data)
        return cls(data=data, error=error, mask=mask, header=header,
                   wave_trace=wave_trace, lsf_trace=lsf_trace,
                   cent_trace=cent_trace, width_trace=width_trace,
                   superflat=superflat, slitmap=slitmap)

    def __init__(self, data=None, error=None, mask=None, header=None, slitmap=None, wave_trace=None, superflat=None, **kwargs):        
        RSS.__init__(self, data=data, error=error, mask=mask, header=header, slitmap=slitmap)

        self._blueprint = dp.load_blueprint(name="lvmFrame")
        self._template = dp.dump_template(dataproduct_bp=self._blueprint, save=False)
    
        if wave_trace is not None:
            self.setWaveTrace(wave_trace)
        else:
            self._wave_trace = None
        if superflat is not None:
            self.setSuperflat(superflat)
        else:
            self._superflat = None
        if header is not None:
            self.setHeader(header, **kwargs)
    
    def setHeader(self, orig_header, **kwargs):
        """Set header"""
        blueprint = dp.load_blueprint(name="lvmFrame")
        new_header = orig_header
        new_cards = []
        for card in blueprint["hdu0"]["header"]:
            kw = card["key"]
            cm = card["comment"]
            if kw.lower() in kwargs:
                new_cards.append((kw, kwargs[kw.lower()], cm))
        new_header.update(new_cards)
        self._header = new_header
        return self._header

    def getWaveTrace(self):
        """Wavelength trace representation as FiberRows"""
        if self._wave_trace is not None:
            return FiberRows.from_table(self._wave_trace)
        else:
            return None

        if self._lsf_trace is not None:
            return FiberRows.from_table(self._lsf_trace)
        else:
            return None

    def setWaveTrace(self, wave_trace, lsf_trace):
        """Set wavelength/LSF trace representation"""
        self._wave_trace = self._trace_to_coeff_table(wave_trace)
        self._lsf_trace = self._trace_to_coeff_table(lsf_trace)
        return self._wave_trace, self._lsf_trace

    def getSuperflat(self):
        """Get superflat representation as numpy array"""
        return self._superflat

    def setSuperflat(self, superflat):
        """Set superflat representation"""
        self._superflat = superflat
        return self._superflat

    def getFiberTrace(self):
        """Get fiber centroid/width trace representation as FiberRows"""
        if self._cent_trace is not None:
            cent_trace = TraceMask.from_coeff_table(self._cent_trace)
        else:
            cent_trace = None
        if self._width_trace is not None:
            width_trace = TraceMask.from_coeff_table(self._wave_trace)
        else:
            width_trace = None
        return cent_trace, width_trace

    def setFiberTrace(self, cent_trace, width_trace):
        self._cent_trace = self._trace_to_coeff_table(cent_trace)
        self._width_trace = self._trace_to_coeff_table(width_trace)
        return self._cent_trace, self._width_trace

    def loadFitsData(self, in_file):
        with pyfits.open(in_file) as hdulist:
            self._header = hdulist["PRIMARY"].header
            self._data = hdulist["FLUX"].data
            self._error = numpy.divide(1, hdulist["IVAR"].data, where=hdulist["IVAR"].data != 0, out=numpy.zeros_like(hdulist["IVAR"].data))
            self._error = numpy.sqrt(self._error)
            self._mask = hdulist["MASK"].data.astype("bool")
            self._wave_trace = Table(hdulist["WAVE_TRACE"].data)
            self._lsf_trace = Table(hdulist["LSF_TRACE"].data)
            self._cent_trace = Table(hdulist["CENT_TRACE"].data)
            self._width_trace = Table(hdulist["WIDTH_TRACE"].data)
            self._superflat = hdulist["SUPERFLAT"].data
            self._slitmap = Table(hdulist["SLITMAP"].data)

    def writeFitsData(self, out_file):
        # update flux header
        for kw in ["BUNIT", "BSCALE", "BZERO"]:
            if kw in self._header:
                self._template["FLUX"].header[kw] = self._header.pop(kw, None)
        # update primary header
        self._template["PRIMARY"].header.update(self._header)
        # fill in rest of the template
        self._template["FLUX"].data = self._data
        self._template["IVAR"].data = numpy.divide(1, self._error**2, where=self._error != 0, out=numpy.zeros_like(self._error))
        self._template["MASK"].data = self._mask.astype("uint8")
        self._template["WAVE_TRACE"] = pyfits.BinTableHDU(data=self._wave_trace, name="WAVE_TRACE")
        self._template["LSF_TRACE"] = pyfits.BinTableHDU(data=self._lsf_trace, name="LSF_TRACE")
        self._template["CENT_TRACE"] = pyfits.BinTableHDU(data=self._cent_trace, name="CENT_TRACE")
        self._template["WIDTH_TRACE"] = pyfits.BinTableHDU(data=self._width_trace, name="WIDTH_TRACE")
        self._template["SUPERFLAT"].data = self._superflat
        self._template["SLITMAP"] = pyfits.BinTableHDU(data=self._slitmap, name="SLITMAP")
        self._template.writeto(out_file, overwrite=True)


class lvmCFrame(RSS):
    """lvmCFrame class"""

    @classmethod
    def from_hdulist(cls, hdulist):
        header = hdulist["PRIMARY"].header
        data = hdulist["FLUX"].data
        error = numpy.divide(1, hdulist["IVAR"].data, where=hdulist["IVAR"].data != 0, out=numpy.zeros_like(hdulist["IVAR"].data))
        error = numpy.sqrt(error)
        mask = hdulist["MASK"].data
        wave = hdulist["WAVE"].data
        superflat = hdulist["SUPERFLAT"].data
        slitmap = Table(hdulist["SLITMAP"].data)
        return cls(data=data, error=error, mask=mask, header=header,
                   wave=wave, superflat=superflat, slitmap=slitmap)

    def __init__(self, data=None, error=None, mask=None, header=None, slitmap=None, wave=None, superflat=None, **kwargs):
        RSS.__init__(self, data=data, error=error, mask=mask, header=header, slitmap=slitmap, wave=wave)
    
        self._blueprint = dp.load_blueprint(name="lvmCFrame")
        self._template = dp.dump_template(dataproduct_bp=self._blueprint, save=False)

        if superflat is not None:
            self.setSuperflat(superflat)
        else:
            self._superflat = None
        if header is not None:
            self.setHeader(header, **kwargs)
        else:
            self._header = None

    def setHeader(self, orig_header, **kwargs):
        """Set header"""
        blueprint = dp.load_blueprint(name="lvmCFrame")
        new_header = orig_header
        new_cards = []
        # iterate over PRIMARY and FLUX headers
        for i in range(2):
            for card in blueprint[f"hdu{i}"]["header"]:
                kw = card["key"]
                cm = card["comment"]
                if kw.lower() in kwargs:
                    new_cards.append((kw, kwargs[kw.lower()], cm))
        new_header.update(new_cards)

        new_header["CCD"] = ",".join([channel for channel in kwargs.get("channels", [])])
        new_header["NAXIS1"], new_header["NAXIS2"] = self._data.shape[1], self._data.shape[0]
        # update header with WCS
        if self._wave is not None:
            wcs = WCS(new_header)
            wcs.spectral.wcs.cdelt[0] = self._wave[1] - self._wave[0]
            wcs.spectral.wcs.crval[0] = self._wave[0]
            new_header.update(wcs.to_header())
        self._header = new_header
        return self._header

    def getSuperflat(self):
        """Get superflat representation as numpy array"""
        return self._superflat

    def setSuperflat(self, superflat):
        """Set superflat representation"""
        self._superflat = superflat
        return self._superflat
    
    def loadFitsData(self, in_file):
        with pyfits.open(in_file) as f:
            self._data = f["FLUX"].data
            self._error = numpy.divide(1, f["IVAR"].data, where=f["IVAR"].data != 0, out=numpy.zeros_like(f["IVAR"].data))
            self._error = numpy.sqrt(self._error)
            self._mask = f["MASK"].data.astype("bool")
            self._wave = f["WAVE"].data.astype("float32")
            self._superflat = f["SUPERFLAT"].data
            self._slitmap = Table(f["SLITMAP"].data)
            self._header = f["PRIMARY"].header
            for kw in ["BUNIT", "BSCALE", "BZERO"]:
                if kw in f["FLUX"].header:
                    self._header[kw] = f["FLUX"].header.get(kw)
    
    def writeFitsData(self, out_file):
        # update flux header
        for kw in ["BUNIT", "BSCALE", "BZERO"]:
            if kw in self._header:
                self._template["FLUX"].header[kw] = self._header.get(kw)
        # update primary header
        self._template["PRIMARY"].header.update(self._header)
        # fill in rest of the template
        self._template["FLUX"].data = self._data
        self._template["IVAR"].data = numpy.divide(1, self._error**2, where=self._error != 0, out=numpy.zeros_like(self._error))
        self._template["MASK"].data = self._mask.astype("uint8")
        self._template["WAVE"].data = self._wave.astype("float32")
        self._template["SUPERFLAT"].data = self._superflat
        self._template["SLITMAP"] = pyfits.BinTableHDU(data=self._slitmap, name="SLITMAP")
        # write template
        self._template.writeto(out_file, overwrite=True)


class lvmFFrame(RSS):
    """lvmFFrame class"""

    @classmethod
    def from_hdulist(cls, hdulist):
        header = hdulist["PRIMARY"].header
        data = hdulist["FLUX"].data
        error = numpy.divide(1, hdulist["IVAR"].data, where=hdulist["IVAR"].data != 0, out=numpy.zeros_like(hdulist["IVAR"].data))
        error = numpy.sqrt(error)
        mask = hdulist["MASK"].data
        wave = hdulist["WAVE"].data
        slitmap = Table(hdulist["SLITMAP"].data)
        return cls(data=data, error=error, mask=mask, header=header,
                   wave=wave, slitmap=slitmap)

    def __init__(self, data=None, error=None, mask=None, header=None, slitmap=None, wave=None, **kwargs):
        RSS.__init__(self, data=data, error=error, mask=mask, header=header, slitmap=slitmap, wave=wave)
    
        self._blueprint = dp.load_blueprint(name="lvmFFrame")
        self._template = dp.dump_template(dataproduct_bp=self._blueprint, save=False)

        if header is not None:
            self.setHeader(header, **kwargs)
        else:
            self._header = None

    def setHeader(self, orig_header, **kwargs):
        """Set header"""
        blueprint = dp.load_blueprint(name="lvmFFrame")
        new_header = orig_header
        new_cards = []
        # iterate over PRIMARY and FLUX headers
        for i in range(2):
            for card in blueprint[f"hdu{i}"]["header"]:
                kw = card["key"]
                cm = card["comment"]
                if kw.lower() in kwargs:
                    new_cards.append((kw, kwargs[kw.lower()], cm))
        new_header.update(new_cards)

        new_header["CCD"] = ",".join([channel for channel in kwargs.get("channels", [])])
        new_header["NAXIS1"], new_header["NAXIS2"] = self._data.shape[1], self._data.shape[0]
        # update header with WCS
        if self._wave is not None:
            wcs = WCS(new_header)
            wcs.spectral.wcs.cdelt[0] = self._wave[1] - self._wave[0]
            wcs.spectral.wcs.crval[0] = self._wave[0]
            new_header.update(wcs.to_header())
        self._header = new_header
        return self._header

    def loadFitsData(self, in_file):
        with pyfits.open(in_file) as f:
            self._data = f["FLUX"].data
            self._error = numpy.divide(1, f["IVAR"].data, where=f["IVAR"].data != 0, out=numpy.zeros_like(f["IVAR"].data))
            self._error = numpy.sqrt(self._error)
            self._mask = f["MASK"].data.astype("bool")
            self._wave = f["WAVE"].data.astype("float32")
            self._slitmap = Table(f["SLITMAP"].data)
            self._header = f["PRIMARY"].header
            for kw in ["BUNIT", "BSCALE", "BZERO"]:
                if kw in f["FLUX"].header:
                    self._header[kw] = f["FLUX"].header.get(kw)
    
    def writeFitsData(self, out_file):
        # update flux header
        for kw in ["BUNIT", "BSCALE", "BZERO"]:
            if kw in self._header:
                self._template["FLUX"].header[kw] = self._header.get(kw)
        # update primary header
        self._template["PRIMARY"].header.update(self._header)
        # fill in rest of the template
        self._template["FLUX"].data = self._data
        self._template["IVAR"].data = numpy.divide(1, self._error**2, where=self._error != 0, out=numpy.zeros_like(self._error))
        self._template["MASK"].data = self._mask.astype("uint8")
        self._template["WAVE"].data = self._wave.astype("float32")
        self._template["SLITMAP"] = pyfits.BinTableHDU(data=self._slitmap, name="SLITMAP")
        # write template
        self._template.writeto(out_file, overwrite=True)


class lvmSFrame(RSS):
    """lvmSFrame class"""

    @classmethod
    def from_hdulist(cls, hdulist):
        header = hdulist["PRIMARY"].header
        data = hdulist["FLUX"].data
        error = numpy.divide(1, hdulist["IVAR"].data, where=hdulist["IVAR"].data != 0, out=numpy.zeros_like(hdulist["IVAR"].data))
        error = numpy.sqrt(error)
        mask = hdulist["MASK"].data
        wave = hdulist["WAVE"].data
        slitmap = Table(hdulist["SLITMAP"].data)
        return cls(data=data, error=error, mask=mask, header=header,
                   wave=wave, slitmap=slitmap)

    def __init__(self, data=None, error=None, mask=None, header=None, slitmap=None, wave=None, superflat=None, **kwargs):
        RSS.__init__(self, data=data, error=error, mask=mask, header=header, slitmap=slitmap, wave=wave)
    
        self._blueprint = dp.load_blueprint(name="lvmSFrame")
        self._template = dp.dump_template(dataproduct_bp=self._blueprint, save=False)

        if header is not None:
            self.setHeader(header, **kwargs)
        else:
            self._header = None

    def setHeader(self, orig_header, **kwargs):
        """Set header"""
        blueprint = dp.load_blueprint(name="lvmSFrame")
        new_header = orig_header
        new_cards = []
        # iterate over PRIMARY and FLUX headers
        for i in range(2):
            for card in blueprint[f"hdu{i}"]["header"]:
                kw = card["key"]
                cm = card["comment"]
                if kw.lower() in kwargs:
                    new_cards.append((kw, kwargs[kw.lower()], cm))
        new_header.update(new_cards)

        new_header["CCD"] = ",".join([channel for channel in kwargs.get("channels", [])])
        new_header["NAXIS1"], new_header["NAXIS2"] = self._data.shape[1], self._data.shape[0]
        # update header with WCS
        if self._wave is not None:
            wcs = WCS(new_header)
            wcs.spectral.wcs.cdelt[0] = self._wave[1] - self._wave[0]
            wcs.spectral.wcs.crval[0] = self._wave[0]
            new_header.update(wcs.to_header())
        self._header = new_header
        return self._header

    def getSky(self):
        """Get sky representation as numpy array"""
        return self._sky
    
    def setSky(self, sky):
        """Set sky representation"""
        self._sky = sky
        return self._sky
    
    def getSupersky(self):
        """Get supersky representation as numpy array"""
        return self._supersky

    def setSupersky(self, supersky):
        """Set supersky representation"""
        self._supersky = supersky
        return self._supersky

    def loadFitsData(self, in_file):
        with pyfits.open(in_file) as f:
            self._data = f["FLUX"].data
            self._error = numpy.divide(1, f["IVAR"].data, where=f["IVAR"].data != 0, out=numpy.zeros_like(f["IVAR"].data))
            self._error = numpy.sqrt(self._error)
            self._mask = f["MASK"].data.astype("bool")
            self._wave = f["WAVE"].data.astype("float32")
            self._sky = f["SKY"].data.astype("float32")
            self._supersky = Table(f["SUPERSKY"].data)
            self._slitmap = Table(f["SLITMAP"].data)
            self._header = f["PRIMARY"].header
            for kw in ["BUNIT", "BSCALE", "BZERO"]:
                if kw in f["FLUX"].header:
                    self._header[kw] = f["FLUX"].header.get(kw)
    
    def writeFitsData(self, out_file):
        # update flux header
        for kw in ["BUNIT", "BSCALE", "BZERO"]:
            if kw in self._header:
                self._template["FLUX"].header[kw] = self._header.get(kw)
        # update primary header
        self._template["PRIMARY"].header.update(self._header)
        # fill in rest of the template
        self._template["FLUX"].data = self._data
        self._template["IVAR"].data = numpy.divide(1, self._error**2, where=self._error != 0, out=numpy.zeros_like(self._error))
        self._template["MASK"].data = self._mask.astype("uint8")
        self._template["WAVE"].data = self._wave.astype("float32")
        self._template["SKY"].data = self._sky.astype("float32")
        self._template["SUPERSKY"] = pyfits.BinTableHDU(data=self._supersky, name="SUPERSKY")
        self._template["SLITMAP"] = pyfits.BinTableHDU(data=self._slitmap, name="SLITMAP")
        # write template
        self._template.writeto(out_file, overwrite=True)


class lvmRSS(RSS):
    pass<|MERGE_RESOLUTION|>--- conflicted
+++ resolved
@@ -2278,11 +2278,7 @@
                     if len(self._lsf.shape) == 2:
                         lsf = self._lsf[parts[i]]
                     else:
-<<<<<<< HEAD
                         lsf = self._lsf[parts[i]]
-=======
-                        inst_fwhm = self._inst_fwhm
->>>>>>> cc8bf703
                 else:
                     lsf = None
 
