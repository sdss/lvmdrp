import os
import numpy
import bottleneck as bn
from copy import deepcopy as copy
from scipy import interpolate
from astropy.io import fits as pyfits
from astropy.wcs import WCS
from astropy.table import Table
from astropy import units as u

from lvmdrp import log
from lvmdrp.core.constants import CONFIG_PATH
from lvmdrp.core.apertures import Aperture
from lvmdrp.core.cube import Cube
from lvmdrp.core.fiberrows import FiberRows
from lvmdrp.core.tracemask import TraceMask
from lvmdrp.core.header import Header, combineHdr
from lvmdrp.core.positionTable import PositionTable
from lvmdrp.core.spectrum1d import Spectrum1D, wave_little_interpol
from lvmdrp.core import dataproducts as dp


def _read_pixwav_map(lamp: str, camera: str, pixels=None, waves=None):
    """read pixel-wavelength map from a lamp and camera

    Parameters
    ----------
    lamp : str
        arc lamp name
    camera : str
        one of cameras (e.g., b1, r1, z1)

    Returns
    -------
    ref_fiber : int
        reference fiber used to build the pixel-wavelength map
    ref_lines : numpy.ndarray
        reference wavelength of the emission lines
    pixel : numpy.ndarray
        pixel position of the emission lines
    use_line : numpy.ndarray
        mask to select which lines to use
    """
    pixwav_map_path = os.path.join(CONFIG_PATH, "wavelength", f"lvm-pixwav-{lamp}_{camera}.txt")

    if os.path.isfile(pixwav_map_path):
        # load initial pixel positions and reference wavelength from txt config file
        log.info(f"pixel-to-wavelength map in file '{pixwav_map_path}'")
        with open(pixwav_map_path, "r") as file_in:
            ref_fiber = int(file_in.readline()[:-1])
            log.info(f"going to use fiber {ref_fiber} as reference")
            pixels, waves, use_line = numpy.loadtxt(
                file_in, dtype=float, unpack=True
            )
        use_line = use_line.astype(bool)
        log.info(
            f"number of lines in file {pixels.size} percentage masked {(~use_line).sum() / pixels.size * 100: g} %"
        )

        nlines = use_line.sum()
        log.info(f"{nlines} good lines found")
    elif pixels is not None and waves is not None:
        # get the reference spectrum number and the guess pixel map
        ref_fiber = int(ref_fiber)
        log.info(f"going to use fiber {ref_fiber} as reference")
        pixels = numpy.asarray(list(map(float, pixels.split(","))))
        waves = numpy.asarray(list(map(float, waves.split(","))))
        use_line = numpy.ones(len(waves), dtype=bool)
        nlines = len(pixels)
        log.info(
            f"{nlines} good lines found ({(~use_line).sum()} lines masked)"
        )
    else:
        log.warning(f"no pixel-to-wavelength map found for {lamp = } in {camera = }")
        # initialize new table to create a new pixel-to-wave map
        ref_fiber = None
        pixels = numpy.empty((0,))
        waves = numpy.empty((0,))
        use_line = numpy.empty((0,), dtype=bool)

    return pixwav_map_path, ref_fiber, pixels, waves, use_line


class RSS(FiberRows):

    @classmethod
    def from_file(cls, in_rss):
        """Returns an RSS instance given a FITS file

        Parameters
        ----------
        in_rss : str
            Name or Path of the FITS image from which the data shall be loaded

        Returns
        -------
        RSS
            RSS instance
        """
        header = None
        data, error, mask = None, None, None
        wave_trace, lsf_trace = None, None
        cent_trace, width_trace = None, None
        sky, sky_error = None, None
        supersky, supersky_error = None, None
        fluxcal = None
        slitmap = None
        with pyfits.open(in_rss, uint=True, do_not_scale_image_data=True, memmap=False) as hdus:
            header = hdus["PRIMARY"].header
            for hdu in hdus:
                if hdu.name == "PRIMARY":
                    data = hdu.data.astype("float32")
                if hdu.name == "ERROR":
                    error = hdu.data.astype("float32")
                if hdu.name == "BADPIX":
                    mask = hdu.data.astype("bool")
                if hdu.name == "WAVE_TRACE":
                    wave_trace = hdu
                if hdu.name == "LSF_TRACE":
                    lsf_trace = hdu
                if hdu.name == "CENT_TRACE":
                    cent_trace = hdu
                if hdu.name == "WIDTH_TRACE":
                    width_trace = hdu
                if hdu.name == "SKY":
                    sky = hdu.data.astype("float32")
                if hdu.name == "SKY_ERROR":
                    sky_error = hdu.data.astype("float32")
                if hdu.name == "SUPERSKY":
                    supersky = hdu
                if hdu.name == "SUPERSKY_ERROR":
                    supersky_error = hdu
                if hdu.name == "FLUXCAL":
                    fluxcal = hdu
                if hdu.name == "SLITMAP":
                    slitmap = hdu

            rss = cls(
                data=data,
                error=error,
                mask=mask,
                wave_trace=wave_trace,
                lsf_trace=lsf_trace,
                cent_trace=cent_trace,
                width_trace=width_trace,
                sky=sky,
                sky_error=sky_error,
                supersky=supersky,
                supersky_error=supersky_error,
                header=header,
                slitmap=slitmap,
                fluxcal=fluxcal
            )

        return rss

    @classmethod
    def from_spectrographs(cls, rss_sp1, rss_sp2, rss_sp3):
        """Stacks together RSS objects from the three spectrographs

        Parameters
        ----------
        rss_sp1 : RSS
            RSS object for spectrograph 1
        rss_sp2 : RSS
            RSS object for spectrograph 2
        rss_sp3 : RSS
            RSS object for spectrograph 3

        Returns
        -------
        RSS
            RSS object with data from all three spectrographs
        """
        # load and stack each extension
        hdrs = []
        rsss = [rss_sp1, rss_sp2, rss_sp3]
        for i in range(len(rsss)):
            rss = rsss[i]
            if i == 0:
                data_out = rss._data
                if rss._error is not None:
                    error_out = rss._error
                if rss._mask is not None:
                    mask_out = rss._mask
                if rss._cent_trace is not None:
                    cent_trace_out = rss._cent_trace
                if rss._width_trace is not None:
                    width_trace_out = rss._width_trace
                if rss._wave_trace is not None:
                    wave_trace_out = rss._wave_trace
                if rss._lsf_trace is not None:
                    lsf_trace_out = rss._lsf_trace
                if rss._sky is not None:
                    sky_out = rss._sky
                if rss._sky_error is not None:
                    sky_error_out = rss._sky_error
                if rss._supersky is not None:
                    supersky_out = rss._supersky
                if rss._supersky_error is not None:
                    supersky_error_out = rss._supersky_error
                if rss._header is not None:
                    hdrs.append(Header(rss.getHeader()))
                if rss._fluxcal is not None:
                    fluxcal_out = rss._fluxcal
            else:
                data_out = numpy.concatenate((data_out, rss._data), axis=0)

                if rss._cent_trace is not None:
                    cent_trace_out = rss.stack_trace((cent_trace_out, rss._cent_trace))
                else:
                    cent_trace_out = None
                if rss._width_trace is not None:
                    width_trace_out = rss.stack_trace((width_trace_out, rss._width_trace))
                else:
                    width_trace_out = None
                if rss._wave_trace is not None:
                    wave_trace_out = rss.stack_trace((wave_trace_out, rss._wave_trace))
                else:
                    wave_trace_out = None
                if rss._lsf_trace is not None:
                    lsf_trace_out = rss.stack_trace((lsf_trace_out, rss._lsf_trace))
                else:
                    lsf_trace_out = None
                if rss._error is not None:
                    error_out = numpy.concatenate((error_out, rss._error), axis=0)
                else:
                    error_out = None
                if rss._mask is not None:
                    mask_out = numpy.concatenate((mask_out, rss._mask), axis=0)
                else:
                    mask_out = None
                if rss._sky is not None:
                    sky_out = numpy.concatenate((sky_out, rss._sky), axis=0)
                else:
                    sky_out = None
                if rss._sky_error is not None:
                    sky_error_out = numpy.concatenate((sky_error_out, rss._sky_error), axis=0)
                else:
                    sky_error_out = None
                if rss._supersky is not None:
                    supersky_out = rss.stack_supersky((supersky_out, rss._supersky))
                else:
                    supersky_out = None
                if rss._supersky_error is not None:
                    supersky_error_out = rss.stack_supersky((supersky_error_out, rss._supersky_error))
                else:
                    supersky_error_out = None
                if rss._header is not None:
                    hdrs.append(Header(rss.getHeader()))
                if rss._fluxcal is not None:
                    f = fluxcal_out.to_pandas()
                    fluxcal_out = Table.from_pandas(f.combine_first(rss._fluxcal.to_pandas()))
                else:
                    fluxcal_out = None

        # update header
        if len(hdrs) > 0:
            hdr_out = combineHdr(hdrs)
        else:
            hdr_out = None


        # update slitmap
        slitmap_out = rss._slitmap

        return cls(
            data=data_out,
            error=error_out,
            mask=mask_out,
            cent_trace=cent_trace_out,
            width_trace=width_trace_out,
            wave_trace=wave_trace_out,
            lsf_trace=lsf_trace_out,
            sky=sky_out,
            sky_error=sky_error_out,
            supersky=supersky_out,
            supersky_error=supersky_error_out,
            header=hdr_out._header,
            slitmap=slitmap_out,
            fluxcal=fluxcal_out
        )

    @classmethod
    def from_channels(cls, rss_b, rss_r, rss_z, use_weights=True):
        """Stitch together RSS channels into a single RSS object

        Parameters
        ----------
        rss_b : RSS
            RSS object for the b channel
        rss_r : RSS
            RSS object for the r channel
        rss_z : RSS
            RSS object for the z channel
        use_weights : bool, optional
            use inverse variance weights for channel combination, by default True

        Returns
        -------
        RSS
            RSS object with data from all three channels
        """

        rsss = [copy(rss_b), copy(rss_r), copy(rss_z)]

        # get wavelengths
        log.info("merging wavelength arrays")
        waves = [rss._wave for rss in rsss]
        new_wave = numpy.unique(numpy.concatenate(waves))
        sampling = numpy.diff(new_wave)

        # optionally interpolate if the merged wavelengths are not monotonic
        if numpy.all(numpy.isclose(sampling, sampling[0])):
            log.info(f"current wavelength sampling: min = {sampling.min():.2f}, max = {sampling.max():.2f}")
            # extend rss._data to new_wave filling with NaNs
            fluxes, errors, masks, lsfs, skies, sky_errors = [], [], [], [], [], []
            for rss in rsss:
                rss = rss.extendData(new_wave)
                fluxes.append(rss._data)
                errors.append(rss._error)
                masks.append(rss._mask)
                lsfs.append(rss._lsf)
                skies.append(rss._sky)
                sky_errors.append(rss._sky_error)
            fluxes = numpy.asarray(fluxes)
            errors = numpy.asarray(errors)
            masks = numpy.asarray(masks)
            lsfs = numpy.asarray(lsfs)
            skies = numpy.asarray(skies)
            sky_errors = numpy.asarray(sky_errors)
        else:
            log.warning("merged wavelengths are not monotonic, interpolation needed")
            # compute the combined wavelengths
            new_wave = wave_little_interpol(waves)
            sampling = numpy.diff(new_wave)
            log.info(f"new wavelength sampling: min = {sampling.min():.2f}, max = {sampling.max():.2f}")

            # define interpolators
            log.info("interpolating RSS data in new wavelength array")
            fluxes, errors, masks, lsfs, skies, sky_errors = [], [], [], [], [], []
            for rss in rsss:
                f = interpolate.interp1d(rss._wave, rss._data, axis=1, bounds_error=False, fill_value=numpy.nan)
                fluxes.append(f(new_wave).astype("float32"))
                f = interpolate.interp1d(rss._wave, rss._error, axis=1, bounds_error=False, fill_value=numpy.nan)
                errors.append(f(new_wave).astype("float32"))
                f = interpolate.interp1d(rss._wave, rss._mask, axis=1, kind="nearest", bounds_error=False, fill_value=0)
                masks.append(f(new_wave).astype("uint8"))
                f = interpolate.interp1d(rss._wave, rss._lsf, axis=1, bounds_error=False, fill_value=numpy.nan)
                lsfs.append(f(new_wave).astype("float32"))
                f = interpolate.interp1d(rss._wave, rss._sky, axis=1, bounds_error=False, fill_value=numpy.nan)
                skies.append(f(new_wave).astype("float32"))
                f = interpolate.interp1d(rss._wave, rss._sky_error, axis=1, bounds_error=False, fill_value=numpy.nan)
                sky_errors.append(f(new_wave).astype("float32"))
            fluxes = numpy.asarray(fluxes)
            errors = numpy.asarray(errors)
            masks = numpy.asarray(masks)
            lsfs = numpy.asarray(lsfs)
            skies = numpy.asarray(skies)
            sky_errors = numpy.asarray(sky_errors)

        # get overlapping ranges
        mask_overlap_br = (new_wave >= rss_r._wave[0]) & (new_wave <= rss_b._wave[-1])
        mask_overlap_rz = (new_wave >= rss_z._wave[0]) & (new_wave <= rss_r._wave[-1])
        # get channel ranges (excluding overlapping regions)
        mask_b = ((new_wave >= rss_b._wave[0]) & (new_wave <= rss_b._wave[-1])) & (~mask_overlap_br)
        mask_r = ((new_wave >= rss_r._wave[0]) & (new_wave <= rss_r._wave[-1])) & (~mask_overlap_br) & (~mask_overlap_rz)
        mask_z = ((new_wave >= rss_z._wave[0]) & (new_wave <= rss_z._wave[-1])) & (~mask_overlap_rz)

        # define weights for channel combination
        vars = errors ** 2
        log.info("combining channel data")
        if use_weights:
            weights = numpy.zeros_like(vars)
            weights[:, :, mask_overlap_br|mask_overlap_rz] = 1.0 / vars[:, :, mask_overlap_br|mask_overlap_rz]
            weights[numpy.isnan(weights)] = 0.0
            # normalize weights
            weights[:, :, mask_overlap_br] = weights[:, :, mask_overlap_br] / bn.nansum(weights[:, :, mask_overlap_br], axis=0)[None]
            weights[:, :, mask_overlap_rz] = weights[:, :, mask_overlap_rz] / bn.nansum(weights[:, :, mask_overlap_rz], axis=0)[None]
            # set weights for non-overlapping regions to 1 in their corresponding channels
            weights[0, :, mask_b] = 1.0
            weights[1, :, mask_r] = 1.0
            weights[2, :, mask_z] = 1.0

            new_data = bn.nansum(fluxes * weights, axis=0)
            new_lsf = bn.nansum(lsfs * weights, axis=0)
            new_error = numpy.sqrt(bn.nansum(vars, axis=0))
            new_mask = numpy.sum(masks, axis=0).astype("bool")
            new_sky = bn.nansum(skies * weights, axis=0)
            new_sky_error = numpy.sqrt(bn.nansum(sky_errors ** 2 * weights ** 2, axis=0))
        else:
            # channel-combine RSS data
            new_data = bn.nanmean(fluxes, axis=0)
            new_lsf = bn.nanmean(lsfs, axis=0)
            new_error = numpy.sqrt(bn.nanmean(vars, axis=0))
            new_mask = numpy.sum(masks, axis=0).astype("bool")
            new_sky = bn.nansum(skies, axis=0)
            new_sky_error = numpy.sqrt(bn.nanmean(sky_errors ** 2, axis=0))

        # create RSS
        new_hdr = rsss[0]._header.copy()
        for rss in rsss[1:]:
            new_hdr.update(rss._header)
        new_hdr["NAXIS1"] = new_data.shape[1]
        new_hdr["NAXIS2"] = new_data.shape[0]
        new_hdr["CCD"] = ",".join([rss._header["CCD"][0] for rss in rsss])

        new_rss = RSS(
            data=new_data,
            error=new_error,
            mask=new_mask,
            sky=new_sky,
            sky_error=new_sky_error,
            header=new_hdr
        )
        new_rss.set_wave_array(new_wave)
        new_rss.set_lsf_array(new_lsf)
        return new_rss

    @classmethod
    def from_spectra1d(
        cls,
        spectra_list,
        header=None,
        shape=None,
        size=None,
        arc_position_x=None,
        arc_position_y=None,
        slitmap=None,
        good_fibers=None,
        fiber_type=None,
    ):
        """
        Returns an RSS instance given a list of Spectrum1D instances
        """
        n_spectra = len(spectra_list)
        if n_spectra <= 0:
            raise ValueError("cannot create RSS from an empty list of spectra")
        ref_spec = spectra_list[0]

        rss = cls(
            data=numpy.zeros((n_spectra, ref_spec._data.size)),
            wave=numpy.zeros((n_spectra, ref_spec._wave.size))
            if ref_spec._wave is not None
            else None,
            lsf=numpy.zeros((n_spectra, ref_spec._lsf.size))
            if ref_spec._lsf is not None
            else None,
            error=numpy.zeros((n_spectra, ref_spec._error.size))
            if ref_spec._error is not None
            else None,
            mask=numpy.zeros((n_spectra, ref_spec._mask.size), dtype=bool)
            if ref_spec._mask is not None
            else None,
            sky=numpy.zeros((n_spectra, ref_spec._data.size))
            if ref_spec._sky is not None
            else None,
            sky_error=numpy.zeros((n_spectra, ref_spec._data.size))
            if ref_spec._sky_error is not None
            else None,
            header=header,
            shape=shape,
            size=size,
            arc_position_x=arc_position_x,
            arc_position_y=arc_position_y,
            slitmap=slitmap,
            good_fibers=good_fibers,
            fiber_type=fiber_type,
        )
        for i in range(n_spectra):
            rss[i] = spectra_list[i]

        # set wavelength and LSF in RSS object
        if numpy.allclose(
            numpy.repeat(rss._wave[0][None, :], rss._fibers, axis=0), rss._wave
        ):
            rss.setWave(rss._wave[0])
        else:
            rss.setWave(rss._wave)
        if numpy.allclose(
            numpy.repeat(rss._lsf[0][None, :], rss._fibers, axis=0),
            rss._lsf,
        ):
            rss.set_lsf(rss._lsf[0])
        else:
            rss.set_lsf(rss._lsf)
        return rss

    def __init__(
        self,
        data=None,
        header=None,
        error=None,
        mask=None,
        sky=None,
        sky_error=None,
        supersky=None,
        supersky_error=None,
        shape=None,
        size=None,
        cent_trace=None,
        width_trace=None,
        wave_trace=None,
        lsf_trace=None,
        arc_position_x=None,
        arc_position_y=None,
        slitmap=None,
        fluxcal=None,
        good_fibers=None,
        fiber_type=None,
    ):
        FiberRows.__init__(
            self,
            data,
            header,
            error,
            mask,
            shape,
            size,
            arc_position_x,
            arc_position_y,
            good_fibers,
            fiber_type,
        )
        self._sky = None
        self._sky_error = None
        self._supersky = None
        self._supersky_error = None
        if sky is not None:
            self._sky = sky
        if sky_error is not None:
            self._sky_error = sky_error

        # set fiber traces information if available
        self.set_cent_trace(cent_trace)
        self.set_width_trace(width_trace)

        # set wavelength and LSF traces information if available
        self.set_wave_trace(wave_trace)
        self.set_lsf_trace(lsf_trace)
        # evaluate wavelength from header or from trace
        self.set_wave_array()
        # evaluate LSF from trace
        self.set_lsf_array()
        if supersky is not None:
            self.set_supersky(supersky)
        if supersky_error is not None:
            self.set_supersky_error(supersky_error)

        self.setSlitmap(slitmap)
        self.set_fluxcal(fluxcal)

    def _trace_to_coeff_table(self, trace):
        """Converts a given trace into its polynomial coefficients representation as an Astropy Table"""
        if isinstance(trace, TraceMask):
            coeffs = trace._coeffs
            columns = [
                pyfits.Column(name="FUNC", format="A10", array=numpy.asarray([trace._poly_kind] * self._fibers)),
                pyfits.Column(name="XMIN", format="I", unit="pix", array=numpy.asarray([0] * self._fibers)),
                pyfits.Column(name="XMAX", format="I", unit="pix", array=numpy.asarray([self._data.shape[1]-1] * self._fibers)),
                pyfits.Column(name="COEFF", format=f"{coeffs.shape[1]}E", dim=f"({coeffs.shape[0]},)", array=trace._coeffs)
            ]
            self._trace = Table(pyfits.BinTableHDU.from_columns(columns).data)
            return self._trace
        elif isinstance(trace, pyfits.BinTableHDU):
            self._trace = Table(trace.data)
            return self._trace
        elif isinstance(trace, Table):
            self._trace = trace
            return self._trace
        elif trace is None:
            return None
        else:
            raise TypeError(f"trace must be lvmdrp.core.tracemask.TraceMask, astropy.table.Table or None, instead got {type(trace)}")

    def _coeff_table_to_trace(self, table):
        """Converts a given Astropy Table with polynomial coefficients into a TraceMask"""
        if isinstance(table, Table):
            self._trace = TraceMask.from_coeff_table(table)
            return self._trace
        elif table is None:
            return None
        else:
            raise TypeError("table must be astropy.table.Table or None")

    def __mul__(self, other):
        """
        Operator to add two FiberRow or divide by another type if possible
        """
        if isinstance(other, RSS):
            # define behaviour if the other is of the same instance

            # subtract data if contained in both
            if self._data is not None and other._data is not None:
                data = self._data * other._data
            else:
                data = self._data

            # add error if contained in both
            if self._error is not None and other._error is not None:
                error = numpy.sqrt(
                    other._data**2 * self._error**2
                    + self._data**2 * other._error**2
                )
            elif self._error is not None:
                error = other._data * self._error
            else:
                error = self._error

            # combined mask of valid pixels if contained in both
            if self._mask is not None and other._mask is not None:
                mask = numpy.logical_or(self._mask, other._mask)
            else:
                mask = self._mask
            if data.dtype == numpy.float64:
                data = data.astype(numpy.float32)
            if error is not None and error.dtype == numpy.float64:
                error = error.astype(numpy.float32)
            rss = RSS(
                data=data,
                error=error,
                mask=mask,
                header=self._header,
                shape=self._shape,
                size=self._size,
                arc_position_x=self._arc_position_x,
                arc_position_y=self._arc_position_y,
                good_fibers=self._good_fibers,
                fiber_type=self._fiber_type,
            )
            return rss

        if isinstance(other, Spectrum1D):
            # define behaviour if the other is a Spectrum1D object

            # subtract data if contained in both
            if self._data is not None and other._data is not None:
                data = self._data * other._data[numpy.newaxis, :]
            else:
                data = self._data

            # add error if contained in both
            if self._error is not None and other._error is not None:
                error = numpy.sqrt(
                    other._data[numpy.newaxis, :] ** 2 * self._error**2
                    + self._data**2 * other._error[numpy.newaxis, :] ** 2
                )
            elif self._error is not None:
                error = other._data[numpy.newaxis, :] * self._error
            else:
                error = self._error

            # combined mask of valid pixels if contained in both
            if self._mask is not None and other._mask is not None:
                mask = numpy.logical_or(self._mask, other._mask[numpy.newaxis, :])
            else:
                mask = self._mask

            if data.dtype == numpy.float64:
                data = data.astype(numpy.float32)
            if error is not None and error.dtype == numpy.float64:
                error = error.astype(numpy.float32)
            rss = RSS(
                data=data,
                error=error,
                mask=mask,
                header=self._header,
                shape=self._shape,
                size=self._size,
                arc_position_x=self._arc_position_x,
                arc_position_y=self._arc_position_y,
                good_fibers=self._good_fibers,
                fiber_type=self._fiber_type,
            )

            return rss

        elif isinstance(other, numpy.ndarray):
            if self._data is not None:  # check if there is data in the object
                dim = other.shape
                # add ndarray according do its dimensions
                if self._data.shape == dim:
                    data = self._data * other
                elif len(dim) == 1:
                    if self._data.shape[0] == dim[0]:
                        data = self._data * other[:, numpy.newaxis]
                    elif self._data.shape[1] == dim[0]:
                        data = self._data * other[numpy.newaxis, :]
                else:
                    data = self._data
                if data.dtype == numpy.float64:
                    data = data.astype(numpy.float32)

                rss = RSS(
                    data=data,
                    error=self._error,
                    mask=self._mask,
                    header=self._header,
                    shape=self._shape,
                    size=self._size,
                    arc_position_x=self._arc_position_x,
                    arc_position_y=self._arc_position_y,
                    good_fibers=self._good_fibers,
                    fiber_type=self._fiber_type,
                )
            return rss
        else:
            # try to do addtion for other types, e.g. float, int, etc.
            try:
                data = self._data * other
                if self._error is not None:
                    error = self._error * other
                else:
                    error = self._error
                if data.dtype == numpy.float64:
                    data = data.astype(numpy.float32)
                if error is not None and error.dtype == numpy.float64:
                    error = error.astype(numpy.float32)
                rss = RSS(
                    data=data,
                    error=error,
                    mask=self._mask,
                    header=self._header,
                    shape=self._shape,
                    size=self._size,
                    arc_position_x=self._arc_position_x,
                    arc_position_y=self._arc_position_y,
                    good_fibers=self._good_fibers,
                    fiber_type=self._fiber_type,
                )
                return rss
            except (TypeError, ValueError):
                # raise exception if the type are not matching in general
                raise TypeError(
                    "unsupported operand type(s) for *: %s and %s"
                    % (str(type(self)).split("'")[1], str(type(other)).split("'")[1])
                )

    def __getitem__(self, fiber):
        if not isinstance(fiber, int):
            raise TypeError("Fiber index need to be an integer")

        if fiber >= self._fibers or fiber < self._fibers * -1:
            raise IndexError(
                "The Object contains only %i Fibers for which the index %i is invalid"
                % (self._fibers, fiber)
            )

        data = self._data[fiber]

        if self._wave_trace is not None:
            wave_trace = self._wave_trace[fiber]
        else:
            wave_trace = None

        if self._lsf_trace is not None:
            lsf_trace = self._lsf_trace[fiber]
        else:
            lsf_trace = None

        if self._wave is not None:
            if len(self._wave.shape) == 1:
                wave = self._wave
            else:
                wave = self._wave[fiber]
        else:
            wave = numpy.arange(data.size)

        if self._lsf is not None:
            if len(self._lsf.shape) == 1:
                lsf = self._lsf
            else:
                lsf = self._lsf[fiber]
        else:
            lsf = None

        if self._error is not None:
            error = self._error[fiber]
        else:
            error = None

        if self._mask is not None:
            mask = self._mask[fiber]
        else:
            mask = None

        spec = Spectrum1D(data=data, error=error, mask=mask, wave=wave, lsf=lsf, wave_trace=wave_trace, lsf_trace=lsf_trace)
        return spec

    def __setitem__(self, fiber, spec):
        self._data[fiber, :] = spec._data

        if self._wave_trace is not None and spec._wave_trace is not None:
            self._wave_trace[fiber] = spec._wave_trace

        if self._lsf_trace is not None and spec._lsf_trace is not None:
            self._lsf_trace[fiber] = spec._lsf_trace

        if self._wave is not None and len(self._wave.shape) == 2:
            self._wave[fiber, :] = spec._wave

        if self._lsf is not None and len(self._lsf.shape) == 2:
            self._lsf[fiber, :] = spec._lsf

        if self._error is not None and spec._error is not None:
            self._error[fiber, :] = spec._error

        if self._mask is not None and spec._mask is not None:
            self._mask[fiber, :] = spec._mask

        if self._sky is not None and spec._sky is not None:
            self._sky[fiber] = spec._sky

        if self._sky_error is not None and spec._sky_error is not None:
            self._sky_error[fiber] = spec._sky_error

    def set_cent_trace(self, cent_trace):
        self._cent_trace = self._trace_to_coeff_table(cent_trace)
        return self._cent_trace

    def get_cent_trace(self, as_tracemask=False):
        if not as_tracemask:
            return self._cent_trace
        else:
            return TraceMask.from_coeff_table(self._cent_trace)

    def get_width_trace(self, as_tracemask=False):
        if not as_tracemask:
            return self._width_trace
        else:
            return TraceMask.from_coeff_table(self._width_trace)

    def set_width_trace(self, width_trace):
        self._width_trace = self._trace_to_coeff_table(width_trace)
        return self._width_trace

    def get_wave_trace(self, as_tracemask=False):
        if not as_tracemask:
            return self.get_wave_trace()
        else:
            return TraceMask.from_coeff_table(self._wave_trace)

    def set_wave_trace(self, wave_trace):
        self._wave_trace = self._trace_to_coeff_table(wave_trace)
        return self._wave_trace

    def get_lsf_trace(self, as_tracemask=False):
        if not as_tracemask:
            return self.get_lsf_trace()
        else:
            return TraceMask.from_coeff_table(self._lsf_trace)

    def set_lsf_trace(self, lsf_trace):
        self._lsf_trace = self._trace_to_coeff_table(lsf_trace)
        return self._lsf_trace

    def set_wave_array(self, wave=None):
        """Sets the wavelength array for the RSS object

        This method tries to set the wavelength array from three different
        sources, in the following order:

            - from the input `wave` array, in which case it expects it to be a
            one-dimensional array with the same number of elements as the
            wavelength dimension of the data array.

            - from the header, in which case the wavelength the resulting
            wavelength will be a one-dimensional array.

            - from the wavelength trace, in which case the resulting wavelength
            array will be a two-dimensional array with the same shape as the
            data array.

        Parameters
        ----------
        wave : numpy.ndarray, optional
            Wavelength array to be set, by default None
        """
        # initialize wavelength attributes
        self._wave = None
        self._wave_disp = None
        self._wave_start = None
        self._res_elements = None

        # set new wavelength array if given
        if wave is not None:
            self._wave = numpy.asarray(wave)
            if len(wave.shape) == 1:
                if wave.size != self._data.shape[1]:
                    raise ValueError(f"Input wavelength array shape {wave.size} does not match the data shape {self._data.shape}")

                self._wave_disp = self._wave[1] - self._wave[0]
                self._wave_start = self._wave[0]
                self._res_elements = self._wave.shape[0]
                if self._header is not None:
                    wcs = WCS(header={
                        "CDELT1": self._wave_disp, "CRVAL1": self._wave_start,
                        "CUNIT1": "Angstrom", "CTYPE1": "WAVE", "CRPIX1": 1.0})
                    self._header.update(wcs.to_header())
            elif len(wave.shape) == 2:
                raise ValueError("You cannot set a 2D wavelength array directly, use wave=None instead to avaluate the wavelength from the trace")
            else:
                raise ValueError("Invalid wavelength array shape")
        elif self._header is not None and self._header.get("WAVREC", False):
            self._wave, self._res_elements, self._wave_start, self._wave_disp = self.get_wave_from_header()
        elif self._wave_trace is not None:
            trace = TraceMask.from_coeff_table(self._wave_trace)
            self._wave = trace.eval_coeffs()

        return self._wave

    def set_lsf_array(self, lsf=None):
        self._lsf = None

        if self._wave is None:
            return self._lsf

        if lsf is not None:
            self._lsf = lsf
        elif self._lsf_trace is not None:
            lsf = numpy.zeros_like(self._data)
            for ifiber in range(self._fibers):
                spec = self[ifiber]
                _, lsf[ifiber] = spec.eval_wave_and_lsf_traces(wave=spec._wave, wave_trace=spec._wave_trace, lsf_trace=spec._lsf_trace)
            self._lsf = lsf

        return self._lsf

    def maskFiber(self, fiber, replace_error=1e10):
        self._data[fiber, :] = 0
        if self._mask is not None:
            self._mask[fiber, :] = True
        if self._error is not None:
            self._error[fiber, :] = replace_error

    def get_wave_from_header(self):
        wave, res_elements, wave_start, wave_disp = None, None, None, None
        if self._header is None:
            return wave, res_elements, wave_start, wave_disp

        wcs = WCS(self._header)
        if wcs.spectral.array_shape:
            res_elements = wcs.spectral.array_shape[0]
            wl = wcs.spectral.all_pix2world(numpy.arange(res_elements), 0)[0]
            wave = (wl * u.m).to(u.angstrom).value
            wave_disp = wave[1] - wave[0]
            wave_start = wave[0]

        return wave, res_elements, wave_start, wave_disp

    def set_sky(self, rss_sky):
        assert rss_sky._data.shape == self._data.shape
        self._sky = rss_sky._data
        if rss_sky._error is not None:
            self._sky_error = rss_sky._error

    def get_sky(self):
        header = self._header
        if header is not None:
            header["IMAGETYP"] = "sky"
            header["OBJECT"] = "sky"
        return RSS(data=self._sky, error=self._sky_error, mask=self._mask, wave=self._wave, lsf=self._lsf, header=header)

    def set_supersky(self, supersky):
        if isinstance(supersky, pyfits.BinTableHDU):
            self._supersky = Table(supersky.data)
        elif isinstance(supersky, Table):
            self._supersky = supersky
        elif isinstance(supersky, tuple):
            wave, knots, coeffs, degree, telescope = supersky
            self._supersky = self.tck_to_table(wave, knots, coeffs, degree, telescope)
        else:
            raise TypeError(f"Invalid {supersky} value. Valid types are 'astropy.io.fits.BinTableHDU', 'astropy.table.Table' and 'tuple'")

    def set_supersky_error(self, supersky_error):
        if isinstance(supersky_error, pyfits.BinTableHDU):
            self._supersky_error = Table(supersky_error.data)
        elif isinstance(supersky_error, Table):
            self._supersky_error = supersky_error
        elif isinstance(supersky_error, tuple):
            wave, knots, coeffs, degree, telescope = supersky_error
            self._supersky_error = self.tck_to_table(wave, knots, coeffs, degree, telescope)
        else:
            raise TypeError(f"Invalid {supersky_error} value. Valid types are 'astropy.io.fits.BinTableHDU', 'astropy.table.Table' and 'tuple'")

    def get_supersky(self):
        return self._supersky

    def get_supersky_error(self):
        return self._supersky_error

    def eval_supersky(self, supersky=None, supersky_error=None):

        # get supersky spline parameters
        supersky = self._supersky if supersky is None else supersky
        supersky_error = self._supersky_error if supersky_error is None else supersky_error
        if supersky is None:
            raise ValueError("Cannot evaluate super sky, spline parameters are None")
        if supersky_error is None:
            raise ValueError("Cannot evaluate super sky error, spline parameters are None")

        telescopes = sorted(set(supersky["telescope"]))

        # separate east and west
        waves = dict(east=[], west=[])
        supersky_spline = dict(east=[], west=[])
        supersky_error_spline = dict(east=[], west=[])
        for telescope in telescopes:
            # separate by telescope
            select_telescope = supersky["telescope"] == telescope
            tcks, = tuple(zip(
                supersky["wave"][select_telescope],
                supersky["knots"][select_telescope],
                supersky["coeffs"][select_telescope],
                supersky["degree"][select_telescope]))

            tcks_error, = tuple(zip(
                supersky_error["wave"][select_telescope],
                supersky_error["knots"][select_telescope],
                supersky_error["coeffs"][select_telescope],
                supersky_error["degree"][select_telescope]))

            # separate wavelenths from spline parameters
            wave = tcks[0]
            wave = wave.reshape((-1, 4085))
            tck = tcks[1:]
            tck_error = tcks_error[1:]

            # evaluate supersky
            dlambda = numpy.diff(wave, axis=1)
            dlambda = numpy.column_stack((dlambda, dlambda[:, -1]))
            sky = numpy.zeros(wave.shape)
            error = numpy.zeros(wave.shape)
            for i in range(self._fibers):
                sky[i, :] = interpolate.splev(wave[i, :], tck)
                error[i, :] = interpolate.splev(wave[i, :], tck_error)

            # store supersky in dictionary
            waves[telescope] = wave
            supersky_spline[telescope] = sky
            supersky_error_spline[telescope] = error

        return waves, supersky_spline, supersky_error_spline

    def tck_to_table(self, wave, knots, coeffs, degree, telescope):
        # pack arguments for validation
        args = (wave, knots, coeffs, degree, telescope)
        types = (numpy.ndarray, numpy.ndarray, numpy.ndarray, int, str)

        tck_dict = dict(wave=[], knots=[], coeffs=[], degree=[], telescope=[])
        if isinstance(wave, list):
            # validate arguments list
            assert all(isinstance(arg, list) for arg in args), "All objects must be instances of list"
            # validate lists length
            length_set = {len(arg) for arg in args}
            assert len(length_set) == 1, "All lists must have the same length"

            for knots, coeffs, degree, telescope in zip(args):
                tck_dict["wave"].append(wave.ravel())
                tck_dict["knots"].append(knots)
                tck_dict["coeffs"].append(coeffs)
                tck_dict["degree"].append(degree)
                tck_dict["telescope"].append(telescope)
        else:
            # validate argument types
            assert all(isinstance(arg, type_) for arg, type_ in zip(args, types)), "Invalid argument type"
            tck_dict["wave"].append(wave.ravel())
            tck_dict["knots"].append(knots)
            tck_dict["coeffs"].append(coeffs)
            tck_dict["degree"].append(degree)
            tck_dict["telescope"].append(telescope)

        return Table(tck_dict)

    def stack_supersky(self, superskies):
        if isinstance(superskies, list):
            iterator = superskies
        elif isinstance(superskies, Table):
            iterator = []
            for supersky in superskies:
                iterator.extend(list(supersky.iterrows()))
        else:
            raise TypeError("superskies must be a list of tuples or an astropy.table.Table")

        tck_dict = dict(wave=[], knots=[], coeffs=[], degree=[], telescope=[])
        for wave, knots, coeffs, degree, telescope in iterator:
            tck_dict["wave"].append(wave)
            tck_dict["knots"].append(knots)
            tck_dict["coeffs"].append(coeffs)
            tck_dict["degree"].append(degree)
            tck_dict["telescope"].append(telescope)

        return Table(tck_dict)

    def getSpec(self, fiber):
        data = self._data[fiber, :]
        if self._wave is not None:
            if len(self._wave.shape) == 1:
                wave = self._wave
            else:
                wave = self._wave[fiber, :]
        else:
            wave = numpy.arange(data.size)
        if self._wave_trace is not None:
            wave_trace = self._wave_trace[fiber]
        else:
            wave_trace = None
        if self._lsf is not None:
            if len(self._lsf.shape) == 1:
                lsf = self._lsf
            else:
                lsf = self._lsf[fiber, :]
        else:
            lsf = None
        if self._lsf_trace is not None:
            lsf_trace = self._lsf_trace[fiber]
        else:
            lsf_trace = None
        if self._error is not None:
            error = self._error[fiber, :]
        else:
            error = None

        if self._mask is not None:
            mask = self._mask[fiber, :]
        else:
            mask = None

        if self._sky is not None:
            sky = self._sky[fiber, :]
        else:
            sky = None

        if self._sky_error is not None:
            sky_error = self._sky_error[fiber, :]
        else:
            sky_error = None

        spec = Spectrum1D(
            data=data,
            error=error,
            mask=mask,
            wave=wave,
            wave_trace=wave_trace,
            lsf=lsf,
            lsf_trace=lsf_trace,
            sky=sky,
            sky_error=sky_error)

        return spec

    def extendData(self, new_wave):
        """Extends data, error, mask, and sky to new wavelength array

        Given a new wavelength array `new_wave`, this function extends
        the data, error, mask, and sky arrays to the new wavelength array,
        filling in the new pixels with NaNs.

        Parameters
        ----------
        new_wave : array-like
            New wavelength array to extend to

        Returns
        -------
        self : RSS
            Returns self with extended arrays
        """
        if self._wave is None:
            raise ValueError("No wavelength array found in RSS object")

        if self._data is None:
            raise ValueError("No data array found in RSS object")

        if len(new_wave) == 0:
            raise ValueError("New wavelength array is empty")

        # find positions in new wavelength array that contain self._wave
        ipix, fpix = numpy.searchsorted(new_wave, self._wave[[0, -1]], side="left")

        # define new arrays filled with NaNs
        new_data = numpy.full((self._data.shape[0], new_wave.size), numpy.nan, dtype=numpy.float32)
        new_data[:, ipix:fpix+1] = self._data
        if self._error is not None:
            new_error = numpy.full((self._error.shape[0], new_wave.size), numpy.nan, dtype=numpy.float32)
            new_error[:, ipix:fpix+1] = self._error
        else:
            new_error = None
        if self._mask is not None:
            new_mask = numpy.full((self._mask.shape[0], new_wave.size), False, dtype=bool)
            new_mask[:, ipix:fpix+1] = self._mask
        else:
            new_mask = None
        if self._sky is not None:
            new_sky = numpy.full((self._sky.shape[0], new_wave.size), numpy.nan, dtype=numpy.float32)
            new_sky[:, ipix:fpix+1] = self._sky
        else:
            new_sky = None
        if self._sky_error is not None:
            new_sky_error = numpy.full((self._sky_error.shape[0], new_wave.size), numpy.nan, dtype=numpy.float32)
            new_sky_error[:, ipix:fpix+1] = self._sky_error
        else:
            new_sky_error = None
        if self._lsf is not None:
            new_lsf = numpy.full((self._lsf.shape[0], new_wave.size), numpy.nan, dtype=numpy.float32)
            new_lsf[:, ipix:fpix+1] = self._lsf
        else:
            new_lsf = None

        # set new arrays
        self._data = new_data
        self._error = new_error
        self._mask = new_mask
        self._sky = new_sky
        self._sky_error = new_sky_error
        self._lsf = new_lsf
        self._wave = new_wave

        return self

    def combineRSS(self, rss_in, method="mean", replace_error=1e10):
        dim = rss_in[0]._data.shape
        data = numpy.zeros((len(rss_in), dim[0], dim[1]), dtype=numpy.float32)
        if rss_in[0]._mask is not None:
            mask = numpy.zeros((len(rss_in), dim[0], dim[1]), dtype="bool")
        else:
            mask = None

        if rss_in[0]._error is not None:
            error = numpy.zeros((len(rss_in), dim[0], dim[1]), dtype=numpy.float32)
        else:
            error = None

        if rss_in[0]._sky is not None:
            sky = numpy.zeros((len(rss_in), dim[0], dim[1]), dtype=numpy.float32)
        else:
            sky = None

        for i in range(len(rss_in)):
            data[i, :, :] = rss_in[i]._data
            if mask is not None:
                mask[i, :, :] = rss_in[i]._mask
            if error is not None:
                error[i, :, :] = rss_in[i]._error
            if sky is not None:
                sky[i, :, :] = rss_in[i]._sky

        combined_data = numpy.zeros(dim, dtype=numpy.float32)
        combined_error = numpy.zeros(dim, dtype=numpy.float32)
        combined_sky = numpy.zeros(dim, dtype=numpy.float32)

        if method == "sum":
            if mask is not None:
                data[mask] = 0
                good_pix = bn.nansum(numpy.logical_not(mask), 0)
                select_mean = good_pix > 0
                combined_data[select_mean] = bn.nansum(data, 0)[select_mean]
                combined_mask = good_pix == 0
                if error is not None:
                    error[mask] = replace_error
                    combined_error[select_mean] = numpy.sqrt(
                        bn.nansum(error**2, 0)[select_mean]
                    )
                else:
                    combined_error = None
                if sky is not None:
                    sky[mask] = 0
                    combined_sky[select_mean] = bn.nansum(sky, 0)[select_mean]
            else:
                combined_mask = None
                combined_data = bn.nansum(data, 0) / data.shape[0]
                if error is not None:
                    combined_error = numpy.sqrt(
                        bn.nansum(error**2, 0) / error.shape[0]
                    )
                else:
                    combined_error = None
                if sky is not None:
                    combined_sky = bn.nansum(sky, 0) / sky.shape[0]
                else:
                    combined_sky = None

        elif method == "mean":
            if mask is not None:
                data[mask] = 0
                good_pix = bn.nansum(numpy.logical_not(mask), 0)
                select_mean = good_pix > 0
                combined_data[select_mean] = (
                    bn.nansum(data, 0)[select_mean] / good_pix[select_mean]
                )
                combined_mask = good_pix == 0
                if error is not None:
                    error[mask] = replace_error
                    combined_error[select_mean] = numpy.sqrt(
                        bn.nansum(error**2, 0)[select_mean]
                        / good_pix[select_mean] ** 2
                    )
                else:
                    combined_error = None
                if sky is not None:
                    sky[mask] = 0
                    combined_sky[select_mean] = (
                        bn.nansum(sky, 0)[select_mean] / good_pix[select_mean]
                    )
                else:
                    combined_sky = None
            else:
                combined_mask = None
                combined_data = bn.nansum(data, 0) / data.shape[0]
                if error is not None:
                    combined_error = numpy.sqrt(
                        bn.nansum(error**2, 0) / error.shape[0]
                    )
                else:
                    combined_error = None
                if sky is not None:
                    combined_sky = bn.nansum(sky, 0) / sky.shape[0]
                else:
                    combined_sky = None

        elif method == "weighted_mean" and error is not None:
            if mask is not None:
                good_pix = bn.nansum(numpy.logical_not(mask), 0)
                select_mean = good_pix > 0

                var = error**2
                weights = numpy.divide(1, var, out=numpy.zeros_like(var), where=var != 0)
                weights /= bn.nansum(weights, 0)
                combined_data[good_pix] = bn.nansum(data[good_pix] * var[good_pix], 0)
                combined_error[good_pix] = numpy.sqrt(bn.nansum(var[good_pix], 0))
                combined_mask = ~good_pix
                combined_error[combined_mask] = replace_error
                if sky is not None:
                    combined_sky[good_pix] = bn.nansum(sky[good_pix] * var[good_pix], 0)
                else:
                    combined_sky = None
            else:
                var = error**2
                weights = numpy.divide(1, var, out=numpy.zeros_like(var), where=var != 0)
                weights /= bn.nansum(weights, 0)
                combined_data = bn.nansum(data * weights, 0)
                combined_error = numpy.sqrt(bn.nansum(var, 0))
                combined_mask = None
                if sky is not None:
                    combined_sky = bn.nansum(sky * weights, 0)
                else:
                    combined_sky = None

        elif method == "median":
            if mask is not None:
                good_pix = bn.nansum(numpy.logical_not(mask), 0)
                combined_data[good_pix] = bn.nanmedian(data[good_pix], 0)
                combined_mask = ~good_pix
                if error is not None:
                    combined_error[good_pix] = numpy.sqrt(bn.nanmedian(error[good_pix] ** 2, 0))
                    combined_error[combined_mask] = replace_error
                else:
                    combined_error = None
                if sky is not None:
                    combined_sky[good_pix] = bn.nanmedian(sky[good_pix], 0)
                else:
                    combined_sky = None
            else:
                combined_data = bn.nanmedian(data, 0)
                if error is not None:
                    combined_error = numpy.sqrt(bn.nanmedian(error**2, 0))
                else:
                    combined_error = None
                combined_mask = None
                if sky is not None:
                    combined_sky = bn.nanmedian(sky, 0)
                else:
                    combined_sky = None

        else:
            if method == "weighted_mean":
                raise ValueError(f"Method {method} is not supported when error is None")
            raise ValueError(f"Method {method} is not supported")

        self._data = combined_data
        self._wave = rss_in[0]._wave
        self._lsf = rss_in[0]._lsf
        self._header = rss_in[0]._header
        self._mask = combined_mask
        self._error = combined_error
        self._arc_position_x = rss_in[i]._arc_position_x
        self._arc_position_y = rss_in[i]._arc_position_y
        self._shape = rss_in[i]._shape
        self._size = rss_in[i]._size
        self._pixels = rss_in[i]._pixels
        self._fibers = rss_in[i]._fibers
        self._good_fibers = rss_in[i]._good_fibers
        self._fiber_type = rss_in[i]._fiber_type
        self._slitmap = rss_in[i]._slitmap
        self._sky = combined_sky

    def setSpec(self, fiber, spec):
        if spec._data is not None and self._data is not None:
            self._data[fiber, :] = spec._data

        if spec._error is not None and self._error is not None:
            self._error[fiber, :] = spec._error

        if spec._mask is not None and self._mask is not None:
            self._mask[fiber, :] = spec._mask

        if spec._sky is not None and self._sky is not None:
            self._sky[fiber, :] = spec._sky

    def createAperSpec(self, cent_x, cent_y, radius):
        if self._arc_position_x is not None and self._arc_position_y is not None:
            distance = numpy.sqrt(
                (self._arc_position_x - cent_x) ** 2
                + (self._arc_position_y - cent_y) ** 2
            )
            select_rad = distance <= radius
            #     print(select_rad, distance, radius)
            subRSS = self.subRSS(select_rad)
            combined_spec = subRSS.create1DSpec(method="sum")
        return combined_spec

    def create1DSpec(self, method="mean"):
        if self._wave is not None and len(self._wave.shape) == 2:
            if self._mask is not None:
                select = numpy.logical_not(self._mask)
            else:
                select = numpy.ones(self._data.shape, dtype="bool")
            disp = self._wave[:, 1:] - self._wave[:, :-1]
            disp = numpy.insert(disp, 0, disp[:, 0], 1)
            wave = self._wave[select].flatten()
            disp = disp[select].flatten()
            # idx = numpy.argsort(wave)
            _, idx = numpy.unique(wave, return_index=True)
            wave = wave[idx]

            data = self._data[select].flatten()[idx]

            if self._error is not None:
                error = self._error[select].flatten()[idx]
            else:
                error = None
            if self._lsf is not None:
                lsf = self._lsf[select].flatten()[idx]
            else:
                lsf = None
            if self._mask is not None:
                mask = self._mask[select].flatten()[idx]
            else:
                mask = None
            if self._sky is not None:
                sky = self._sky[select].flatten()[idx]
        else:
            if self._mask is not None:
                select = numpy.logical_not(self._mask)
            else:
                select = numpy.ones(self._data.shape, dtype="bool")

            data = numpy.zeros(self._data.shape[1], dtype=numpy.float32)

            if self._error is not None:
                error = numpy.zeros(self._data.shape[1], dtype=numpy.float32)
            else:
                error = None
            if self._sky is not None:
                sky = numpy.zeros(self._data.shape[1], dtype=numpy.float32)
            else:
                sky = None

            for i in range(self._data.shape[1]):
                if numpy.sum(select[:, i]) > 0:
                    if method == "mean":
                        data[i] = numpy.mean(self._data[select[:, i], i])
                        if error is not None:
                            error[i] = numpy.sqrt(
                                numpy.sum(self._error[select[:, i], i] ** 2)
                                / numpy.sum(select[:, i]) ** 2
                            )
                        if sky is not None:
                            sky[i] = numpy.mean(self._sky[select[:, i], i])
                    elif method == "sum":
                        data[i] = numpy.sum(self._data[select[:, i], i])
                        if error is not None:
                            error[i] = numpy.sqrt(
                                numpy.sum(self._error[select[:, i], i] ** 2)
                            )
                        if sky is not None:
                            sky[i] = numpy.sum(self._sky[select[:, i], i])

            if self._mask is not None:
                bad = numpy.sum(self._mask, 0)
                mask = bad == self._fibers
            else:
                mask = None

            wave = self._wave
            if self._lsf is not None and len(self._lsf.shape) == 2:
                lsf = numpy.mean(self._lsf, 0)
            else:
                lsf = self._lsf

        header = self._header

        spec = Spectrum1D(
            wave=wave,
            data=data,
            error=error,
            lsf=lsf,
            mask=mask,
            sky=sky,
            header=header
        )
        return spec

    def selectSpec(self, min=0, max=0, method="median"):
        collapsed = numpy.zeros(self._fibers, dtype=numpy.float32)
        for i in range(self._fibers):
            spec = self[i]

            if spec._mask is not None:
                goodpix = numpy.logical_not(spec._mask)
            else:
                goodpix = numpy.ones(spec._data.dim[0], dtype=numpy.float32)

            if numpy.sum(goodpix) > 0:
                if method == "median":
                    collapsed[i] = numpy.median(spec._data[goodpix])
                elif method == "sum":
                    collapsed[i] = numpy.sum(spec._data[goodpix])
                elif method == "mean":
                    collapsed[i] = numpy.mean(spec._data[goodpix])
        arg = numpy.argsort(collapsed)
        numbers = numpy.arange(self._fibers)
        select = numpy.logical_or(numbers < min, numbers > numbers[-1] - max)
        return arg[select]

    def rectify_wave(self, wave=None, wave_range=None, wave_disp=None, method="linear", return_density=False, **interp_kwargs):
        """Wavelength rectifies the RSS object

        This method rectifies the RSS object to an uniform wavelength grid. The
        wavelength grid can be specified in three different ways:

            - by providing a `wave` array, in which case it expects it to be a
            one-dimensional array with the same number of elements as the
            wavelength dimension of the data array and with uniform sampling.

            - by providing a `wave_range` and `wave_disp` values, in which case
            it expects `wave_range` to be a tuple with the lower and upper
            limits of the wavelength range, and `wave_disp` to be the
            wavelength dispersion.

        NOTE: all operations are perfomed in a copy of the RSS object, so the
        original object is not modified.

        Parameters
        ----------
        wave : array-like
            Wavelength array to rectify to, by default None
        wave_range : tuple, optional
            Wavelength range to rectify to, by default None
        wave_disp : float, optional
            Wavelength dispersion to rectify to, by default None
        method : str, optional
            Interpolation method, by default "linear"
        return_density : bool, optional
            If True, returns the density of the rectification, by default False

        Returns
        -------
        RSS
            Rectified RSS object
        """
        if self._wave is None and self._wave_trace is None:
            raise ValueError("No wavelength information found in RSS object")
        elif self._wave is None and self._wave_trace is not None:
            trace = TraceMask.from_coeff_table(self._wave_trace)
            self._wave = trace.eval_coeffs()

        if self._header is not None and self._header.get("WAVREC", False) or len(self._wave.shape) == 1:
            return self

        if wave is not None:
            # verify uniform sampling
            if not numpy.allclose(numpy.diff(wave), numpy.diff(wave)[0]):
                raise ValueError("Wavelength array must have uniform sampling")
        elif wave_range is not None and wave_disp is not None:
            wave = numpy.arange(wave_range[0], wave_range[1] + wave_disp, wave_disp)
        elif wave is None and wave_range is None and wave_disp is None:
            raise ValueError("No wavelength information provided to perform rectification")

        # make sure the interpolation happens in density space
        rss = copy(self)
        if rss._header is None:
            rss._header = pyfits.Header()
        unit = rss._header["BUNIT"]
        if not unit.endswith("/angstrom"):
            dlambda = numpy.gradient(rss._wave, axis=1)
            rss._data /= dlambda
            rss._error /= dlambda
            if rss._sky is not None:
                rss._sky /= dlambda
            if rss._sky_error is not None:
                rss._sky_error /= dlambda
            unit = unit + "/angstrom"

        rss._header["BUNIT"] = unit
        rss._header["WAVREC"] = True
        rss._header["METREC"] = (method, "Wavelength rectification method")
        # create output RSS
        new_rss = RSS(
            data=numpy.zeros((rss._fibers, wave.size), dtype="float32"),
            error=numpy.zeros((rss._fibers, wave.size), dtype="float32"),
            mask=numpy.zeros((rss._fibers, wave.size), dtype="bool"),
            sky=numpy.zeros((rss._fibers, wave.size), dtype="float32") if rss._sky is not None else None,
            sky_error=numpy.zeros((rss._fibers, wave.size), dtype="float32") if rss._sky_error is not None else None,
            cent_trace=rss._cent_trace,
            width_trace=rss._width_trace,
            wave_trace=rss._wave_trace,
            lsf_trace=rss._lsf_trace,
            slitmap=rss._slitmap,
            header=rss._header
        )
        new_rss.set_wave_array(wave)

        # TODO: convert this into a interpolation class selector
        if method == "spline":
            method = "cubic"
        elif method == "linear":
            pass
        else:
            raise ValueError(f"Invalid interpolation {method = }")

        for ifiber in range(rss._fibers):
            f = interpolate.interp1d(rss._wave[ifiber], rss._data[ifiber], kind=method, bounds_error=False, fill_value=numpy.nan)
            new_rss._data[ifiber] = f(wave).astype("float32")
            f = interpolate.interp1d(rss._wave[ifiber], rss._error[ifiber], kind=method, bounds_error=False, fill_value=numpy.nan)
            new_rss._error[ifiber] = f(wave).astype("float32")
            f = interpolate.interp1d(rss._wave[ifiber], rss._mask[ifiber], kind="nearest", bounds_error=False, fill_value=1)
            new_rss._mask[ifiber] = f(wave).astype("bool")
            if rss._sky is not None:
                f = interpolate.interp1d(rss._wave[ifiber], rss._sky[ifiber], kind=method, bounds_error=False, fill_value=numpy.nan)
                new_rss._sky[ifiber] = f(wave).astype("float32")
            if rss._sky_error is not None:
                f = interpolate.interp1d(rss._wave[ifiber], rss._sky_error[ifiber], kind=method, bounds_error=False, fill_value=numpy.nan)
                new_rss._sky_error[ifiber] = f(wave).astype("float32")

        if not return_density:
            dlambda = numpy.gradient(wave)
            new_rss._data *= dlambda
            new_rss._error *= dlambda
            if new_rss._sky is not None:
                new_rss._sky *= dlambda
            if new_rss._sky_error is not None:
                new_rss._sky_error *= dlambda
            new_rss._header["BUNIT"] = unit.replace("/angstrom", "")

        return new_rss

    def to_native_wave(self, method="linear", return_density=False):
        """Converts the wavelength to the native wavelength grid

        This method de-rectifies the RSS object to the native wavelength grid.
        The native wavelength grid is defined by the wavelength trace
        coefficients. If no wavelength trace is found, it returns the RSS
        object unchanged.

        NOTE: all operations are perfomed in a copy of the RSS object, so the
        original object is not modified.

        NOTE: this method should be used to de-rectify RSS objects that
        represent functions of wavelength, instead of samples. For example, RSS
        objects that represent a fiberflat, or a supersky.

        Parameters
        ----------
        method : str, optional
            Interpolation method, by default "linear"
        return_density : bool, optional
            If True, returns the density of the rectification, by default False

        Returns
        -------
        RSS
            De-rectified RSS object
        """
        if self._wave is None and self._header is None:
            raise ValueError("No wavelength information found in RSS object")
        elif self._wave is None and self._header is not None:
            self._wave, _, _, _ = self.get_wave_from_header()

        if self._header is not None and not self._header.get("WAVREC", False) or len(self._wave.shape) == 2:
            return self

        # get native wavelength grid
        trace = TraceMask.from_coeff_table(self._wave_trace)
        wave = trace.eval_coeffs()

        rss = copy(self)
        if rss._header is None:
            rss._header = pyfits.Header()
        unit = rss._header["BUNIT"]
        if not unit.endswith("/angstrom"):
            dlambda = numpy.gradient(rss._wave)
            rss._data /= dlambda
            rss._error /= dlambda
            if rss._sky is not None:
                rss._sky /= dlambda
            if rss._sky_error is not None:
                rss._sky_error /= dlambda
            unit = unit + "/angstrom"

        rss._header["BUNIT"] = unit
        rss._header["WAVREC"] = False
        rss._header["METREC"] = (method, "Wavelength rectification method")
        del rss._header["CRPIX1"], rss._header["CRVAL1"], rss._header["CDELT1"], rss._header["CTYPE1"]
        # create output RSS
        new_rss = RSS(
            data=numpy.zeros((rss._fibers, wave.shape[1]), dtype="float32"),
            error=numpy.zeros((rss._fibers, wave.shape[1]), dtype="float32"),
            mask=numpy.zeros((rss._fibers, wave.shape[1]), dtype="bool"),
            sky=numpy.zeros((rss._fibers, wave.shape[1]), dtype="float32") if rss._sky is not None else None,
            sky_error=numpy.zeros((rss._fibers, wave.shape[1]), dtype="float32") if rss._sky_error is not None else None,
            cent_trace=rss._cent_trace,
            width_trace=rss._width_trace,
            wave_trace=rss._wave_trace,
            lsf_trace=rss._lsf_trace,
            slitmap=rss._slitmap,
            header=rss._header
        )

        # interpolate data, error, mask and sky arrays from rectified grid to original grid
        for ifiber in range(rss._fibers):
            f = interpolate.interp1d(rss._wave, rss._data[ifiber], kind=method, bounds_error=False, fill_value=numpy.nan)
            new_rss._data[ifiber] = f(wave[ifiber]).astype("float32")
            f = interpolate.interp1d(rss._wave, rss._error[ifiber], kind=method, bounds_error=False, fill_value=numpy.nan)
            new_rss._error[ifiber] = f(wave[ifiber]).astype("float32")
            f = interpolate.interp1d(rss._wave, rss._mask[ifiber], kind="nearest", bounds_error=False, fill_value=1)
            new_rss._mask[ifiber] = f(wave[ifiber]).astype("bool")
            if rss._sky is not None:
                f = interpolate.interp1d(rss._wave, rss._sky[ifiber], kind=method, bounds_error=False, fill_value=numpy.nan)
                new_rss._sky[ifiber] = f(wave[ifiber]).astype("float32")
            if rss._sky_error is not None:
                f = interpolate.interp1d(rss._wave, rss._sky_error[ifiber], kind=method, bounds_error=False, fill_value=numpy.nan)
                new_rss._sky_error[ifiber] = f(wave[ifiber]).astype("float32")

        if not return_density:
            dlambda = numpy.gradient(wave, axis=1)
            new_rss._data *= dlambda
            new_rss._error *= dlambda
            if new_rss._sky is not None:
                new_rss._sky *= dlambda
            if new_rss._sky_error is not None:
                new_rss._sky_error *= dlambda
            new_rss._header["BUNIT"] = unit.replace("/angstrom", "")

        return new_rss

    def createCubeInterpolation(
        self,
        mode="inverseDistance",
        sigma=1.0,
        radius_limit=5,
        resolution=1.0,
        min_fibers=3,
        slope=2.0,
        bad_threshold=0.1,
        replace_error=1e10,
        store_cover=False,
    ):
        if self._shape == "C":
            min_x = numpy.min(self._arc_position_x) - self._size[0]
            max_x = numpy.max(self._arc_position_x) + self._size[0]
            min_y = numpy.min(self._arc_position_y) - self._size[1]
            max_y = numpy.max(self._arc_position_y) + self._size[1]
            dim_x = int(numpy.rint(float(max_x - min_x) / resolution))
            dim_y = int(numpy.rint(float(max_y - min_y) / resolution))

            good_pix = self._data != 0
            cube = numpy.zeros((self._res_elements, dim_y, dim_x), dtype=numpy.float32)
            # print(self._error)
            # print("ERROR")
            if self._error is not None:
                error = numpy.zeros(cube.shape, dtype=numpy.float32)
                corr_cube = numpy.zeros(cube.shape, dtype=numpy.float32)
            mask = numpy.zeros(cube.shape, dtype="bool")
            mask2 = numpy.zeros(cube.shape, dtype="bool")
            weights = numpy.zeros(cube.shape, dtype=numpy.float32)

            fiber_area = numpy.pi * self._size[0] ** 2
            if self._error is not None:
                var = self._error**2
                inv_var = numpy.zeros_like(var)
                good_pix = numpy.logical_not(self._mask)
                inv_var[good_pix] = 1.0 / var[good_pix]
            else:
                inv_var = numpy.ones_like(self._data)
            if mode == "inverseDistance":
                cover = numpy.zeros(cube.shape, dtype=numpy.float32)
                weights_0 = numpy.zeros(
                    (dim_y, dim_x, self._fibers), dtype=numpy.float32
                )

                position = numpy.indices((dim_y, dim_x))
                position_y = position[0].astype(numpy.float32) + min_y
                position_x = position[1].astype(numpy.float32) + min_x

                dist = numpy.sqrt(
                    (
                        position_x[:, :, numpy.newaxis]
                        - self._arc_position_x[numpy.newaxis, numpy.newaxis, :]
                    )
                    ** 2
                    + (
                        position_y[:, :, numpy.newaxis]
                        - self._arc_position_y[numpy.newaxis, numpy.newaxis, :]
                    )
                    ** 2
                )
                select = dist <= radius_limit
                weights_0[select] = numpy.exp(-0.5 * (dist[select] / sigma) ** slope)

                for i in range(self._fibers):
                    #            print(i)
                    select = weights_0[:, :, i] > 0
                    select_bad = (
                        weights_0[:, :, i] / numpy.sum(weights_0[:, :, i].flatten())
                        > bad_threshold
                    )
                    # weight_temp = weights_0[select, i][numpy.newaxis, :]*good_pix[i, :][:, numpy.newaxis]*inv_var[i, :][:, numpy.newaxis]
                    weight_temp = (
                        weights_0[select, i][numpy.newaxis, :]
                        * good_pix[i, :][:, numpy.newaxis]
                    )
                    mask[:, select_bad] = numpy.logical_or(
                        mask[:, select_bad], self._mask[i, :][:, numpy.newaxis]
                    )
                    mask2[:, select_bad] = numpy.logical_or(
                        mask2[:, select_bad],
                        numpy.logical_and(
                            self._mask[i, :][:, numpy.newaxis],
                            self._data[i, :][:, numpy.newaxis] == 0,
                        ),
                    )
                    temp = numpy.sum(weight_temp > 0, 1)[:, numpy.newaxis]
                    if self._error is not None:
                        corr_cube[:, select] += temp * weight_temp
                    weights[:, select] += weight_temp
                    cover[:, select] += (weight_temp > 0).astype("int16")
                    cube[:, select] += self._data[i, :][:, numpy.newaxis] * weight_temp
                    if self._error is not None:
                        error[:, select] += (
                            self._error[i, :][:, numpy.newaxis]
                            * weight_temp
                            * numpy.logical_not(self._mask[i, :][:, numpy.newaxis])
                        ) ** 2
                select = weights > 0
                # cube[select] = (cube[select]/weights[select])*(resolution**2/fiber_area)
                cube[select] = (cube[select] / weights[select]) * resolution**2
                select_cover = cover <= min_fibers
                mask2 = numpy.logical_or(select_cover, mask2)
                cube[select_cover] = 0
                mask[select_cover] = True
                if self._error is not None:
                    error[select] = (
                        numpy.sqrt(error[select]) / weights[select] * (resolution**2)
                    )
                    error[mask] = replace_error
                    error[select_cover] = replace_error
                    corr_cube[select] = numpy.sqrt(corr_cube[select] / weights[select])
                    corr_cube[select_cover] = 0
                else:
                    error = None

            elif mode == "drizzle":
                for i in range(self._fibers):
                    #               print(i)
                    aperture = Aperture(
                        (self._arc_position_x[i] - min_x) / resolution,
                        (self._arc_position_y[i] - min_y) / resolution,
                        self._size[0] / resolution,
                    )
                    cover_fraction = aperture.cover_mask((dim_y, dim_x)) / fiber_area
                    select = cover_fraction > 0
                    # select_cos = cover_fraction>crit_cos
                    # fiber_mask = numpy.logical_and(select_cos[numpy.newaxis, :, :], (self._mask[i, :])[:, numpy.newaxis, numpy.newaxis])
                    # fiber_mask = (self._mask[i, :])[:, numpy.newaxis, numpy.newaxis]

                    mask[:, select] = numpy.logical_or(
                        mask[:, select], self._mask[i, :][:, numpy.newaxis]
                    )
                    mask2[:, select] = numpy.logical_or(
                        mask2[:, select],
                        numpy.logical_and(
                            self._mask[i, :][:, numpy.newaxis],
                            self._data[i, :][:, numpy.newaxis] == 0,
                        ),
                    )
                    weight_0 = (
                        cover_fraction[select][numpy.newaxis, :]
                        * good_pix[i, :].astype("int16")[:, numpy.newaxis]
                    )
                    temp = numpy.sum(weight_0 > 0, 1)[:, numpy.newaxis]

                    weights[:, select] += weight_0
                    # weights2[:,  select]+= inv_var[i,:][:,numpy.newaxis]**2
                    cube[:, select] += self._data[i, :][:, numpy.newaxis] * weight_0
                    if self._error is not None:
                        error[:, select] += var[i, :][:, numpy.newaxis] * weight_0**2
                        corr_cube[:, select] += temp
                    #   error2[:, select] +=1
                select2 = weights > 0
                cube[select2] = cube[select2] / weights[select2] * (resolution**2)
                if bad_threshold > 0.0:
                    cube[mask2] = 0
                # corr_cube[select2]=corr_cube[select2]/weights[select2]

                if self._error is not None:
                    corr_cube = numpy.sqrt(corr_cube)
                    error = numpy.sqrt(error)
                    error[select2] = (
                        error[select2] / weights[select2] * (resolution**2)
                    )

                    error[mask] = replace_error
                else:
                    error = None

                cover = None

        elif self._shape == "R":
            min_x = numpy.round(numpy.min(self._arc_position_x[:1600]), 4)
            max_x = numpy.round(numpy.max(self._arc_position_x[:1600]), 4)
            min_y = numpy.round(numpy.min(self._arc_position_y[:1600]), 4)
            max_y = numpy.round(numpy.max(self._arc_position_y[:1600]), 4)
            dim_x = int(
                numpy.round(numpy.rint(float(max_x - min_x) / resolution), 4) + 1
            )
            dim_y = int(
                numpy.round(numpy.rint(float(max_y - min_y) / resolution), 4) + 1
            )

            good_pix = self._data != 0
            print(min_x, max_x, min_y, max_y, self._res_elements, dim_y, dim_x)
            cube = numpy.zeros((self._res_elements, dim_y, dim_x), dtype=numpy.float32)
            if self._error is not None:
                error = numpy.zeros(cube.shape, dtype=numpy.float32)
                corr_cube = numpy.zeros(cube.shape, dtype=numpy.float32)
            mask = numpy.zeros(cube.shape, dtype="bool")
            mask2 = numpy.zeros(cube.shape, dtype="bool")
            weights = numpy.zeros(cube.shape, dtype=numpy.float32)
            if self._error is not None:
                var = self._error**2
                inv_var = numpy.zeros_like(var)
                good_pix = numpy.logical_not(self._mask)
                inv_var[good_pix] = 1.0 / var[good_pix]
            else:
                inv_var = numpy.ones_like(self._data)

            if mode == "drizzle":
                cover_fraction = numpy.zeros((dim_y, dim_x), dtype=numpy.float32)
                for i in range(self._fibers):
                    indices = numpy.indices((dim_y, dim_x))
                    index_y = numpy.round(indices[0] * resolution + min_y, 4)
                    index_x = numpy.round(indices[1] * resolution + min_x, 4)
                    dist_x = numpy.round(index_x - self._arc_position_x[i], 4)
                    dist_y = numpy.round(index_y - self._arc_position_y[i], 4)
                    if resolution == self._size[0] and resolution == self._size[1]:
                        select = numpy.logical_and(
                            numpy.fabs(dist_x) + 0.001
                            < numpy.round(resolution / 2.0 + self._size[0] / 2.0, 4),
                            numpy.fabs(dist_y) + 0.001
                            < numpy.round(resolution / 2.0 + self._size[1] / 2.0, 4),
                        )
                        area = (
                            resolution**2
                            - numpy.fabs(dist_x[select]) * resolution
                            - numpy.fabs(dist_y[select])
                            * (resolution - numpy.fabs(dist_x[select]))
                        )
                        cover_fraction[select] = area
                    mask[:, select] = numpy.logical_or(
                        mask[:, select], self._mask[i, :][:, numpy.newaxis]
                    )
                    mask2[:, select] = numpy.logical_or(
                        mask2[:, select],
                        numpy.logical_and(
                            self._mask[i, :][:, numpy.newaxis],
                            self._data[i, :][:, numpy.newaxis] == 0,
                        ),
                    )
                    weight_0 = (
                        cover_fraction[select][numpy.newaxis, :]
                        * good_pix[i, :].astype("int16")[:, numpy.newaxis]
                    )

                    weights[:, select] += weight_0
                    # weights2[:,  select]+= inv_var[i,:][:,numpy.newaxis]**2
                    cube[:, select] += self._data[i, :][:, numpy.newaxis] * weight_0
                    if self._error is not None:
                        error[:, select] += var[i, :][:, numpy.newaxis] * weight_0**2
                select2 = weights > 0
                cube[select2] = cube[select2] / weights[select2] * (resolution**2)
                # cube[mask2]=0

                if self._error is not None:
                    error = numpy.sqrt(error)
                    error[select2] = (
                        error[select2] / weights[select2] * (resolution**2)
                    )

                    error[mask] = replace_error
                else:
                    error = None
                cover = None

        if self._header is not None:
            self.setHdrValue("CRVAL3", self.getHdrValue("CRVAL1"))
            self.setHdrValue("CDELT3", self.getHdrValue("CDELT1"))
            self.setHdrValue("CRPIX3", 1.0)
            self.setHdrValue("CRVAL1", 1.0)
            self.setHdrValue("CDELT1", resolution)
            self.setHdrValue("CRVAL2", 1.0)
            self.setHdrValue("CDELT2", resolution)
            self.setHdrValue("CRPIX2", 1.0)
            self.setHdrValue("CRPIX1", 1.0)
            self.setHdrValue("DISPAXIS", 3)
        if self._error is not None:
            corr_cube = corr_cube**0.5
        else:
            corr_cube = None
        if not store_cover:
            cover = None
        Cube_out = Cube(
            data=cube,
            error=error,
            mask=mask,
            error_weight=corr_cube,
            header=self._header,
            cover=cover,
        )
        return Cube_out

    def createCubeInterDAR(
        self,
        offset_x,
        offset_y,
        mode="inverseDistance",
        sigma=1.0,
        radius_limit=5,
        resolution=1.0,
        min_fibers=3,
        slope=2.0,
        bad_threshold=0.1,
        replace_error=1e10,
    ):
        min_x = numpy.min(self._arc_position_x) - self._size[0]
        max_x = numpy.max(self._arc_position_x) + self._size[0]
        min_y = numpy.min(self._arc_position_y) - self._size[0]
        max_y = numpy.max(self._arc_position_y) + self._size[0]
        dim_x = numpy.rint(float(max_x - min_x) / resolution)
        dim_y = numpy.rint(float(max_y - min_y) / resolution)
        good_pix = self._data != 0

        cube = numpy.zeros((self._res_elements, dim_y, dim_x), dtype=numpy.float32)
        if self._error is not None:
            error = numpy.zeros(cube.shape, dtype=numpy.float32)
            corr_cube = numpy.zeros(cube.shape, dtype=numpy.float32)
        mask = numpy.zeros(cube.shape, dtype="bool")
        mask2 = numpy.zeros(cube.shape, dtype="bool")
        weights = numpy.zeros(cube.shape, dtype=numpy.float32)
        fiber_area = numpy.pi * self._size[0] ** 2

        if self._error is not None:
            var = self._error**2
            inv_var = numpy.zeros_like(var)
            good_pix = numpy.logical_not(self._mask)
            inv_var[good_pix] = 1.0 / var[good_pix]
        else:
            inv_var = numpy.ones_like(self._data)

        if mode == "inverseDistance":
            cover = numpy.zeros(cube.shape, dtype=numpy.float32)
            weights_0 = numpy.zeros(cube.shape, dtype=numpy.float32)

            position = numpy.indices((dim_y, dim_x))
            position_y = position[0].astype(numpy.float32) + min_y
            position_x = position[1].astype(numpy.float32) + min_x

            for j in range(self._fibers):
                weights_0[:, :, :] = 0
                for i in range(self._res_elements):
                    dist = numpy.sqrt(
                        (position_x - (self._arc_position_x[j] + offset_x[i])) ** 2
                        + (position_y - (self._arc_position_y[j] + offset_y[i])) ** 2
                    )
                    select = dist <= radius_limit
                    weights_0[i, select] = numpy.exp(
                        -0.5 * (dist[select] / sigma) ** slope
                    )
                    select_bad = (
                        weights_0[i, :, :] / numpy.sum(weights_0[i, :, :].flatten())
                        > bad_threshold
                    )
                    mask[i, select_bad] = numpy.logical_or(
                        mask[i, select_bad],
                        numpy.logical_and(
                            self._mask[j, i], weights_0[i, select_bad] > 0
                        ),
                    )
                    mask2[i, select_bad] = numpy.logical_or(
                        mask2[i, select_bad],
                        numpy.logical_and(
                            numpy.logical_and(self._mask[j, i], self._data[j, i] == 0),
                            weights_0[i, select_bad] > 0,
                        ),
                    )
                # weight_temp = weights_0*good_pix[j, :][:, numpy.newaxis, numpy.newaxis]*inv_var[j, :][:, numpy.newaxis, numpy.newaxis]
                weight_temp = (
                    weights_0 * good_pix[j, :][:, numpy.newaxis, numpy.newaxis]
                )

                temp = numpy.sum(numpy.sum(weight_temp > 0, 1), 1)
                corr_cube += temp[:, numpy.newaxis, numpy.newaxis] * weight_temp
                weights += weight_temp
                cover += (weight_temp > 0).astype("int16")
                cube += self._data[j, :][:, numpy.newaxis, numpy.newaxis] * weight_temp
                if self._error is not None:
                    error += (
                        self._error[j, :][:, numpy.newaxis, numpy.newaxis]
                        * weight_temp
                        * numpy.logical_not(
                            self._mask[j, :][:, numpy.newaxis, numpy.newaxis]
                        )
                    ) ** 2

            select = weights > 0
            cube[select] = (cube[select] / weights[select]) * resolution**2
            select_cover = cover <= min_fibers
            mask2[select_cover] = True
            mask[select_cover] = True
            cube[mask2] = 0
            if self._error is not None:
                error[select] = (
                    numpy.sqrt(error[select]) / weights[select] * (resolution**2)
                )
                error[mask] = replace_error
                corr_cube[select] = numpy.sqrt(corr_cube[select] / weights[select])
            else:
                error = None

        elif mode == "drizzle":
            cover_fraction = numpy.zeros(cube.shape, dtype=numpy.float32)
            for j in range(self._fibers):
                #     print(j)
                cover_fraction[:, :, :] = 0
                for i in range(self._res_elements):
                    aperture = Aperture(
                        self._arc_position_x[j] + offset_x[i] - min_x,
                        self._arc_position_y[j] + offset_y[i] - min_y,
                        self._size[0],
                        grid_fixed=True,
                    )
                    cover_fraction[i, :, :] = (
                        aperture.cover_mask((dim_y, dim_x)) / fiber_area
                    )
                # select_cos = cover_fraction>crit_cos
                # fiber_mask = numpy.logical_and(select_cos, (self._mask[i, :])[:, numpy.newaxis, numpy.newaxis])
                mask = numpy.logical_or(
                    mask,
                    numpy.logical_and(
                        cover_fraction > 0,
                        self._mask[j, :][:, numpy.newaxis, numpy.newaxis],
                    ),
                )
                mask2 = numpy.logical_or(
                    mask2,
                    numpy.logical_and(
                        cover_fraction > 0,
                        numpy.logical_and(self._mask[j, :], (self._data[j, :] == 0))[
                            :, numpy.newaxis, numpy.newaxis
                        ],
                    ),
                )
                # weights_temp = cover_fraction*inv_var[j, :][:, numpy.newaxis, numpy.newaxis]*numpy.logical_not(fiber_mask)
                # weights_temp = cover_fraction*numpy.logical_not(fiber_mask)
                weights_temp = (
                    cover_fraction * good_pix[j, :][:, numpy.newaxis, numpy.newaxis]
                )
                temp = numpy.sum(numpy.sum(weights_temp > 0, 1), 1)
                corr_cube += temp[:, numpy.newaxis, numpy.newaxis] * (weights_temp > 0)
                weights += weights_temp
                cube += self._data[j, :][:, numpy.newaxis, numpy.newaxis] * weights_temp
                if self._error is not None:
                    error += (
                        self._error[j, :][:, numpy.newaxis, numpy.newaxis]
                        * weights_temp
                    ) ** 2
            select2 = weights > 0
            cube[select2] = cube[select2] / weights[select2] * (resolution**2)
            mask = numpy.logical_or(mask, numpy.logical_not(select2))
            cube[mask2] = 0
            if self._error is not None:
                error = numpy.sqrt(error)
                corr_cube = numpy.sqrt(corr_cube)
                # error[select2] = error[select2]/weights[select2]*(resolution**2/fiber_area)*1
                error[select2] = error[select2] / weights[select2] * (resolution**2)
                error[mask] = replace_error
            else:
                error = None

        if self._header is not None:
            self.setHdrValue("CRVAL3", self.getHdrValue("CRVAL1"))
            self.setHdrValue("CDELT3", self.getHdrValue("CDELT1"))
            self.setHdrValue("CRPIX3", 1.0)
            self.setHdrValue("CRVAL1", 1.0)
            self.setHdrValue("CDELT1", 1.0)
            self.setHdrValue("CRVAL2", 1.0)
            self.setHdrValue("CDELT2", 1.0)
            self.setHdrValue("CRPIX2", 1.0)
            self.setHdrValue("CRPIX1", 1.0)
            self.setHdrValue("DISPAXIS", 3)
        Cube_out = Cube(
            data=cube,
            error=error,
            mask=mask,
            header=self._header,
            error_weight=corr_cube**0.5,
        )
        return Cube_out

    def createCubeInterDAR_new(
        self,
        offset_x,
        offset_y,
        min_x,
        max_x,
        min_y,
        max_y,
        dim_x,
        dim_y,
        mode="inverseDistance",
        sigma=1.0,
        radius_limit=5,
        resolution=1.0,
        min_fibers=3,
        slope=2.0,
        bad_threshold=0.1,
        full_field=False,
        replace_error=1e10,
        store_cover=False,
    ):
        if self._shape == "C":
            good_pix = self._data != 0
            cube = numpy.zeros((self._res_elements, dim_y, dim_x), dtype=numpy.float32)
            mask = numpy.zeros(cube.shape, dtype="bool")
            mask2 = numpy.zeros(cube.shape, dtype="bool")
            weights = numpy.zeros(cube.shape, dtype=numpy.float32)
            fiber_area = numpy.pi * self._size[0] ** 2

            if self._error is not None:
                var = self._error**2
                inv_var = numpy.zeros_like(var)
                good_pix = numpy.logical_not(self._mask)
                inv_var[good_pix] = 1.0 / var[good_pix]
            else:
                inv_var = numpy.ones_like(self._data)

            if mode == "inverseDistance":
                cover = numpy.zeros(cube.shape, dtype=numpy.float32)

                error = numpy.zeros(cube.shape, dtype=numpy.float32)
                corr_cube = numpy.zeros(cube.shape, dtype=numpy.float32)

                # position = numpy.indices((dim_y, dim_x))
                # position_y = position[0].astype(numpy.float32) * resolution + min_y
                # position_x = position[1].astype(numpy.float32) * resolution + min_x
                # dist_test = numpy.sqrt(
                #     (position_x - position_x[dim_x / 2.0, dim_y / 2.0]) ** 2
                #     + (position_y - position_y[dim_x / 2.0, dim_y / 2.0]) ** 2
                # )
                # select = dist_test <= radius_limit
                # int_kernel = float(
                #     numpy.sum(numpy.exp(-0.5 * (dist_test[select] / sigma) ** slope))
                # )
                dim_x = int(dim_x)
                dim_y = int(dim_y)
                # fibers = self._fibers
                # points = self._res_elements
                # arc_position_x = self._arc_position_x.astype(numpy.float32)
                # arc_position_y = self._arc_position_y.astype(numpy.float32)
                good_pix = good_pix.astype(numpy.uint8)
                # data = self._data.astype(numpy.float32)

                # if self._mask is not None:
                #     mask_in = self._mask.astype(numpy.uint8)
                # else:
                #     mask_in = numpy.zeros_like(good_pix)
                # if self._error is not None:
                #     error_in = self._error.astype(numpy.float32)
                # else:
                #     error_in = numpy.zeros_like(self._data)
                # mask = numpy.zeros(cube.shape, dtype=numpy.uint8)
                # weights_0 = numpy.zeros((dim_y, dim_x), dtype=numpy.float32)
                # cover_img = numpy.zeros((dim_y, dim_x), dtype=numpy.float32)
                # temp2 = numpy.zeros((dim_y, dim_x), dtype=numpy.float32)
                # c_code = r"""
                # int j,i,k,l;
                # float distance;
                # int coadd;
                # for(i=0; i<points; i++) {
                #     temp2(blitz::Range::all(),blitz::Range::all())=0;
                #     cover_img(blitz::Range::all(),blitz::Range::all())=0;
                #     for(j = 0; j<fibers; j++) {
                #         weights_0(blitz::Range::all(),blitz::Range::all()) = 0;
                #         coadd=0;
                #         for(k=0; k<dim_y;k++) {
                #             for(l=0; l<dim_x; l++) {
                #                 distance = sqrt(pow(position_x(k,l)- (arc_position_x(j)+offset_x(j,i)),2)+pow(position_y(k,l)- (arc_position_y(j)+offset_y(j,i)),2));
                #                 if  (distance<radius_limit) {
                #                     weights_0(k,l) = exp(-0.5*pow(distance/sigma,slope));
                #                     if (good_pix(j,i)==1) {
                #                         temp2(k,l)+=weights_0(k,l);
                #                         cube(i,k,l)+=weights_0(k,l)*data(j,i);
                #                         cover_img(k,l)+=1;
                #                         coadd++;
                #                         if (mask_in(j,i)==0) {
                #                             error(i,k,l)+=pow(weights_0(k,l)*error_in(j,i),2);
                #                         }
                #                     }
                #                     if ((mask_in(j,i)==1) && ((weights_0(k,l)/int_kernel)>bad_threshold)) {
                #                         mask(i,k,l)=1;
                #                     }
                #                 }
                #             }
                #         }

                #         for(k=0; k<dim_y;k++) {
                #             for(l=0; l<dim_x; l++) {
                #                 corr_cube(i,k,l)+=coadd*weights_0(k,l);
                #             }
                #         }
                #     }

                #     for(k=0; k<dim_y;k++) {
                #         for(l=0; l<dim_x; l++) {
                #             if (temp2(k,l)>0) {
                #                 cube(i,k,l) = cube(i,k,l)/temp2(k,l)*pow(resolution,2);
                #                 corr_cube(i,k,l) = sqrt(corr_cube(i,k,l)/temp2(k,l));
                #                 if (mask(i,k,l)==0) {
                #                     error(i,k,l) = sqrt(error(i,k,l))/temp2(k,l)*pow(resolution,2);
                #                 }
                #                 else {
                #                     error(i,k,l) = replace_error;
                #                 }
                #             }
                #            cover(i,k,l)=cover_img(k,l);
                #            if (cover_img(k,l)<(min_fibers+1)) {
                #                 cube(i,k,l) = 0;
                #                 error(i,k,l) = replace_error;
                #                 corr_cube(i,k,l)=0;
                #                 mask(i,k,l)=1;
                #            }
                #         }
                #     }
                #    // if (i==200) break;
                # }
                # """

                # distance = sqrt(pow(position_x(k,l)- (arc_position_x(j)+offset_x(i)),2)+pow(position_y(k,l)- (arc_position_y(j)+offset_y(i)),2);
                # weave.inline(
                #     c_code,
                #     [
                #         "fibers",
                #         "points",
                #         "dim_y",
                #         "dim_x",
                #         "position_x",
                #         "position_y",
                #         "arc_position_x",
                #         "arc_position_y",
                #         "offset_x",
                #         "offset_y",
                #         "radius_limit",
                #         "sigma",
                #         "slope",
                #         "min_fibers",
                #         "bad_threshold",
                #         "replace_error",
                #         "weights_0",
                #         "good_pix",
                #         "resolution",
                #         "data",
                #         "error_in",
                #         "cube",
                #         "error",
                #         "mask_in",
                #         "mask",
                #         "corr_cube",
                #         "temp2",
                #         "cover_img",
                #         "cover",
                #         "int_kernel",
                #     ],
                #     headers=["<math.h>"],
                #     type_converters=converters.blitz,
                #     compiler="gcc",
                # )

            elif mode == "drizzle":
                if self._error is not None:
                    error = numpy.zeros(cube.shape, dtype=numpy.float32)
                    corr_cube = numpy.zeros(cube.shape, dtype=numpy.float32)

                cover_fraction = numpy.zeros(cube.shape, dtype=numpy.float32)

                for j in range(self._fibers):
                    #     print(j)
                    cover_fraction[:, :, :] = 0
                    for i in range(self._res_elements):
                        aperture = Aperture(
                            (
                                self._arc_position_x[j]
                                + offset_x[j, i] * resolution
                                - min_x
                            )
                            / resolution,
                            (
                                self._arc_position_y[j]
                                + offset_y[j, i] * resolution
                                - min_y
                            )
                            / resolution,
                            self._size[0] / resolution,
                            grid_fixed=True,
                        )
                        cover_fraction[i, :, :] = (
                            aperture.cover_mask((dim_y, dim_x)) / fiber_area
                        )
                    # select_cos = cover_fraction>crit_cos
                    # fiber_mask = numpy.logical_and(select_cos, (self._mask[i, :])[:, numpy.newaxis, numpy.newaxis])
                    mask = numpy.logical_or(
                        mask,
                        numpy.logical_and(
                            cover_fraction > 0,
                            self._mask[j, :][:, numpy.newaxis, numpy.newaxis],
                        ),
                    )
                    mask2 = numpy.logical_or(
                        mask2,
                        numpy.logical_and(
                            cover_fraction > 0,
                            numpy.logical_and(
                                self._mask[j, :], (self._data[j, :] == 0)
                            )[:, numpy.newaxis, numpy.newaxis],
                        ),
                    )
                    # weights_temp = cover_fraction*inv_var[j, :][:, numpy.newaxis, numpy.newaxis]*numpy.logical_not(fiber_mask)
                    # weights_temp = cover_fraction*numpy.logical_not(fiber_mask)
                    weights_temp = (
                        cover_fraction * good_pix[j, :][:, numpy.newaxis, numpy.newaxis]
                    )
                    temp = numpy.sum(numpy.sum(weights_temp > 0, 1), 1)

                    weights += weights_temp
                    cube += (
                        self._data[j, :][:, numpy.newaxis, numpy.newaxis] * weights_temp
                    )
                    if self._error is not None:
                        error += (
                            self._error[j, :][:, numpy.newaxis, numpy.newaxis]
                            * weights_temp
                        ) ** 2
                        corr_cube += temp[:, numpy.newaxis, numpy.newaxis] * (
                            weights_temp > 0
                        )
                select2 = weights > 0
                cube[select2] = cube[select2] / weights[select2] * (resolution**2)
                mask = numpy.logical_not(
                    select2
                )  # numpy.logical_or(mask, numpy.logical_not(select2))
                # cube[mask2]=0
                if self._error is not None:
                    error = numpy.sqrt(error)
                    corr_cube = numpy.sqrt(corr_cube)
                    # error[select2] = error[select2]/weights[select2]*(resolution**2/fiber_area)*1
                    error[select2] = (
                        error[select2] / weights[select2] * (resolution**2)
                    )
                    error[mask] = replace_error
                else:
                    error = None
                cover = None

        elif self._shape == "R":
            resolution = float(resolution)
            # points = self._res_elements
            # fibers = self._fibers
            good_pix = numpy.logical_not(self._mask)
            # arc_position_x = self._arc_position_x.astype(numpy.float32)
            # arc_position_y = self._arc_position_y.astype(numpy.float32)
            # size_x = self._size[0]
            # size_y = self._size[1]
            # data = self._data.astype(numpy.float32)
            cube = numpy.zeros((self._res_elements, dim_y, dim_x), dtype=numpy.float32)
            if self._error is not None:
                error = numpy.zeros(cube.shape, dtype=numpy.float32)
                corr_cube = numpy.zeros(cube.shape, dtype=numpy.float32)
                var = self._error**2
                inv_var = numpy.zeros_like(var)
                inv_var[good_pix] = 1.0 / var[good_pix]
                # error_in = self._error.astype(numpy.float32)
            else:
                # error_in = numpy.zeros_like(self._data)
                inv_var = numpy.ones_like(self._data)

            # if self._mask is not None:
            #     mask_in = self._mask.astype(numpy.uint8)
            # else:
            #     mask_in = numpy.zeros_like(good_pix)

            mask = numpy.zeros(cube.shape, dtype=numpy.uint8)
            # weights_0 = numpy.zeros((dim_y, dim_x), dtype=numpy.float32)
            cover = numpy.zeros((dim_y, dim_x), dtype=numpy.float32)
            # temp2 = numpy.zeros((dim_y, dim_x), dtype=numpy.float32)

            if mode == "drizzle":
                # c_code = r"""
                #     int j,i,k,l;
                #     float dist_x;
                #     float dist_y;
                #     int coadd;
                #     for(i=0; i<points; i++) {
                #         temp2(blitz::Range::all(),blitz::Range::all())=0;
                #         cover(blitz::Range::all(),blitz::Range::all())=0;
                #         for(j = 0; j<fibers; j++) {
                #             weights_0(blitz::Range::all(),blitz::Range::all()) = 0;
                #             coadd=0;
                #             for(k=0; k<dim_y; k++) {
                #                 for(l=0; l<dim_x; l++) {
                #                     dist_x= (l*resolution)+min_x-(arc_position_x(j)+(offset_x(j,i)*resolution));
                #                     dist_y= (k*resolution)+min_y-(arc_position_y(j)+(offset_y(j,i)*resolution));
                #                     if  ((resolution==size_x) && (resolution==size_y)) {
                #                         if  ((fabs(dist_x)<resolution) && (fabs(dist_y)<resolution)) {
                #                             weights_0(k,l) = resolution*resolution-fabs(dist_x)*resolution-fabs(dist_y)*(resolution-fabs(dist_x));
                #                             if (good_pix(j,i)==1) {
                #                                 temp2(k,l)+=weights_0(k,l);
                #                                 cube(i,k,l)+=weights_0(k,l)*data(j,i);
                #                                 error(i,k,l)+=pow(weights_0(k,l)*error_in(j,i),2);
                #                                 cover(k,l)+=1;
                #                                 coadd++;
                #                                // if (mask_in(j,i)==0) {
                #                                //     error(i,k,l)+=pow(weights_0(k,l)*error_in(j,i),2);
                #                                // }
                #                             }

                #                             //if ((mask_in(j,i)==1) && ((weights_0(k,l))>0)) {
                #                             //    mask(i,k,l)=1;
                #                             //}
                #                         }
                #                     }
                #                 }
                #             }

                #             for(k=0; k<dim_y;k++) {
                #                 for(l=0; l<dim_x; l++) {
                #                     corr_cube(i,k,l)+=coadd*weights_0(k,l);
                #                 }
                #             }
                #         }
                #         for(k=0; k<dim_y;k++) {
                #             for(l=0; l<dim_x; l++) {
                #                 if (temp2(k,l)>0) {
                #                     cube(i,k,l) = cube(i,k,l)/temp2(k,l)*pow(resolution,2);
                #                     corr_cube(i,k,l) = sqrt(corr_cube(i,k,l)/temp2(k,l));
                #                     error(i,k,l) = sqrt(error(i,k,l))/temp2(k,l)*pow(resolution,2);
                #                  }
                #                  else {
                #     mask(i,k,l) = 1;
                #     error(i,k,l) = replace_error;
                #                 }
                #             }
                #         }
                #     }
                # """
                # weave.inline(
                #     c_code,
                #     [
                #         "fibers",
                #         "points",
                #         "dim_y",
                #         "dim_x",
                #         "min_x",
                #         "min_y",
                #         "size_x",
                #         "size_y",
                #         "arc_position_x",
                #         "arc_position_y",
                #         "offset_x",
                #         "offset_y",
                #         "replace_error",
                #         "weights_0",
                #         "good_pix",
                #         "resolution",
                #         "data",
                #         "error_in",
                #         "cube",
                #         "error",
                #         "mask_in",
                #         "mask",
                #         "corr_cube",
                #         "temp2",
                #         "cover",
                #     ],
                #     headers=["<math.h>"],
                #     type_converters=converters.blitz,
                #     compiler="gcc",
                # )
                cover = None

        # TODO: use WCS module from astropy
        if self._header is not None:
            self.setHdrValue("CRVAL3", self.getHdrValue("CRVAL1"))
            self.setHdrValue("CDELT3", self.getHdrValue("CDELT1"))
            self.setHdrValue("CRPIX3", 1.0)
            self.setHdrValue("CRVAL1", 1.0)
            self.setHdrValue("CDELT1", resolution)
            self.setHdrValue("CRVAL2", 1.0)
            self.setHdrValue("CDELT2", resolution)
            self.setHdrValue("CRPIX2", 1.0)
            self.setHdrValue("CRPIX1", 1.0)
            self.setHdrValue("DISPAXIS", 3)
        if not store_cover:
            cover = None
        if self._error is None:
            Cube_out = Cube(data=cube, mask=mask, header=self._header, cover=cover)
        else:
            Cube_out = Cube(
                data=cube,
                error=error,
                mask=mask,
                header=self._header,
                error_weight=corr_cube**0.5,
                cover=cover,
            )
        return Cube_out

    def subRSS(self, select):
        if self._data is not None:
            data = self._data[select]
        else:
            data = None

        if self._error is not None:
            error = self._error[select]
        else:
            error = None

        if self._mask is not None:
            mask = self._mask[select]
        else:
            mask = None

        if self._arc_position_x is not None:
            arc_position_x = self._arc_position_x[select]
        else:
            arc_position_x = None

        if self._arc_position_y is not None:
            arc_position_y = self._arc_position_y[select]
        else:
            arc_position_y = None

        if self._good_fibers is not None:
            good_fibers = self._good_fibers[select[self._good_fibers]]
        else:
            good_fibers = None

        try:
            fiber_type = self._fiber_type[select]
        except Exception:
            fiber_type = None

        if self._wave is not None:
            if len(self._wave.shape) == 2:
                wave = self._wave[select, :]
            else:
                wave = self._wave
        else:
            wave = None

        if self._lsf is not None:
            if len(self._lsf.shape) == 2:
                lsf = self._lsf[select, :]
            else:
                lsf = self._lsf
        else:
            lsf = None

        if self._sky is not None:
            sky = self._sky[select, :]
        else:
            sky = None

        rss = RSS(
            data=data,
            wave=wave,
            lsf=lsf,
            header=self.getHeader(),
            error=error,
            mask=mask,
            sky=sky,
            shape=self._shape,
            size=self._size,
            arc_position_x=arc_position_x,
            arc_position_y=arc_position_y,
            good_fibers=good_fibers,
            fiber_type=fiber_type,
        )
        return rss

    def stackRSS(self, rsss, axis=0):
        if axis == 0:
            axis = 1
        elif axis == 1:
            axis = 0

        data = numpy.concatenate([rss._data for rss in rsss], axis=axis)
        if self._error is not None:
            error = numpy.concatenate([rss._error for rss in rsss], axis=axis)
        else:
            error = None
        if self._mask is not None:
            mask = numpy.concatenate([rss._mask for rss in rsss], axis=axis)
        else:
            mask = None
        if self._sky is not None:
            sky = numpy.concatenate([rss._sky for rss in rsss], axis=axis)
        else:
            sky = None
        if self._wave is not None:
            if len(self._wave.shape) == 2:
                wave = numpy.concatenate([rss._wave for rss in rsss], axis=axis)
            else:
                wave = numpy.concatenate([numpy.repeat([rss._wave], self._fibers, axis=0) for rss in rsss], axis=axis)
        else:
            wave = None
        if self._inst_fwhm is not None:
            if len(self._inst_fwhm.shape) == 2:
                inst_fwhm = numpy.concatenate(
                    [rss._inst_fwhm for rss in rsss], axis=axis
                )
            else:
                inst_fwhm = numpy.concatenate(
                    [numpy.repeat([rss._inst_fwhm], self._fibers, axis=0) for rss in rsss], axis=axis
                )
        else:
            inst_fwhm = None
        if self._arc_position_x is not None:
            arc_position_x = numpy.concatenate(
                [rss._arc_position_x for rss in rsss], axis=0
            )
        else:
            arc_position_x = None
        if self._arc_position_y is not None:
            arc_position_y = numpy.concatenate(
                [rss._arc_position_y for rss in rsss], axis=0
            )
        else:
            arc_position_y = None
        if self._good_fibers is not None:
            good_fibers = numpy.concatenate(
                [rss._good_fibers+self._fibers for rss in rsss], axis=0
            )
        else:
            good_fibers = None

        rss = RSS(
            data=data,
            error=error,
            mask=mask,
            sky=sky,
            wave=wave,
            inst_fwhm=inst_fwhm,
            header=self._header,
            shape=self._shape,
            size=self._size,
            arc_position_x=arc_position_x,
            arc_position_y=arc_position_y,
            slitmap=self._slitmap,
            good_fibers=good_fibers
        )
        return rss

    def splitRSS(self, parts, axis=0):
        # print(self._res_elements)
        if axis == 0:
            indices = numpy.arange(self._res_elements)
        elif axis == 1:
            indices = numpy.arange(self._fibers)
        parts = numpy.array_split(indices, parts)
        rss_parts = []
        for i in range(len(parts)):
            if axis == 0:
                data = self._data[:, parts[i]]
                if self._error is not None:
                    error = self._error[:, parts[i]]
                else:
                    error = None
                if self._mask is not None:
                    mask = self._mask[:, parts[i]]
                else:
                    mask = None
                if self._sky is not None:
                    sky = self._sky[:, parts[i]]
                else:
                    sky = None
                if self._wave is not None:
                    if len(self._wave.shape) == 2:
                        wave = self._wave[:, parts[i]]
                    else:
                        wave = self._wave[parts[i]]
                else:
                    wave = None
                if self._lsf is not None:
                    if len(self._lsf.shape) == 2:
                        lsf = self._lsf[:, parts[i]]
                    else:
                        lsf = self._lsf[parts[i]]
                else:
                    lsf = None
            elif axis == 1:
                data = self._data[parts[i]]
                if self._error is not None:
                    error = self._error[parts[i]]
                else:
                    error = None
                if self._mask is not None:
                    mask = self._mask[parts[i]]
                else:
                    mask = None
                if self._sky is not None:
                    sky = self._sky[parts[i]]
                else:
                    sky = None
                if self._wave_trace is not None:
                    wave_trace = self._wave_trace[parts[i]]
                else:
                    wave_trace = None
                if self._lsf_trace is not None:
                    lsf_trace = self._lsf_trace[parts[i]]
                else:
                    lsf_trace = None

            rss = RSS(
                data=data,
                error=error,
                mask=mask,
                wave_trace=wave_trace,
                lsf_trace=lsf_trace,
                sky=sky,
                header=Header(header=self._header)._header,
                shape=self._shape,
                size=self._size,
                arc_position_x=self._arc_position_x,
                arc_position_y=self._arc_position_y,
                good_fibers=self._good_fibers,
                fiber_type=self._fiber_type,
            )
            rss_parts.append(rss)
        return rss_parts

    def splitFiberType(self, contains=["CAL", "SKY", "OBJ"]):
        splitted_rss = []
        # try:
        for types in contains:
            type = types.split(";")
            select = numpy.zeros(self._fibers, dtype="bool")
            for i in range(len(type)):
                select = numpy.logical_or(select, self._fiber_type == type[i])

            splitted_rss.append(self.subRSS(select))
        return splitted_rss

    def centreBary(self, guess_x, guess_y, radius, exponent=4):
        dist = self.distance(guess_x, guess_y)
        select = dist <= radius
        bary_x = numpy.sum(
            self._data[select, :] ** exponent
            * self._arc_position_x[select][:, numpy.newaxis],
            0,
        ) / numpy.sum(self._data[select, :] ** exponent, 0)
        bary_y = numpy.sum(
            self._data[select, :] ** exponent
            * self._arc_position_y[select][:, numpy.newaxis],
            0,
        ) / numpy.sum(self._data[select, :] ** exponent, 0)
        return bary_x, bary_y

    def getPositionTable(self):
        posTab = PositionTable(
            shape=self._shape,
            size=self._size,
            arc_position_x=self._arc_position_x,
            arc_position_y=self._arc_position_y,
            good_fibers=self._good_fibers,
            fiber_type=self._fiber_type,
        )
        return posTab

    def getSlitmap(self):
        return self._slitmap

    def setSlitmap(self, slitmap):
        if slitmap is None:
            self._slitmap = None
            return
        if isinstance(slitmap, pyfits.BinTableHDU):
            self._slitmap = Table(slitmap.data)
        elif isinstance(slitmap, Table):
            self._slitmap = slitmap
        else:
            raise TypeError(f"Invalid slitmap table type '{type(slitmap)}'")

        # # define fiber positions in WCS
        # if self._header is not None:
        #     wcs = WCS(header=self._header).to_header()
        #     wcs.update({"NAXIS": 2, "NAXIS2": self._header["NAXIS2"], "CRPIX2": 1,
        #                 "CRVAL2": 1, "CDELT2": 1, "CTYPE2": "LINEAR"})
        #     self._header.update(wcs)

    def apply_pixelmask(self, mask=None):
        if mask is None:
            mask = self._mask
        if mask is None:
<<<<<<< HEAD
            return self._data, self._error, self._lsf
=======
            return self._data, self._error
>>>>>>> 4daaed18

        if self._mask is not None:
            self._data[self._mask] = numpy.nan
            if self._error is not None:
                self._error[self._mask] = numpy.nan
<<<<<<< HEAD
            if self._lsf is not None:
                self._lsf[self._mask] = numpy.nan

        return self._data, self._error, self._lsf
=======

        return self._data, self._error
>>>>>>> 4daaed18

    def set_fluxcal(self, fluxcal):
        if fluxcal is None:
            self._fluxcal = None
            return
        if isinstance(fluxcal, pyfits.BinTableHDU):
            self._fluxcal = Table(fluxcal.data)
        elif isinstance(fluxcal, Table):
            self._fluxcal = fluxcal
        else:
            raise TypeError(f"Invalid flux calibration table type '{type(fluxcal)}'")

    def get_fluxcal(self):
        return self._fluxcal

    def stack_trace(self, traces):
        trace_dict = dict(FUNC=[], XMIN=[], XMAX=[], COEFF=[])
        iterator = []
        for trace in traces:
            iterator.extend(list(trace.iterrows()))
        for func, xmin, xmax, coeff in iterator:
            trace_dict["FUNC"].append(func)
            trace_dict["XMIN"].append(xmin)
            trace_dict["XMAX"].append(xmax)
            trace_dict["COEFF"].append(coeff)

        return Table(trace_dict)

    def writeFitsData(self, out_rss, include_wave=False):
        """Writes information from a RSS object into a FITS file.

        Parameters
        ----------
        out_rss : str
            Name or Path of the FITS file to which the data shall be written
        include_wave : bool, optional
            If True, the wavelength array is included in the FITS file, by default False

        Raises
        ------
        ValueError
            Invalid wavelength array shape
        ValueError
            Invalid LSF array shape
        """
        hdus = pyfits.HDUList()

        hdus.append(pyfits.PrimaryHDU(self._data.astype("float32")))
        if self._error is not None:
            hdus.append(pyfits.ImageHDU(self._error.astype("float32"), name="ERROR"))
        if self._mask is not None:
            hdus.append(pyfits.ImageHDU(self._mask.astype("uint8"), name="BADPIX"))

        # include wavelength extension for rectified RSSs
        if include_wave and self._wave and len(self._wave.shape) == 1:
            hdus.append(pyfits.ImageHDU(self._wave.astype("float32"), name="WAVE"))

        if self._wave_trace is not None:
            hdus.append(pyfits.BinTableHDU(self._wave_trace, name="WAVE_TRACE"))
        elif self._wave is not None:
            if len(self._wave.shape) == 1:
                wcs = WCS(
                    header={"CDELT1": self._wave_disp, "CRVAL1": self._wave_start,
                    "CUNIT1": "Angstrom", "CTYPE1": "WAVE", "CRPIX1": 1.0})
                self._header.update(wcs.to_header())
            elif len(self._wave.shape) == 2:
                hdus.append(pyfits.ImageHDU(self._wave.astype("float32"), name="WAVE"))
            else:
                raise ValueError("Missing wavelength trace information")

        if self._lsf_trace is not None:
            hdus.append(pyfits.BinTableHDU(self._lsf_trace, name="LSF_TRACE"))
        elif self._lsf is not None:
            if len(self._lsf.shape) in {1, 2}:
                hdus.append(pyfits.ImageHDU(self._lsf.astype("float32"), name="LSF"))
            else:
                raise ValueError("Missing LSF trace information")

        if self._cent_trace is not None:
            hdus.append(pyfits.BinTableHDU(self._cent_trace, name="CENT_TRACE"))
        if self._width_trace is not None:
            hdus.append(pyfits.BinTableHDU(self._width_trace, name="WIDTH_TRACE"))
        if self._sky is not None:
            hdus.append(pyfits.ImageHDU(self._sky.astype("float32"), name="SKY"))
        if self._sky_error is not None:
            hdus.append(pyfits.ImageHDU(self._sky_error.astype("float32"), name="SKY_ERROR"))
        if self._supersky is not None:
            hdus.append(pyfits.BinTableHDU(self._supersky, name="SUPERSKY"))
        if self._supersky_error is not None:
            hdus.append(pyfits.BinTableHDU(self._supersky_error, name="SUPERSKY_ERROR"))
        if self._fluxcal is not None:
            hdus.append(pyfits.BinTableHDU(self._fluxcal, name="FLUXCAL"))
        if self._slitmap is not None:
            hdus.append(pyfits.BinTableHDU(self._slitmap, name="SLITMAP"))

        if self._header is not None:
            hdus[0].header = self.getHeader()
            hdus[0].update_header()
        hdus.writeto(out_rss, overwrite=True, output_verify="silentfix")

def loadRSS(in_rss):
    rss = RSS.from_file(in_rss)
    return rss


class lvmFrame(RSS):
    """lvmFrame class"""

    _BPARS = {"BUNIT": "electron", "BSCALE": 1, "BZERO": 0}

    @classmethod
    def from_hdulist(cls, hdulist):
        data = hdulist["FLUX"].data
        error = numpy.divide(1, hdulist["IVAR"].data, where=hdulist["IVAR"].data != 0, out=numpy.zeros_like(hdulist["IVAR"].data))
        error = numpy.sqrt(error)
        mask = hdulist["MASK"].data.astype("bool")
        cent_trace = Table(hdulist["CENT_TRACE"].data)
        width_trace = Table(hdulist["WIDTH_TRACE"].data)
        wave_trace = Table(hdulist["WAVE_TRACE"].data)
        lsf_trace = Table(hdulist["LSF_TRACE"].data)
        superflat = hdulist["SUPERFLAT"].data
        slitmap = Table(hdulist["SLITMAP"].data)
        header = hdulist["PRIMARY"].header
        for kw, vl in cls._BPARS.items():
            header[kw] = hdulist["FLUX"].header.pop(kw, vl)
        return cls(data=data, error=error, mask=mask, header=header,
                   wave_trace=wave_trace, lsf_trace=lsf_trace,
                   cent_trace=cent_trace, width_trace=width_trace,
                   superflat=superflat, slitmap=slitmap)

    @classmethod
    def from_file(cls, in_file):
        with pyfits.open(in_file) as hdulist:
            return cls.from_hdulist(hdulist)

    def __init__(self, data=None, error=None, mask=None,
                 cent_trace=None, width_trace=None, wave_trace=None, lsf_trace=None,
                 header=None, slitmap=None, superflat=None, **kwargs):
        RSS.__init__(self, data=data, error=error, mask=mask,
                     cent_trace=cent_trace, width_trace=width_trace,
                     wave_trace=wave_trace, lsf_trace=lsf_trace, header=header, slitmap=slitmap)

        self._blueprint = dp.load_blueprint(name="lvmFrame")
        self._template = dp.dump_template(dataproduct_bp=self._blueprint, save=False)

        if superflat is not None:
            self.set_superflat(superflat)
        else:
            self._superflat = None
        if header is not None:
            self.set_header(header, **kwargs)

    def set_header(self, orig_header, **kwargs):
        """Set header"""
        blueprint = dp.load_blueprint(name="lvmFrame")
        new_header = orig_header
        new_cards = []
        for card in blueprint["hdu0"]["header"]:
            kw = card["key"]
            cm = card["comment"]
            if kw.lower() in kwargs:
                new_cards.append((kw, kwargs[kw.lower()], cm))
        new_header.update(new_cards)
        self._header = new_header
        return self._header

    def get_superflat(self):
        """Get superflat representation as numpy array"""
        return self._superflat

    def set_superflat(self, superflat):
        """Set superflat representation"""
        self._superflat = superflat
        return self._superflat

    def loadFitsData(self, in_file):
        self = lvmFrame.from_file(in_file)
        return self

    def writeFitsData(self, out_file):
        # update flux header
        for kw, vl in self._BPARS.items():
            if kw in self._header:
                self._template["FLUX"].header[kw] = self._header.pop(kw, vl)
        # update primary header
        self._template["PRIMARY"].header.update(self._header)
        # fill in rest of the template
        self._template["FLUX"].data = self._data
        self._template["IVAR"].data = numpy.divide(1, self._error**2, where=self._error != 0, out=numpy.zeros_like(self._error))
        self._template["MASK"].data = self._mask.astype("uint8")
        self._template["WAVE_TRACE"] = pyfits.BinTableHDU(data=self._wave_trace, name="WAVE_TRACE")
        self._template["LSF_TRACE"] = pyfits.BinTableHDU(data=self._lsf_trace, name="LSF_TRACE")
        self._template["CENT_TRACE"] = pyfits.BinTableHDU(data=self._cent_trace, name="CENT_TRACE")
        self._template["WIDTH_TRACE"] = pyfits.BinTableHDU(data=self._width_trace, name="WIDTH_TRACE")
        self._template["SUPERFLAT"].data = self._superflat
        self._template["SLITMAP"] = pyfits.BinTableHDU(data=self._slitmap, name="SLITMAP")
        self._template.writeto(out_file, overwrite=True)


class lvmCFrame(RSS):
    """lvmCFrame class"""

    @classmethod
    def from_hdulist(cls, hdulist):
        header = hdulist["PRIMARY"].header
        data = hdulist["FLUX"].data
        error = numpy.divide(1, hdulist["IVAR"].data, where=hdulist["IVAR"].data != 0, out=numpy.zeros_like(hdulist["IVAR"].data))
        error = numpy.sqrt(error)
        mask = hdulist["MASK"].data
        wave = hdulist["WAVE"].data
        superflat = hdulist["SUPERFLAT"].data
        slitmap = Table(hdulist["SLITMAP"].data)
        return cls(data=data, error=error, mask=mask, header=header,
                   wave=wave, superflat=superflat, slitmap=slitmap)

    def __init__(self, data=None, error=None, mask=None, header=None, slitmap=None, wave=None, superflat=None, **kwargs):
        RSS.__init__(self, data=data, error=error, mask=mask, header=header, slitmap=slitmap, wave=wave)

        self._blueprint = dp.load_blueprint(name="lvmCFrame")
        self._template = dp.dump_template(dataproduct_bp=self._blueprint, save=False)

        if superflat is not None:
            self.setSuperflat(superflat)
        else:
            self._superflat = None
        if header is not None:
            self.setHeader(header, **kwargs)
        else:
            self._header = None

    def setHeader(self, orig_header, **kwargs):
        """Set header"""
        blueprint = dp.load_blueprint(name="lvmCFrame")
        new_header = orig_header
        new_cards = []
        # iterate over PRIMARY and FLUX headers
        for i in range(2):
            for card in blueprint[f"hdu{i}"]["header"]:
                kw = card["key"]
                cm = card["comment"]
                if kw.lower() in kwargs:
                    new_cards.append((kw, kwargs[kw.lower()], cm))
        new_header.update(new_cards)

        new_header["CCD"] = ",".join([channel for channel in kwargs.get("channels", [])])
        new_header["NAXIS1"], new_header["NAXIS2"] = self._data.shape[1], self._data.shape[0]
        # update header with WCS
        if self._wave is not None:
            wcs = WCS(new_header)
            wcs.spectral.wcs.cdelt[0] = self._wave[1] - self._wave[0]
            wcs.spectral.wcs.crval[0] = self._wave[0]
            new_header.update(wcs.to_header())
        self._header = new_header
        return self._header

    def getSuperflat(self):
        """Get superflat representation as numpy array"""
        return self._superflat

    def setSuperflat(self, superflat):
        """Set superflat representation"""
        self._superflat = superflat
        return self._superflat

    def loadFitsData(self, in_file):
        with pyfits.open(in_file) as f:
            self._data = f["FLUX"].data
            self._error = numpy.divide(1, f["IVAR"].data, where=f["IVAR"].data != 0, out=numpy.zeros_like(f["IVAR"].data))
            self._error = numpy.sqrt(self._error)
            self._mask = f["MASK"].data.astype("bool")
            self._wave = f["WAVE"].data.astype("float32")
            self._superflat = f["SUPERFLAT"].data
            self._slitmap = Table(f["SLITMAP"].data)
            self._header = f["PRIMARY"].header
            for kw in ["BUNIT", "BSCALE", "BZERO"]:
                if kw in f["FLUX"].header:
                    self._header[kw] = f["FLUX"].header.get(kw)

    def writeFitsData(self, out_file):
        # update flux header
        for kw in ["BUNIT", "BSCALE", "BZERO"]:
            if kw in self._header:
                self._template["FLUX"].header[kw] = self._header.get(kw)
        # update primary header
        self._template["PRIMARY"].header.update(self._header)
        # fill in rest of the template
        self._template["FLUX"].data = self._data
        self._template["IVAR"].data = numpy.divide(1, self._error**2, where=self._error != 0, out=numpy.zeros_like(self._error))
        self._template["MASK"].data = self._mask.astype("uint8")
        self._template["WAVE"].data = self._wave.astype("float32")
        self._template["SUPERFLAT"].data = self._superflat
        self._template["SLITMAP"] = pyfits.BinTableHDU(data=self._slitmap, name="SLITMAP")
        # write template
        self._template.writeto(out_file, overwrite=True)


class lvmFFrame(RSS):
    """lvmFFrame class"""

    @classmethod
    def from_hdulist(cls, hdulist):
        header = hdulist["PRIMARY"].header
        data = hdulist["FLUX"].data
        error = numpy.divide(1, hdulist["IVAR"].data, where=hdulist["IVAR"].data != 0, out=numpy.zeros_like(hdulist["IVAR"].data))
        error = numpy.sqrt(error)
        mask = hdulist["MASK"].data
        wave = hdulist["WAVE"].data
        slitmap = Table(hdulist["SLITMAP"].data)
        return cls(data=data, error=error, mask=mask, header=header,
                   wave=wave, slitmap=slitmap)

    def __init__(self, data=None, error=None, mask=None, header=None, slitmap=None, wave=None, **kwargs):
        RSS.__init__(self, data=data, error=error, mask=mask, header=header, slitmap=slitmap, wave=wave)

        self._blueprint = dp.load_blueprint(name="lvmFFrame")
        self._template = dp.dump_template(dataproduct_bp=self._blueprint, save=False)

        if header is not None:
            self.setHeader(header, **kwargs)
        else:
            self._header = None

    def setHeader(self, orig_header, **kwargs):
        """Set header"""
        blueprint = dp.load_blueprint(name="lvmFFrame")
        new_header = orig_header
        new_cards = []
        # iterate over PRIMARY and FLUX headers
        for i in range(2):
            for card in blueprint[f"hdu{i}"]["header"]:
                kw = card["key"]
                cm = card["comment"]
                if kw.lower() in kwargs:
                    new_cards.append((kw, kwargs[kw.lower()], cm))
        new_header.update(new_cards)

        new_header["CCD"] = ",".join([channel for channel in kwargs.get("channels", [])])
        new_header["NAXIS1"], new_header["NAXIS2"] = self._data.shape[1], self._data.shape[0]
        # update header with WCS
        if self._wave is not None:
            wcs = WCS(new_header)
            wcs.spectral.wcs.cdelt[0] = self._wave[1] - self._wave[0]
            wcs.spectral.wcs.crval[0] = self._wave[0]
            new_header.update(wcs.to_header())
        self._header = new_header
        return self._header

    def loadFitsData(self, in_file):
        with pyfits.open(in_file) as f:
            self._data = f["FLUX"].data
            self._error = numpy.divide(1, f["IVAR"].data, where=f["IVAR"].data != 0, out=numpy.zeros_like(f["IVAR"].data))
            self._error = numpy.sqrt(self._error)
            self._mask = f["MASK"].data.astype("bool")
            self._wave = f["WAVE"].data.astype("float32")
            self._slitmap = Table(f["SLITMAP"].data)
            self._header = f["PRIMARY"].header
            for kw in ["BUNIT", "BSCALE", "BZERO"]:
                if kw in f["FLUX"].header:
                    self._header[kw] = f["FLUX"].header.get(kw)

    def writeFitsData(self, out_file):
        # update flux header
        for kw in ["BUNIT", "BSCALE", "BZERO"]:
            if kw in self._header:
                self._template["FLUX"].header[kw] = self._header.get(kw)
        # update primary header
        self._template["PRIMARY"].header.update(self._header)
        # fill in rest of the template
        self._template["FLUX"].data = self._data
        self._template["IVAR"].data = numpy.divide(1, self._error**2, where=self._error != 0, out=numpy.zeros_like(self._error))
        self._template["MASK"].data = self._mask.astype("uint8")
        self._template["WAVE"].data = self._wave.astype("float32")
        self._template["SLITMAP"] = pyfits.BinTableHDU(data=self._slitmap, name="SLITMAP")
        # write template
        self._template.writeto(out_file, overwrite=True)


class lvmSFrame(RSS):
    """lvmSFrame class"""

    @classmethod
    def from_hdulist(cls, hdulist):
        header = hdulist["PRIMARY"].header
        data = hdulist["FLUX"].data
        error = numpy.divide(1, hdulist["IVAR"].data, where=hdulist["IVAR"].data != 0, out=numpy.zeros_like(hdulist["IVAR"].data))
        error = numpy.sqrt(error)
        mask = hdulist["MASK"].data
        wave = hdulist["WAVE"].data
        slitmap = Table(hdulist["SLITMAP"].data)
        return cls(data=data, error=error, mask=mask, header=header,
                   wave=wave, slitmap=slitmap)

    def __init__(self, data=None, error=None, mask=None, header=None, slitmap=None, wave=None, superflat=None, **kwargs):
        RSS.__init__(self, data=data, error=error, mask=mask, header=header, slitmap=slitmap, wave=wave)

        self._blueprint = dp.load_blueprint(name="lvmSFrame")
        self._template = dp.dump_template(dataproduct_bp=self._blueprint, save=False)

        if header is not None:
            self.setHeader(header, **kwargs)
        else:
            self._header = None

    def setHeader(self, orig_header, **kwargs):
        """Set header"""
        blueprint = dp.load_blueprint(name="lvmSFrame")
        new_header = orig_header
        new_cards = []
        # iterate over PRIMARY and FLUX headers
        for i in range(2):
            for card in blueprint[f"hdu{i}"]["header"]:
                kw = card["key"]
                cm = card["comment"]
                if kw.lower() in kwargs:
                    new_cards.append((kw, kwargs[kw.lower()], cm))
        new_header.update(new_cards)

        new_header["CCD"] = ",".join([channel for channel in kwargs.get("channels", [])])
        new_header["NAXIS1"], new_header["NAXIS2"] = self._data.shape[1], self._data.shape[0]
        # update header with WCS
        if self._wave is not None:
            wcs = WCS(new_header)
            wcs.spectral.wcs.cdelt[0] = self._wave[1] - self._wave[0]
            wcs.spectral.wcs.crval[0] = self._wave[0]
            new_header.update(wcs.to_header())
        self._header = new_header
        return self._header

    def getSky(self):
        """Get sky representation as numpy array"""
        return self._sky

    def setSky(self, sky):
        """Set sky representation"""
        self._sky = sky
        return self._sky

    def getSupersky(self):
        """Get supersky representation as numpy array"""
        return self._supersky

    def setSupersky(self, supersky):
        """Set supersky representation"""
        self._supersky = supersky
        return self._supersky

    def loadFitsData(self, in_file):
        with pyfits.open(in_file) as f:
            self._data = f["FLUX"].data
            self._error = numpy.divide(1, f["IVAR"].data, where=f["IVAR"].data != 0, out=numpy.zeros_like(f["IVAR"].data))
            self._error = numpy.sqrt(self._error)
            self._mask = f["MASK"].data.astype("bool")
            self._wave = f["WAVE"].data.astype("float32")
            self._sky = f["SKY"].data.astype("float32")
            self._supersky = Table(f["SUPERSKY"].data)
            self._slitmap = Table(f["SLITMAP"].data)
            self._header = f["PRIMARY"].header
            for kw in ["BUNIT", "BSCALE", "BZERO"]:
                if kw in f["FLUX"].header:
                    self._header[kw] = f["FLUX"].header.get(kw)

    def writeFitsData(self, out_file):
        # update flux header
        for kw in ["BUNIT", "BSCALE", "BZERO"]:
            if kw in self._header:
                self._template["FLUX"].header[kw] = self._header.get(kw)
        # update primary header
        self._template["PRIMARY"].header.update(self._header)
        # fill in rest of the template
        self._template["FLUX"].data = self._data
        self._template["IVAR"].data = numpy.divide(1, self._error**2, where=self._error != 0, out=numpy.zeros_like(self._error))
        self._template["MASK"].data = self._mask.astype("uint8")
        self._template["WAVE"].data = self._wave.astype("float32")
        self._template["SKY"].data = self._sky.astype("float32")
        self._template["SUPERSKY"] = pyfits.BinTableHDU(data=self._supersky, name="SUPERSKY")
        self._template["SLITMAP"] = pyfits.BinTableHDU(data=self._slitmap, name="SLITMAP")
        # write template
        self._template.writeto(out_file, overwrite=True)


class lvmRSS(RSS):
    pass<|MERGE_RESOLUTION|>--- conflicted
+++ resolved
@@ -1,6 +1,7 @@
 import os
 import numpy
 import bottleneck as bn
+from copy import deepcopy as copy
 from copy import deepcopy as copy
 from scipy import interpolate
 from astropy.io import fits as pyfits
@@ -2931,25 +2932,14 @@
         if mask is None:
             mask = self._mask
         if mask is None:
-<<<<<<< HEAD
-            return self._data, self._error, self._lsf
-=======
             return self._data, self._error
->>>>>>> 4daaed18
 
         if self._mask is not None:
             self._data[self._mask] = numpy.nan
             if self._error is not None:
                 self._error[self._mask] = numpy.nan
-<<<<<<< HEAD
-            if self._lsf is not None:
-                self._lsf[self._mask] = numpy.nan
-
-        return self._data, self._error, self._lsf
-=======
 
         return self._data, self._error
->>>>>>> 4daaed18
 
     def set_fluxcal(self, fluxcal):
         if fluxcal is None:
