#!/usr/bin/env python
# encoding: utf-8

import os
import pathlib
import yaml
import shutil
import traceback
import pandas as pd
from typing import Union, List
from functools import lru_cache
from itertools import groupby

from typing import Tuple


import numpy as np
import astropy.units as u
from astropy.io import fits
from astropy.table import Table
from astropy.time import Time
from astropy.wcs import WCS
from lvmdrp.core.constants import CAMERAS, SPEC_CHANNELS, MASTERS_DIR
from lvmdrp.core.rss import RSS
from lvmdrp.functions.imageMethod import (preproc_raw_frame, create_master_frame,
                                          create_pixelmask, detrend_frame,
                                          add_astrometry, subtract_straylight,
                                          trace_peaks,
                                          extract_spectra)

from lvmdrp.functions.rssMethod import (determine_wavelength_solution, create_pixel_table, apply_fiberflat,
                                        resample_wavelength, shift_wave_skylines, join_spec_channels, stack_spectrographs)
from lvmdrp.functions.skyMethod import interpolate_sky, combine_skies, quick_sky_subtraction
from lvmdrp.functions.fluxCalMethod import fluxcal_standard_stars, fluxcal_sci_ifu_stars, apply_fluxcal
from lvmdrp.utils.metadata import (get_frames_metadata, get_master_metadata, extract_metadata,
                                   get_analog_groups, match_master_metadata, create_master_path,
                                   update_summary_file)
from lvmdrp.utils.convert import tileid_grp
from lvmdrp.utils.paths import get_master_mjd, mjd_from_expnum, get_calib_paths, group_calib_paths
from lvmdrp.utils.timer import Timer

from lvmdrp import config, log, path, __version__ as drpver


def parse_expnums(expnum: Union[int, str, list, tuple]) -> Union[List, Tuple]:
    """Returns and exposure number list

    Parameters
    ----------
    expnum : int|str|list[int]|tuple[int]
        exposure numbers expression from which to parse an exposure number list

    Returns
    -------
    exps : list[int]
        a list of exposure numbers
    """
    if isinstance(expnum, str):
        start_exp, end_exp = expnum.split('-')
        start_exp = int(start_exp) if start_exp else None
        end_exp = int(end_exp) if end_exp else None

        if start_exp and end_exp:
            exps = list(range(start_exp, end_exp+1))
        else:
            exps = (start_exp, end_exp)
    elif isinstance(expnum, int):
        exps = [expnum]
    else:
        exps = list(expnum)

    return exps


def get_config_options(level: str, flavor: str = None) -> dict:
    """ Get the DRP config options

    Get the DRP custom configuration options for
    a given reduction step and flavor. ``level`` is
    a dotted string of the nested config levels from
    the top level down, i.e. "reduction_steps.preproc_raw_frame".
    ``flavor`` is the image type of the frame, e.g. "bias".

    Parameters
    ----------
    level : str
        A nested dotted path
    flavor : str
        The frame flavor or image type

    Returns
    -------
    dict
        any custom config options
    """
    # load custom config options

    cfg = config.copy()
    for lvl in level.split('.'):
        cfg = cfg.get(lvl, {})
    return cfg.get(flavor, cfg.get("default", {})) if flavor else cfg.get("default", cfg)


def create_masters(flavor: str, frames: pd.DataFrame):
    """ Create the master calibration frames

    Create the master calibration frames for a given flavor
    or imagetyp.  These files live in the "calib" subdirectory
    with the "lvm-m(flavor)-*" prefix.

    Parameters
    ----------
    flavor : str
        The image type of the exposure
    frames : pd.DataFrame
        The dataframe of raw frame metadata
    """

    # get flavor subset
    sub = frames[frames['imagetyp'] == flavor]

    # check for empty rows
    if len(sub) == 0:
        log.error(f'No exposures found for flavor {flavor}.  Cannot create master frame.')
        return

    mjd = sub['mjd'].iloc[0]
    tileid = sub['tileid'].iloc[0]

    # get the analog input files to create the master frame
    kwargs = get_config_options('reduction_steps.create_master_frame', flavor)
    frames, in_files, out_files = get_analog_groups(tileid, mjd, imagetyp=flavor, quality='excellent')
    for i, in_f in enumerate(in_files.values()):
        master = out_files[i]
        # create parent dir if needed
        if not pathlib.Path(master).parent.exists():
            pathlib.Path(master).parent.mkdir(parents=True, exist_ok=True)

        # create the master frame
        create_master_frame(in_images=in_f, out_image=master, **kwargs)


def find_masters(mjd: int, flavor: str, camera: str) -> dict:
    """ Find the matching master frames

    Find the matching master frames for a given flavor, camera
    and exposure time.  Returns a dict of each bias, dark, flat flavors
    and the appropriate master frame for that type.

    Parameters
    ----------
    flavor : str
        The image type
    camera : str
        The camera
    exptime : str
        The exposure time

    Returns
    -------
    dict
        The output master frame paths for each flavor
    """
    # try to match the master frames for a given flavor, camera
    matches = match_master_metadata(target_mjd=mjd, target_imagetyp=flavor, target_camera=camera)

    # construct the dict of filepaths
    files = dict.fromkeys(matches.keys())
    for key, val in matches.items():
        if val is None:
            continue
        files[key] = create_master_path(val)
    return files


def trace_fibers(in_file: str, camera: str, tileid: int, mjd: int):
    """ Perform flat fiber tracing

    Runs the fiber trace peak finder algorithm and traces the peaks to
    identify the fibers.

    Parameters
    ----------
    in_file : str
        the input preprocessed file path
    camera : str
        the name of the camera
    expnum : int
        the frame exposure number
    tileid : int
        the sky tile id
    mjd : int
        the MJD of observation
    """
    # out_peaks = path.full('lvm_master', mjd=mjd, camera=camera, kind='mpeaks', tileid=tileid,
    #                       drpver=drpver)
    out_trace = path.full('lvm_master', mjd=mjd, camera=camera, kind='mtrace', tileid=tileid,
                          drpver=drpver)

    # check for parent dir existence
    # if not pathlib.Path(out_peaks).parent.is_dir():
    #     pathlib.Path(out_peaks).parent.mkdir(parents=True, exist_ok=True)

    if os.path.exists(out_trace):
        log.info('Trace file already exists.')
        return

    # log.info('--- Running auto peak finder ---')
    # kwargs = get_config_options('reduction_steps.find_peaks_auto')
    # log.info(f'custom configuration parameters for find_peaks_auto: {repr(kwargs)}')
    # find_peaks_auto(in_image=in_file, out_peaks=out_peaks, **kwargs)
    # log.info(f'Output peak finder file: {out_peaks}')

    log.info('--- Tracing fiber peaks ---')
    kwargs = get_config_options('reduction_steps.trace_peaks')
    log.info(f'custom configuration parameters for trace_peaks: {repr(kwargs)}')
    trace_peaks(in_image=in_file, out_trace=out_trace, in_peaks=None, **kwargs)
    log.info(f'Output trace fiber peaks file: {out_trace}')

    # TODO
    # add new function to trace the width
    # output of this file goes into extract_spectra
    # trace widths only for full reductions
    if not config.get('quick'):
        pass


def find_file(kind: str, camera: str = None, mjd: int = None, tileid: int = None) -> str:
    """ Find a master file

    Finds the master trace, wave, and lsf files.  These files are output
    from the fiber tracing and wavelength calibration routines run on the mflat and marc
    files.

    Parameters
    ----------
    kind : str
        The kind of file to find
    camera : str, optional
        The camera, by default None
    mjd : int, optional
        The MJD of the observation, by default None
    tileid : int, optional
        The tile id of the observartion, by default None

    Returns
    -------
    str
        the file path
    """
    files = sorted(path.expand('lvm_master', kind=kind, drpver=drpver, mjd=mjd, tileid=tileid,
                   camera=camera))

    if not files:
        log.warning(f"No {kind} files found for {tileid}, {mjd}, {camera}.  Discontinuing reduction.")
        return

    # pick the last one in the list, sorted by exposure number
    return files[-1]


def reduce_frame(filename: str, camera: str = None, mjd: int = None,
                 expnum: int = None, tileid: int = None,
                 flavor: str = None, master: bool = None, **fkwargs):
    """ Reduce a single raw frame exposure

    Reduces a single LVM raw frame sdR exposure

    Parameters
    ----------
    filename : str
        The sdR raw frame filepath
    camera : str, optional
        the camera and spectrograph name, e.g "b1", by default None
    mjd : int, optional
        the MJD of the file, by default None
    expnum : int, optional
        the exposure number of the frame, by default None
    tileid : int, optional
        the tile id of the frame, by default None
    flavor : str, optional
        the flavor or image type, by default None
    master : bool, optional
        flag if we are reducing master flats/arcs
    """
    # start logging for this mjd
    start_logging(mjd, tileid)

    log.info(f'--- Starting reduction of raw frame: {filename}')

    # set flavor
    flavor = flavor or fkwargs.get('imagetyp')
    flavor = 'fiberflat' if flavor == 'flat' else flavor

    # check master frames
    masters = find_masters(mjd, "object", camera)
    mbias = masters.get('bias')
    mdark = masters.get('dark')
    mpixflat = masters.get('pixelflat')
    mflat = masters.get('flat')
    marc = masters.get('arc')
    mpixmask = masters.get('pixmask')

    # log the master frames
    log.info(f'Using master bias: {mbias}')
    log.info(f'Using master dark: {mdark}')
    log.info(f'Using master pixel flat: {mpixflat}')
    log.info(f'Using master flat: {mflat}')
    log.info(f'Using master arc: {marc}')
    log.info(f'Using master pixel mask: {mpixmask}')

    # only run these steps for individual exposures
    if not master:
        # preprocess the frames
        log.info('--- Preprocessing raw frame ---')
        kwargs = get_config_options('reduction_steps.preproc_raw_frame', flavor)
        log.info(f'custom configuration parameters for preproc_raw_frame: {repr(kwargs)}')
        out_pre = path.full('lvm_anc', kind='p', imagetype=flavor, mjd=mjd, camera=camera,
                            drpver=drpver, expnum=expnum, tileid=tileid)
        # create the root dir if needed
        if not pathlib.Path(out_pre).parent.exists():
            pathlib.Path(out_pre).parent.mkdir(parents=True, exist_ok=True)

        preproc_raw_frame(in_image=filename, in_mask=mpixmask, out_image=out_pre, **kwargs)

        # process the flat/arc frames
        in_cal = path.full("lvm_anc", kind='p', imagetype=flavor, mjd=mjd, drpver=drpver,
                        camera=camera, tileid=tileid, expnum=expnum)
        out_cal = path.full("lvm_anc", kind='c', imagetype=flavor, mjd=mjd, drpver=drpver,
                            camera=camera, tileid=tileid, expnum=expnum)

        log.info(f'Output preproc file: {in_cal}')
        log.info('--- Running detrend frame ---')
        kwargs = get_config_options('reduction_steps.detrend_frame', flavor)
        log.info(f'custom configuration parameters for detrend_frame: {repr(kwargs)}')
        detrend_frame(in_image=in_cal, out_image=out_cal,
                      in_bias=mbias, in_dark=mdark, in_pixelflat=mpixflat,
                      in_slitmap=Table(fibermap.data),
                      **kwargs)
        log.info(f'Output calibrated file: {out_cal}')

    # end reduction for individual bias, darks, arcs and flats
    if flavor in {'bias', 'dark', 'arc', 'fiberflat', 'flat'} and not master:
        return

    # compute the input calibration file path
    if master:
        cal_file = marc if flavor == 'arc' else mflat
    else:
        cal_file = path.full("lvm_anc", kind='c', imagetype=flavor, mjd=mjd, drpver=drpver,
                             camera=camera, tileid=tileid, expnum=expnum)

    # fiber tracing for master flat
    if master and 'flat' in flavor:
        log.info('--- Running fiber trace ---')
        trace_fibers(mflat, camera, tileid, mjd)

    # extract fiber spectra

    # get the output file path
    xout_file = create_output_path(kind='x', flavor=flavor, mjd=mjd, tileid=tileid,
                                   camera=camera, expnum=expnum, master=master)

    # find the fiber trace file
    trace_file = find_file('mtrace', mjd=mjd, tileid=tileid, camera=camera)
    if not trace_file:
        return

    # perform the fiber extraction
    log.info('--- Extracting fiber spectra ---')
    kwargs = get_config_options('reduction_steps.extract_spectra')
    log.info(f'custom configuration parameters for extract_spectra: {repr(kwargs)}')
    extract_spectra(in_image=cal_file, out_rss=xout_file, in_trace=trace_file, **kwargs)
    log.info(f'Output extracted file: {xout_file}')

    # determine the wavelength solution
    if master and flavor == 'arc':
        wave_file = path.full('lvm_master', mjd=mjd, camera=camera, kind='mwave', tileid=tileid,
                              drpver=drpver)
        lsf_file = path.full('lvm_master', mjd=mjd, camera=camera, kind='mlsf', tileid=tileid,
                             drpver=drpver)
        kwargs = get_config_options('reduction_steps.determine_wavesol')
        log.info('--- Determining wavelength solution ---')
        log.info(f'custom configuration parameters for determine_wave_solution: {repr(kwargs)}')
        determine_wavelength_solution(in_arc=xout_file, out_wave=wave_file, out_lsf=lsf_file,
                                      **kwargs)
        log.info(f'Output wave peak traceset file: {wave_file}')
        log.info(f'Output lsf traceset file: {lsf_file}')

    # perform wavelength calibration
    wave_file = find_file('mwave', mjd=mjd, tileid=tileid, camera=camera)
    lsf_file = find_file('mlsf', mjd=mjd, tileid=tileid, camera=camera)
    if not (wave_file and lsf_file):
        return
    wout_file = create_output_path(kind='w', flavor=flavor, mjd=mjd, tileid=tileid,
                                   camera=camera, expnum=expnum, master=master)
    log.info('--- Creating pixel table ---')
    create_pixel_table(in_rss=xout_file, out_rss=wout_file, arc_wave=wave_file, arc_fwhm=lsf_file)
    log.info(f'Output calibrated wavelength file: {wout_file}')

    # set wavelength resample params
    CHANNEL_WL = {"b": (3600, 5930), "r": (5660, 7720), "z": (7470, 9800)}
    wave_range = CHANNEL_WL[camera[0]]

    # resample onto a common wavelength
    hout_file = create_output_path(kind='h', flavor=flavor, mjd=mjd, tileid=tileid,
                                   camera=camera, expnum=expnum, master=master)
    kwargs = get_config_options('reduction_steps.resample_wave', flavor)
    log.info('--- Resampling wavelength grid ---')
    log.info(f'custom configuration parameters for resample_wave: {repr(kwargs)}')
    resample_wavelength(in_rss=wout_file, out_rss=hout_file, start_wave=wave_range[0],
                        end_wave=wave_range[1], **kwargs)
    log.info(f'Output resampled wave file: {hout_file}')

    # write out RSS

    # perform quality checks


def create_output_path(kind: str, flavor: str, mjd: int, tileid: int, camera: str,
                       expnum: int = None, master: bool = None) -> str:
    """ Creates the output file path

    Creates the output file path for the science frames or the master arc/flats.
    For example, the extracted fiber spectra is
    "11111/60115/ancillary/lvm-xobject-b1-00060115.fits" for science frames
    or "11111/60115/calib/lvm-xmarc-b1.fits" for the master arc frame.

    Parameters
    ----------
    kind : str
        The kind of file to write
    flavor : str
        The flavor or imagetype of the observation
    mjd : int
        The MJD of the observation
    tileid : int
        The tile id of the observation
    camera : str
        The camera name, e.g. b1
    expnum : int
        The exposure number
    master : bool
        Flag to create the master output path

    Returns
    -------
    str
        the output file path
    """

    if master:
        return path.full('lvm_master', mjd=mjd, camera=camera, kind=f'{kind}m{flavor}',
                         tileid=tileid, drpver=drpver)
    else:
        return path.full("lvm_anc", kind=kind, imagetype=flavor, mjd=mjd, drpver=drpver,
                         camera=camera, tileid=tileid, expnum=expnum)


def read_expfile(in_file: str) -> List[str]:
    """Reads a comma-separated or column of exposure numbers"""
    if not os.path.isfile(in_file):
        return []

    with open(in_file, "r") as expfile:
        expnums = expfile.readlines()

    if len(expnums) == 1 and "," in expnums[0]:
        expnums = expnums[0]
        expnums = [int(expnum) for expnum in expnums.split(",")]
    else:
        expnums = [int(expnum[:-1]) if "\n" in expnum else int(expnum) for expnum in expnums]

    return expnums

def parse_mjds(mjd: Union[int, str, list, tuple]) -> Union[int, list]:
    """ Parse the input MJD

    Parses the input MJD into a single integer MJD or a list
    of integer MJD.  Valid inputs are a single int 60010,
    a list of specific MJDs [60010, 60040], or a string
    range of MJDs 60010-60040.

    Parameters
    ----------
    mjd : Union[int, str, list, tuple]
        the input MJD range or value to parse

    Returns
    -------
    Union[int, list]
        Either a single integer MJD or list of MJDs
    """

    if isinstance(mjd, int):
        return mjd
    elif isinstance(mjd, (tuple, list)):
        return sorted(map(int, mjd))
    elif isinstance(mjd, str) and mjd.isdigit():
        return int(mjd)
    elif isinstance(mjd, str) and '-' in mjd:
        return split_mjds(mjd)


def split_mjds(mjd: str) -> list:
    """ Split a string range of MJDs

    Splits a string range of MJDs, e.g. "60010-60040", into
    a list of all (inclusive) MJDs within the range
    specified.  A range can also be specified as
    "-60040" or "60010-" to indicate that the range
    includes all mjds prior to or following the
    given MJD.

    Parameters
    ----------
    mjd : str
        An hyphen-separated MJD range

    Returns
    -------
    list
        A list of MJDs
    """
    start_mjd, end_mjd = mjd.split('-')
    start_mjd = int(start_mjd) if start_mjd else None
    end_mjd = int(end_mjd) if end_mjd else None

    p = pathlib.Path(os.getenv('LVM_DATA_S'))
    mjds = []
    for d in p.iterdir():
        if not d.stem.isdigit():
            continue
        mm = int(d.stem)
        if start_mjd and end_mjd and (mm >= start_mjd and mm <= end_mjd):
            mjds.append(mm)
        elif start_mjd and not end_mjd and (mm >= start_mjd):
            mjds.append(mm)
        elif not start_mjd and end_mjd and (mm <= end_mjd):
            mjds.append(mm)
    return sorted(mjds)


def filter_expnum(frame: pd.DataFrame, expnum: Union[int, str, list]) -> pd.DataFrame:
    """ Filter the dataframe by exposure number

    Filters the metadata dataframe by the input exposure numbers.  expnum
    can be a single integer value, a list of individual exposure numbers,
    or a string range, i.e. "190-200".  A range can also be specified as
    "-200" or "190-" to indicate that the range includes all exposures prior to
    or following the given exposure number.  Ranges are inclusive to input
    boundaries.

    Parameters
    ----------
    frame : pd.DataFrame
        the metadata of exposure information
    expnum : Union[int, str, list]
        the input exposure number range or value to parse

    Returns
    -------
    pd.DataFrame
        The subset of frames matching the condition
    """

    if isinstance(expnum, int):
        query = f"expnum == {expnum}"
    elif isinstance(expnum, (tuple, list)):
        query = f" expnum in {sorted(map(int, expnum))}"
    elif isinstance(expnum, str) and expnum.isdigit():
        query = f"expnum == {int(expnum)}"
    elif isinstance(expnum, str) and '-' in expnum:
        start_exp, end_exp = expnum.split('-')
        start_exp = int(start_exp) if start_exp else None
        end_exp = int(end_exp) if end_exp else None
        if start_exp and end_exp:
            query = f"{start_exp} <= expnum <= {end_exp}"
        elif start_exp:
            query = f"expnum >= {start_exp}"
        elif end_exp:
            query = f"expnum <= {end_exp}"
    return frame.query(query)


def reduce_file(filename: str):
    """ Reduce a single file

    Run a single raw frame through the LVM DRP

    Parameters
    ----------
    filename : str
        The full filepath name
    """
    meta = extract_metadata([filename])
    params = meta.iloc[0].to_dict()

    reduce_frame(filename, **params)


def reduce_set(frame: pd.DataFrame, settype: str = None, flavor: str = None,
               create_pixmask: bool = False):
    """ Reduce a set of precals, cals, or science """

    if settype not in {"precals", "cals", "science"}:
        raise ValueError('settype can only be "precals", "cals", or "science".')

    # if flavor is set, only reduce those
    if flavor:
        frame = frame[frame['imagetyp'] == flavor]

    # reduce frames
    rows = frame.to_dict('records')
    for row in rows:
        # get raw frame filepath
        filepath = path.full('lvm_raw', mjd=row['mjd'], expnum=row['expnum'],
                             hemi='s', camspec=row['camera'])

        # reduce the frame, pass in entire parameter set
        reduce_frame(filepath, **row)

    # don't create masters for science frames
    if settype == 'science':
        return

    # set the master flavors
    flavors = {'bias', 'dark', 'pixelflat'} if settype == 'precals' else {'arc', 'flat'}

    # if a flavor is set, only create those masters
    if flavor:
        flavors = {flavor}

    # create master frames
    for flavor in flavors:
        create_masters(flavor, frame)

    # build the master metadata cache ; always update it
    get_master_metadata(overwrite=True)

    # run pixel mask creation when requested
    if create_pixmask:
        # loop over set of cameras in frame
        for camera in set(frame['camera']):
            masters = find_masters(frame.mjd.iloc[0], "object", camera)
            mbias = masters.get('bias')
            mdark = masters.get('dark')
            mpixflat = masters.get('pixelflat')
            # pass master filenames into new function
            mpixmask = path.full('lvm_master', kind='mpixmask', drpver=drpver,
                                 mjd=frame.mjd.iloc[0], tileid=frame.tileid.iloc[0],
                                 camera=camera)
            create_pixelmask(in_bias=mbias, in_dark=mdark, in_pixelflat=mpixflat, out_mask=mpixmask)

        # update masters metadata to include new pixel masks
        get_master_metadata(overwrite=True)


def reduce_masters(mjd: int):
    """ Reduce master arcs and flats """
    masters = get_master_metadata()
    sub = masters[(masters['mjd'] == mjd) & (masters['imagetyp'].isin({'arc', 'flat'}))]
    path = create_master_path(sub.iloc[0])

    # sort the frames to flat, arc, flat
    sub = sort_cals(sub, master=True)

    # reduce frames
    rows = sub.to_dict('records')
    for row in rows:
        # construct master path
        path = create_master_path(pd.Series(row))

        # reduce the frame, pass in entire parameter set
        reduce_frame(path, master=True, **row)


def start_logging(mjd: int, tileid: int):
    """ Starts a file logger

    Starts a file logger for a given MJD and tile ID.

    Parameters
    ----------
    mjd : int
        The MJD of the observations
    tileid : int
        The tile ID of the observations
    """
    tilegrp = tileid_grp(tileid)
    lpath = (os.path.join(os.getenv('LVM_SPECTRO_REDUX'),
             "{drpver}/{tilegrp}/{tileid}/{mjd}/lvm-drp-{tileid}-{mjd}.log"))
    logpath = lpath.format(drpver=drpver, mjd=mjd, tileid=tileid, tilegrp=tilegrp)
    logpath = pathlib.Path(logpath)

    # if logpath.exists():
    #     return

    if not logpath.parent.exists():
        logpath.parent.mkdir(parents=True, exist_ok=True)

    log.start_file_logger(logpath, rotating=False, with_json=True)


def write_config_file():
    """ Write out the DRP configuration file """
    cpath = pathlib.Path(os.getenv('LVM_SPECTRO_REDUX')) / drpver / f"lvm-config-{drpver}.yaml"

    # create dir if needed
    if not cpath.parent.is_dir():
        cpath.parent.mkdir(parents=True, exist_ok=True)

    # write the config file
    with open(cpath, 'w') as f:
        f.write(yaml.safe_dump(dict(config), sort_keys=False, indent=2))


def sort_cals(df: pd.DataFrame, master: bool = False) -> pd.DataFrame:
    """ Sort raw frames table by calibrations

    Sorts and orders the table of raw frames by calibration,
    then science frames.  Calibration frames are ordered by flats,
    then arcs, then flats again, to be reduced in that order.
    This is so flats can be properly wavelength calibration after
    arc reduction.

    Parameters
    ----------
    df : pd.DataFrame
        the dataframe of raw frames to process
    master : bool
        Flag indicating the frame is for masters

    Returns
    -------
    pd.DataFrame
        a sorted dataframe of raw frames
    """

    # get unique flavors
    imtypes = set(df['imagetyp'])

    # return if no flat or arcs in dataset
    if {'flat', 'arc'} - imtypes:
        log.info("No flats or arcs found in dataset. No need to sort.")
        return df

    # check for image types and remove missing flavors from the index list
    flavors = ['flat', 'arc', 'object']
    missing = set(flavors) - imtypes
    __ = [flavors.remove(i) for i in missing]

    # sort and set index
    sort_fields = ['camera'] if master else ['camera', 'expnum']
    ss = df.sort_values(sort_fields)
    ee = ss.set_index('imagetyp', drop=False).loc[flavors]

    # check dimensions
    flats = ee.loc['flat']
    flats = flats.to_frame().transpose() if flats.ndim == 1 else flats
    if 'object' in imtypes:
        obj = ee.loc['object']
        obj = obj.to_frame().transpose() if obj.ndim == 1 else obj

    # append flats to end of calibration frames, and build new dataframe
    calibs = pd.concat([ee.loc[['flat', 'arc']], flats]).reset_index(drop=True)
    return (pd.concat([calibs, obj]).reset_index(drop=True)
            if 'object' in imtypes else calibs)


def find_best_mdark(tileid: int, mjd: int, camera: str) -> str:
    """ Find the best master dark frame

    Finds the master dark frame with the largest exposure time, for an
    input tileid, MJD, and camera.

    Parameters
    ----------
    tileid : int
        the sky tileid
    mjd : int
        the MJD of observation
    camera : str
        the camera name

    Returns
    -------
    str
        the filepath to the master dark
    """
    darks = path.expand("lvm_master", kind='mdark', mjd=mjd, drpver=drpver,
                        camera=camera, tileid=tileid)

    # return if no master dark found
    if not darks:
        log.warning(f'No master dark frame found for {tileid}, {mjd}, {camera}.')
        return

    # return first master dark in the list
    return darks[0]


def _parse_expnum_cam(name: str) -> tuple:
    """ Parse the filename

    Parse the camera and exposure number from the
    filename.

    Parameters
    ----------
    name : str
        the name of the file

    Returns
    -------
    tuple
        the camera and exposure number
    """
    pp = pathlib.Path(name).stem
    ss = pp.split('-')
    return int(ss[-1]), ss[-2]


def build_supersky(tileid: int, mjd: int, expnum: int, imagetype: str) -> fits.BinTableHDU:
    """return super sky FITS table for a given exposure

    Parameters
    ----------
    tileid : int
        the sky tileid
    mjd : int
        the MJD of observation
    expnum : int
        the exposure number
    imagetype : str
        the image type

    Returns
    -------
    fits.BinTableHDU
        the super sky table
    """
    # select files for sky fibers
    fsci_paths = sorted(path.expand("lvm_anc", mjd=mjd, tileid=tileid, drpver=drpver,
                                kind="f", camera="*", imagetype=imagetype, expnum=expnum))

    fsci_paths_cam = groupby(fsci_paths, lambda x: x.split("-")[-2])
    sky_wave = []
    sky = []
    sky_error = []
    fiberidx = []
    spec = []
    telescope = []
    for cam, paths in fsci_paths_cam:
        specid = int(cam[-1])
        paths = sorted(list(paths))

        for sci_path in paths:

            # load flafielded camera frame
            fsci = RSS()
            fsci.loadFitsData(sci_path)

            # convert to density units if necessary
            if fsci._header["BUNIT"] == "electron":
                dlambda = np.diff(fsci._wave, axis=1, append=2*(fsci._wave[:, -1] - fsci._wave[:, -2])[:, None])
                fsci._data /= dlambda
                fsci._error /= dlambda
                fsci._header["BUNIT"] = "electron/angstrom"

            # sky fiber selection
            slitmap = fsci._slitmap[fsci._slitmap["spectrographid"] == specid]
            select_skye = slitmap["telescope"] == "SkyE"
            select_skyw = slitmap["telescope"] == "SkyW"
            fiberidx_e = np.repeat(np.where(select_skye)[0][:, None], fsci._pixels.size, axis=1)
            fiberidx_w = np.repeat(np.where(select_skyw)[0][:, None], fsci._pixels.size, axis=1)

            # create super sky table
            nsam_e = np.sum(select_skye) * fsci._pixels.size
            nsam_w = np.sum(select_skyw) * fsci._pixels.size
            sky_wave.extend(fsci._wave[select_skye].ravel().tolist() + fsci._wave[select_skyw].ravel().tolist())
            sky.extend(fsci._data[select_skye].ravel().tolist() + fsci._data[select_skyw].ravel().tolist())
            sky_error.extend(fsci._error[select_skye].ravel().tolist() + fsci._error[select_skyw].ravel().tolist())
            fiberidx.extend(fiberidx_e.ravel().tolist() + fiberidx_w.ravel().tolist())
            spec.extend([specid] * (nsam_e + nsam_w))
            telescope.extend(["east"] * nsam_e + ["west"] * nsam_w)
    sort_idx = np.argsort(sky_wave)
    wave_c = fits.Column(name="wave", array=np.array(sky_wave)[sort_idx], unit="angstrom", format="E")
    sky_c = fits.Column(name="sky", array=np.array(sky)[sort_idx], unit=fsci._header["BUNIT"], format="E")
    sky_error_c = fits.Column(name="sky_error", array=np.array(sky_error)[sort_idx], unit=fsci._header["BUNIT"], format="E")
    fiberidx_c = fits.Column(name="fiberidx", array=np.array(fiberidx)[sort_idx], format="J")
    spec_c = fits.Column(name="spectrographid", array=np.array(spec)[sort_idx], format="J")
    telescope_c = fits.Column(name="telescope", array=np.array(telescope)[sort_idx], format="4A")
    supersky = fits.BinTableHDU.from_columns([wave_c, sky_c, sky_error_c, fiberidx_c, spec_c, telescope_c], name="SUPERSKY")

    return supersky


def combine_channels(tileid: int, mjd: int, expnum: int, imagetype: str):
    """ Combine the spectrograph channels together

    For a given exposure, combines the three spectograph channels together
    into a single output lvm-CFrame file.  The input files are the
    ancillary spectrograph-combined lvm-object-[channel]-[expnum] files.

    Parameters
    ----------
    tileid : int
        the sky tileid
    mjd : int
        the MJD of observation
    expnum : int
        the exposure number
    imagetype : str
        the image type
    """

    # find all the h object files
    files = path.expand('lvm_anc', mjd=mjd, tileid=tileid, drpver=drpver,
                         imagetype=imagetype, expnum=expnum, kind='', camera='*')
    # filter out old lvm-object-sp?-*.fits files
    files = sorted([f for f in files if not os.path.basename(f).startswith(f"lvm-{imagetype}-sp")], key=_parse_expnum_cam)

    cframe_path = path.full("lvm_frame", mjd=mjd, drpver=drpver, tileid=tileid, expnum=expnum, kind='CFrame')

    log.info(f'combining channels for {expnum = }')
    kwargs = get_config_options('reduction_steps.combine_channels')
    log.info(f'custom configuration parameters for combine cameras: {repr(kwargs)}')

    # combine the b, r, z channels together
    rss_comb = join_spec_channels(in_rsss=files, out_rss=None, use_weights=True, **kwargs)

    # build the wavelength axis
    hdr = rss_comb._header
    wcs = WCS(hdr)
    n_wave = hdr['NAXIS1']
    wl = wcs.spectral.all_pix2world(np.arange(n_wave), 0)[0].astype("float32")
    wave = fits.ImageHDU((wl * u.m).to(u.angstrom).value, name='WAVE')

    # update the primary header
    hdr['SPEC'] = ', '.join([f"sp{specid+1}" for specid in range(3)])
    hdr['FILENAME'] = pathlib.Path(cframe_path).name
    hdr['DRPVER'] = drpver

    # remove the wcs from the primary header; add it to flux header
    [hdr.pop(i, None) for i in wcs.to_header().keys()]

    # create new hdr for flux extension
    newhdr = {'BUNIT': hdr.pop("BUNIT", None)}
    newhdr['BSCALE'] = hdr.pop("BSCALE", None)
    newhdr['BZERO'] = hdr.pop("BZERO", None)
    newhdr.update(wcs.to_header())

    # create the new FITS file
    prim = fits.PrimaryHDU(header=hdr)
    flux = fits.ImageHDU(rss_comb._data, name='FLUX', header=fits.Header(newhdr))
    err = fits.ImageHDU(rss_comb._error, name='ERROR')
    mask = fits.ImageHDU(rss_comb._mask.astype("uint8"), name='MASK')
    fwhm = fits.ImageHDU(rss_comb._lsf, name='FWHM')
    sky = fits.ImageHDU(rss_comb._sky, name="SKY")
    sky_error = fits.ImageHDU(rss_comb._sky_error, name="SKY_ERROR")

    # build super sky
    supersky = build_supersky(tileid, mjd, expnum, imagetype)

    # write out new file
    log.info(f'writing output file in {os.path.basename(cframe_path)}')
    hdulist = fits.HDUList([prim, flux, err, mask, wave, fwhm, sky, sky_error, supersky, fibermap])
    hdulist.writeto(cframe_path, overwrite=True)


def combine_spectrographs(tileid: int, mjd: int, channel: str, expnum: int, imagetype: str) -> RSS:
    """ Combine the spectrographs together for a given exposure

    For a given exposure, combines the three spectographs together into a
    single output lvm-object-[channel]-[expnum] file. The input files are the
    ancillary rectified frames lvm-hobject-[channel]*-[expnum] files.

    Parameters
    ----------
    tileid : int
        The tileid of the observation
    mjd : int
        The MJD of the observation
    channel : str
        The channel of the spectrograph, e.g. b, r, z
    expnum : int
        The exposure number of the frames to combines
    imagetype : str
        The imagetype of the frames to combine

    Returns
    -------
    RSS
        The combined RSS object
    """

    hsci_paths = sorted(path.expand('lvm_anc', mjd=mjd, tileid=tileid, drpver=drpver,
                               kind='h', camera=f'{channel}[123]', imagetype=imagetype, expnum=expnum))

    if not hsci_paths:
        log.error(f'no rectified frames found for {expnum = }, {channel = }')
        return

    if len(hsci_paths) != 3:
        log.warning(f'not all spectrographs found for {expnum = }, {channel = }')

    # construct output path
    frame_path = path.full('lvm_anc', mjd=mjd, tileid=tileid, drpver=drpver,
                           kind='', camera=channel, imagetype=imagetype, expnum=expnum)

    # combine RSS files along fiber ID direction
    return stack_spectrographs(hsci_paths, frame_path)


def stack_ext(files: list, ext: Union[int, str] = 0) -> np.array:
    """ Stack the FITS data from a list of files

    Stack the FITS data for the given extension name or number,
    from the input list of files.  The output stack is in the order
    of the input list of files, i.e. for a list of sp1, sp2, sp3,
    the 0-index of the output array is the start of sp1.

    Parameters
    ----------
    files : list
        A list of files to stack
    ext : Union[int, str], optional
        The FITS extension name or number, by default 0

    Returns
    -------
    np.array
        The stacked data
    """
    new = []
    for i in files:
        with fits.open(i) as hdu:
            new.append(hdu[ext].data)
    return np.vstack(new)


@lru_cache
def read_fibermap(as_table: bool = None, as_hdu: bool = None,
                  filename: str = 'lvm_fiducial_fibermap.yaml') -> Union[pd.DataFrame, Table, fits.BinTableHDU]:
    """ Read the LVM fibermap

    Reads the LVM fibermap yaml file into a pandas
    DataFrame or Astropy Table or Astropy fits.BinTableHDU.

    Parameters
    ----------
    as_table : bool, optional
        If True, returns an Astropy Table, by default None
    as_hdu : bool, optional
        If True, returns an Astropy fits.BinTableHDU, by default None
    filename : str, optional
        Optional name of the fibermap file, by default "lvm_fiducial_fibermap.yaml"

    Returns
    -------
    Union[pd.DataFrame, Table, fits.BinTableHDU]
        the fibermap as a dataframe, table, or hdu
    """
    core_dir = os.getenv('LVMCORE_DIR')
    if not core_dir:
        raise ValueError("Environment variable LVMCORE_DIR not set. Set it or load lvmcore module file.")

    p = pathlib.Path(core_dir) / f'metrology/{filename}'
    if not p.is_file():
        log.warning("Cannot read fibermap from lvmcore.")
        return

    with open(p, 'r') as f:
        data = yaml.load(f, Loader=yaml.CSafeLoader)
        cols = [i['name'] for i in data['schema']]
        df = pd.DataFrame(data['fibers'], columns=cols)
        if as_table:
            return Table.from_pandas(df)
        if as_hdu:
            return fits.BinTableHDU(Table.from_pandas(df), name='SLITMAP')
        return df


fibermap = read_fibermap(as_hdu=True)


def select_fibers(specid: int = None, flag: str = 'SAIT') -> pd.DataFrame:
    """ Select fibers from the fibermap

    Select fibers from the fibermap dataframe. Use the flag keyword
    to set a predefined selection filter.  The default flag of SAIT
    selects on non-standard targets (targettype != "standard") and
    good fibers (fibstatus != 1), where good is both "good" (0) and "fibers
    with low throughput" (2).

    Parameters
    ----------
    specid : int, optional
        the spectrograph id, by default None
    flag : str, optional
        flag for setting a predefined seletion query, by default 'SAIT'

    Returns
    -------
    pd.DataFrame
        the fiber subset matching the query
    """
    df = read_fibermap()

    if flag == 'SAIT':
        query = 'targettype != "standard" & fibstatus != 1'
        if specid:
            query += f' & spectrographid == {specid}'

    return df.query(query)


def add_extension(hdu: Union[fits.ImageHDU, fits.BinTableHDU], filename: str):
    """ Add an astropy HDU to an existing FITS file

    _extended_summary_

    Parameters
    ----------
    hdu : Union[fits.ImageHDU, fits.BinTableHDU]
        the HDU to add
    filename : str
        the name of the file on disk

    Raises
    ------
    ValueError
        when the input hdu is not a valid image or table hdu
    ValueError
        when the input hdu does not a proper name
    """

    if not isinstance(hdu, (fits.ImageHDU, fits.BinTableHDU)):
        raise ValueError('Input hdu is not valid astropy FITS ImageHDU or BinTableHDU.')

    if not hdu.name:
        raise ValueError(f'Input hdu does not have a valid extension name: {hdu.name}. Cannot add.')

    with fits.open(filename, mode='update') as hdulist:
        if hdu.name not in hdulist:
            hdulist.append(hdu)
            hdulist.flush()


def _yield_dir(root: pathlib.Path, mjd: int) -> pathlib.Path:
    """ Iteratively yield a pathlib directory

    Parameters
    ----------
    root : pathlib.Path
        the top-level path
    mjd : int
        the MJD to look for

    Yields
    ------
    Iterator[pathlib.Path]
        the pathlib.Path
    """
    for item in root.iterdir():
        if item.stem == str(mjd):
            yield item
        if item.is_dir():
            yield from _yield_dir(item, mjd)


def should_run(mjd: int) -> bool:
    """ Check if the DRP should be run

    Checks to see if the DRP should be run for the
    given MJD.  Checks if the data transfer has completed
    and that no pipeline run has started yet.

    Parameters
    ----------
    mjd : int
        the MJD

    Returns
    -------
    bool
        Flag if the pipeline should be run
    """

    # not transferred yet
    done = pathlib.Path(os.getenv("LCO_STAGING_DATA")) / f'log/lvm/{mjd}/transfer-{mjd}.done'
    if not done.exists() or not done.is_file():
        # data not transferred yet, skip DRP running
        log.warning(f'Data transfer not yet complete for MJD {mjd}.')
        return False

    # check for MJD directory and any files in it
    # if no directory or no raw_metadata file in it, we run the DRP
    root = pathlib.Path(os.getenv("LVM_SPECTRO_REDUX")) / f'{drpver}'
    mjddir = list(_yield_dir(root, mjd))
    no_files = not any(mjddir[0].glob('raw_meta*')) if mjddir else True
    if not no_files:
        log.info(f"DRP for mjd {mjd} already running.")
    return no_files


def check_daily_mjd(test: bool = False, with_cals: bool = False):
    """ Check for daily MJD run

    Get the MJD for the current datetime and check if
    we should run the DRP or not.  If so, start the DRP
    for the given MJD.

    Parameters
    ----------
    test : bool, optional
        Flag to test the check without running the DRP, by default False
    with_cals: bool, optional
        Flag to turn on reduction of the individual calibration files
    """
    # get current MJD
    t = Time.now()
    mjd = int(t.mjd)
    log.info(f'It is {t.to_string()}.  The MJD is {int(t.mjd)}.')

    # check if we should run the DRP
    if should_run(mjd):
        log.info(f"Running DRP for mjd {mjd}")
        if not test:
            run_drp(mjd, with_cals=with_cals)


def create_status_file(tileid: int, mjd: int, status: str = 'started'):
    """ Create a DRP status file

    Create a DRP status file for the given tile_id, MJD.

    Parameters
    ----------
    tileid : int
        the tile iD
    mjd : int
        the MJD
    status : str, optional
        the DRP status, by default 'started'
    """
    tilegrp = tileid_grp(tileid)
    root = pathlib.Path(os.getenv("LVM_SPECTRO_REDUX")) / f'{drpver}/{tilegrp}/{tileid}/logs'
    root.mkdir(parents=True, exist_ok=True)
    path = root / f'lvm-drp-{tileid}-{mjd}.{status}'
    path.touch()


def remove_status_file(tileid: int, mjd: int, remove_all: bool = False):
    """ Remove a DRP status file

    Remove a DRP status file for the given tile_id, MJD, or
    optionally remove all status files.

    Parameters
    ----------
    tileid : int
        the tile iD
    mjd : int
        the MJD
    remove_all : bool, optional
        Flag to remove all status files, by default False
    """
    tilegrp = tileid_grp(tileid)
    root = pathlib.Path(os.getenv("LVM_SPECTRO_REDUX")) / f'{drpver}/{tilegrp}/{tileid}/logs'

    if remove_all:
        shutil.rmtree(root)
        return

    files = root.rglob(f'lvm-drp-{tileid}-{mjd}.*')
    for file in files:
        file.unlink()


def status_file_exists(tileid: int, mjd: int, status: str = 'started') -> bool:
    """ Check if a status file exists

    Parameters
    ----------
    tileid : int
        the tile iD
    mjd : int
        the MJD
    status : str, optional
        the DRP status, by default 'started'

    Returns
    -------
    bool
        Flag if the file exists
    """
    tilegrp = tileid_grp(tileid)
    root = pathlib.Path(os.getenv("LVM_SPECTRO_REDUX")) / f'{drpver}/{tilegrp}/{tileid}/logs'
    path = root / f'lvm-drp-{tileid}-{mjd}.{status}'
    return path.exists()


def update_error_file(tileid: int, mjd: int, expnum: int, error: str,
                      reset: bool = False):
    """ Update the DRP error file

    Appends to the "drp_errors.txt" file whenever
    there is an error during a reduction.

    Parameters
    ----------
    tileid : int
        the tile id
    mjd : int
        the MJD
    expnum : int
        the exposure number
    error : str
        the traceback
    reset : bool, optional
        Flag to reset the text file, by default False
    """

    path = pathlib.Path(os.getenv("LVM_SPECTRO_REDUX")) / f'{drpver}' / 'drp_errors.txt'
    path.parent.mkdir(parents=True, exist_ok=True)

    if reset:
        path.unlink()
        return

    with open(path, '+a') as f:
        f.write(f'ERROR on tileid, mjd, exposure: {tileid}, {mjd}, {expnum}\n')
        f.write(error)
        f.write('\n')


def reduce_2d(mjd, calibrations, expnums=None, exptime=None, cameras=CAMERAS,
              replace_with_nan=True, assume_imagetyp=None, reject_cr=True,
              add_astro=True, sub_straylight=True, parallel_run=1,
              skip_done=True, keep_ancillary=False):
    """Preprocess and detrend a list of 2D frames

    Given a set of MJDs and (optionally) exposure numbers, preprocess detrends
    and optionally fits and subtracts the stray light field from the 2D frames.
    This routine will store the preprocessed, detrended and
    straylight-subtracted frames in the corresponding calibration directory in
    the `masters_mjd` or by default in the smallest MJD in `mjds`.

    Parameters:
    ----------
    mjd : int
        MJD to reduce
    calibrations : dict[str, dict[str, str]]
        Paths to calibrations to use, including bias and pixel masks and flats
    expnums : list
        List of exposure numbers to reduce
    exptime : int
        Exposure time to filter by
    cameras : list
        List of cameras to filter by
    replace_with_nan : bool
        Replace rejected pixels with NaN
    assume_imagetyp : str
        Assume the given imagetyp for all frames
    reject_cr : bool
        Reject cosmic rays
    add_astro : bool, optional
        Add astrometric solution to detrended frames, by default True
    sub_straylight : bool, optional
        Subtract straylight from detrended frames, by default True
    parallel_run : int, optional
        Parallel run of fiber masking in straylight subtraction, by default 1 (single core)
    counts_threshold : int
        Minimum count level to consider when tracing centroids, defaults to 500
    poly_deg_cent : int
        Degree of the polynomial to fit to the centroids, by default 4
    skip_done : bool
        Skip pipeline steps that have already been done
    keep_ancillary : bool
        Keep ancillary files, by default False
    """

    frames = get_frames_metadata(mjd)
    if expnums is not None:
        frames.query("expnum in @expnums", inplace=True)
    if exptime is not None:
        frames.query("exptime == @exptime", inplace=True)
    if cameras:
        frames.query("camera in @cameras", inplace=True)

    # preprocess and detrend frames
    for frame in frames.to_dict("records"):
        camera = frame["camera"]

        # assume given image type
        imagetyp = assume_imagetyp or frame["imagetyp"]

        # get master frames paths
        mpixmask_path = calibrations["pixmask"][camera]
        mpixflat_path = calibrations["pixflat"][camera]
        mbias_path = calibrations["bias"][camera]
        mtrace_path = calibrations["trace"][camera]

        # log the master frames
        log.info(f'Using pixel mask: {mpixmask_path}')
        log.info(f'Using bias: {mbias_path}')
        log.info(f'Using pixel flat: {mpixflat_path}')

        rframe_path = path.full("lvm_raw", camspec=frame["camera"], **frame)
        eframe_path = path.full("lvm_anc", drpver=drpver, kind="e", imagetype=imagetyp, **frame)
        frame_path = eframe_path if os.path.exists(eframe_path) else rframe_path
        pframe_path = path.full("lvm_anc", drpver=drpver, kind="p", imagetype=imagetyp, **frame)
        lframe_path = path.full("lvm_anc", drpver=drpver, kind="l", imagetype=imagetyp, **frame)
        lstr_path = path.full("lvm_anc", drpver=drpver, kind="d", imagetype="stray", **frame)

        # define agc coadd path
        agcsci_path = path.full('lvm_agcam_coadd', mjd=mjd, specframe=frame["expnum"], tel='sci')
        agcskye_path = path.full('lvm_agcam_coadd', mjd=mjd, specframe=frame["expnum"], tel='skye')
        agcskyw_path = path.full('lvm_agcam_coadd', mjd=mjd, specframe=frame["expnum"], tel='skyw')

        # bypass creation of detrended frame in case of imagetyp=bias
        if imagetyp != "bias":
            dframe_path = path.full("lvm_anc", drpver=drpver, kind="d", imagetype=imagetyp, **frame)
        else:
            dframe_path = pframe_path

        os.makedirs(os.path.dirname(dframe_path), exist_ok=True)
        final_2d_dp = dframe_path if not sub_straylight else lframe_path
        if skip_done and os.path.isfile(final_2d_dp):
            log.info(f"skipping {final_2d_dp}, file already exist")
        else:
            with Timer(name='Preproc '+pframe_path, logger=log.info):
                preproc_raw_frame(in_image=frame_path, out_image=pframe_path,
                                  in_mask=mpixmask_path, replace_with_nan=replace_with_nan, assume_imagetyp=assume_imagetyp)
            with Timer(name='Detrend '+dframe_path, logger=log.info):
                detrend_frame(in_image=pframe_path, out_image=dframe_path,
                            in_bias=mbias_path,
                            in_pixelflat=mpixflat_path,
                            replace_with_nan=replace_with_nan,
                            reject_cr=reject_cr,
                            in_slitmap=fibermap if imagetyp in {"flat", "arc", "object"} else None)

            # add astrometry to frame
            if add_astro:
                with Timer(name='Astrometry '+dframe_path, logger=log.info):
                    add_astrometry(in_image=dframe_path, out_image=dframe_path, in_agcsci_image=agcsci_path, in_agcskye_image=agcskye_path, in_agcskyw_image=agcskyw_path)

            # subtract straylight
            if sub_straylight:
                with Timer(name='Straylight '+lframe_path, logger=log.info):
                    subtract_straylight(in_image=dframe_path, out_image=lframe_path, out_stray=lstr_path,
                                        in_cent_trace=mtrace_path, select_nrows=(5,5), use_weights=True,
                                        aperture=15, smoothing=400, median_box=101, gaussian_sigma=20.0,
                                        parallel=parallel_run)


def science_reduction(expnum: int, use_longterm_cals: bool = False,
                      sky_weights: Tuple[float, float] = None,
                      fluxcal_method: str = 'STD',
                      ncpus: int = None,
                      aperture_extraction: bool = False,
                      clean_ancillary: bool = False,
                      skip_2d: bool = False,
                      skip_1d: bool = False,
                      skip_post_1d: bool = False,
<<<<<<< HEAD
                      skip_drpall: bool = False,
                      debug_mode: bool = False) -> None:
=======
                      debug_mode: bool = False,
                      force_run: bool = False) -> None:
>>>>>>> fb67deb8
    """ Run the science reduction for a given exposure number.
    """

    if debug_mode:
        aperture_extraction = True
        clean_ancillary = False
        reject_cr = False
    else:
        reject_cr = True

    # validate parameters
    if sky_weights is not None:
        if len(sky_weights) != 2:
            log.error("sky weights must be a tuple of two floats")
            return
        elif any([w < 0.0 for w in sky_weights]):
            log.error("sky weights must be positive")
            return
        elif sum(sky_weights) == 0.0:
            log.error("sum of sky weights must be non-zero")
            return

    # define extraction method
    parallel_run = 1 if ncpus is None else ncpus
    extraction_method = "aperture" if aperture_extraction else "optimal"

    # get target frames metadata or extract if it doesn't exist
    sci_mjd = mjd_from_expnum(expnum)[0]
    sci_metadata = get_frames_metadata(mjd=sci_mjd)
    sci_metadata.query("expnum == @expnum", inplace=True)
    sci_metadata.sort_values("expnum", ascending=False, inplace=True)
    if not force_run:
        try:
            sci_metadata.query("qaqual == 'GOOD'", inplace=True)
        except KeyError:
            log.error("error while getting qaqual field in metadata.")
            log.error(f"Please try running `drp metadata regenerate -m {sci_mjd}` before trying reducing your exposure again.")
            return
        if sci_metadata.empty:
            log.error(f"exposure {expnum = } was flagged as 'BAD' by the raw data quality pipeline")
            return

    # define general metadata
    sci_tileid = sci_metadata["tileid"].unique()[0]
    sci_mjd = sci_metadata["mjd"].unique()[0]
    sci_expnum = sci_metadata["expnum"].unique()[0]
    sci_imagetyp = sci_metadata["imagetyp"].unique()[0]

    log.info(f"Reducing MJD {sci_mjd}, exposure {expnum}, tile_id {sci_tileid} ... ")

    cals_mjd = get_master_mjd(sci_mjd) if use_longterm_cals else sci_mjd
    log.info(f"target master MJD: {cals_mjd}")

    # overwrite fiducial masters dir
    # masters_path = os.path.join(MASTERS_DIR, f"{cals_mjd}")
    log.info(f"target master path: {os.getenv('LVM_MASTER_DIR')}")
    calibs = get_calib_paths(mjd=cals_mjd, version=drpver, longterm_cals=use_longterm_cals, from_sanbox=True)

    # make sure only one exposure number is being reduced
    # sci_metadata.query("expnum == @sci_expnum", inplace=True)
    sci_metadata.sort_values("camera", inplace=True)

    # detrend science exposure
    log.info(f"--- Starting science reduction for tile {sci_tileid} at MJD {sci_mjd} with exposure number {sci_expnum}")
    if skip_2d:
        log.info("skipping 2D reduction")
    else:
        with Timer(name='Reduce2d', logger=log.info):
            reduce_2d(mjd=sci_mjd, calibrations=calibs, expnums=[sci_expnum], reject_cr=reject_cr, skip_done=False)

    # run reduction loop for each science camera exposure
    if skip_1d:
        log.info("skipping 1D reduction")
    else:
        for sci in sci_metadata.to_dict("records"):
            # define science camera
            sci_camera = sci["camera"]

            dsci_path = path.full("lvm_anc", drpver=drpver, kind="d", imagetype=sci["imagetyp"], **sci)
            xsci_path = path.full("lvm_anc", drpver=drpver, kind="x", imagetype=sci["imagetyp"], **sci)
            wsci_path = path.full("lvm_anc", drpver=drpver, kind="w", imagetype=sci["imagetyp"], **sci)
            ssci_path = path.full("lvm_anc", drpver=drpver, kind="s", imagetype=sci["imagetyp"], **sci)
            hsci_path = path.full("lvm_anc", drpver=drpver, kind="h", imagetype=sci["imagetyp"], **sci)
            lsci_path = path.full("lvm_anc", drpver=drpver, kind="l", imagetype=sci["imagetyp"], **sci)
            os.makedirs(os.path.dirname(hsci_path), exist_ok=True)

            # define science product paths
            frame_path = path.full("lvm_frame", drpver=drpver, tileid=sci_tileid, mjd=sci_mjd, expnum=sci_expnum, kind=f"Frame-{sci_camera}")

            # define calibration frames paths
            mtrace_path = calibs["trace"][sci_camera]
            mwidth_path = calibs["width"][sci_camera]
            mmodel_path = calibs["model"][sci_camera]

            # extract 1d spectra
            with Timer(name='Extract '+xsci_path, logger=log.info):
                extract_spectra(in_image=lsci_path, out_rss=xsci_path, in_trace=mtrace_path, in_fwhm=mwidth_path,
                                in_model=mmodel_path, method=extraction_method, parallel=parallel_run)

    # per channel reduction
    cframe_path = path.full("lvm_frame", drpver=drpver, tileid=sci_tileid, mjd=sci_mjd, expnum=sci_expnum, kind='CFrame')
    sframe_path = path.full("lvm_frame", mjd=sci_mjd, drpver=drpver, tileid=sci_tileid, expnum=sci_expnum, kind='SFrame')
    if skip_post_1d:
        log.info("skipping post 1D reduction")
    else:
        mwave_groups = group_calib_paths(calibs["wave"])
        mlsf_groups = group_calib_paths(calibs["lsf"])
        for channel in "brz":
            xsci_paths = sorted(path.expand('lvm_anc', mjd=sci_mjd, tileid=sci_tileid, drpver=drpver,
                                            kind='x', camera=f'{channel}[123]', imagetype=sci_imagetyp, expnum=expnum))
            xsci_path = path.full('lvm_anc', mjd=sci_mjd, tileid=sci_tileid, drpver=drpver,
                                kind='x', camera=channel, imagetype=sci_imagetyp, expnum=expnum)
            wsci_path = path.full('lvm_anc', mjd=sci_mjd, tileid=sci_tileid, drpver=drpver,
                                kind='w', camera=channel, imagetype=sci_imagetyp, expnum=expnum)
            mwave_paths = mwave_groups[channel]
            mlsf_paths = mlsf_groups[channel]
            mflat_path = calibs["fiberflat_twilight"][channel]

            frame_path = path.full('lvm_frame', mjd=sci_mjd, tileid=sci_tileid, drpver=drpver, expnum=sci_expnum, kind=f'Frame-{channel}')
            ssci_path = path.full('lvm_anc', mjd=sci_mjd, tileid=sci_tileid, drpver=drpver,
                                kind='s', camera=channel, imagetype=sci_imagetyp, expnum=expnum)
            hsci_path = path.full('lvm_anc', mjd=sci_mjd, tileid=sci_tileid, drpver=drpver,
                                kind='h', camera=channel, imagetype=sci_imagetyp, expnum=expnum)

            # stack spectrographs
            with Timer(name='Stack Spectrographs '+xsci_path, logger=log.info):
                stack_spectrographs(in_rsss=xsci_paths, out_rss=xsci_path)
            if not os.path.exists(xsci_path):
                log.error(f'No stacked file found: {xsci_path}. Skipping remaining pipeline.')
                continue

            # wavelength calibrate
            with Timer(name='Wavelengths '+wsci_path, logger=log.info):
                create_pixel_table(in_rss=xsci_path, out_rss=wsci_path, in_waves=mwave_paths, in_lsfs=mlsf_paths)

            # apply fiberflat correction
            with Timer(name='Fiberflat '+frame_path, logger=log.info):
                apply_fiberflat(in_rss=wsci_path, out_frame=frame_path, in_flat=mflat_path)

            # correct thermal shift in wavelength direction
            with Timer(name='Thermal Shifts '+frame_path, logger=log.info):
                shift_wave_skylines(in_frame=frame_path, out_frame=frame_path)

            # interpolate sky fibers
            with Timer(name='Interpolate Sky '+ssci_path, logger=log.info):
                interpolate_sky(in_frame=frame_path, out_rss=ssci_path)

            # combine sky telescopes
            with Timer(name='Combine Sky '+ssci_path, logger=log.info):
                combine_skies(in_rss=ssci_path, out_rss=ssci_path, sky_weights=sky_weights)

            # resample wavelength into uniform grid along fiber IDs for science and sky fibers
            with Timer(name='Resample '+hsci_path, logger=log.info):
                resample_wavelength(in_rss=ssci_path,  out_rss=hsci_path, wave_range=SPEC_CHANNELS[channel], wave_disp=0.5, convert_to_density=True)

            # use resampled frames for flux calibration in each camera, using standard stars observed in the spec telescope
            #  and field stars found in the sci ifu
            with Timer(name='Fluxcal '+hsci_path, logger=log.info):
                fluxcal_standard_stars(hsci_path, GAIA_CACHE_DIR=MASTERS_DIR+'/gaia_cache')
                fluxcal_sci_ifu_stars(hsci_path, GAIA_CACHE_DIR=MASTERS_DIR+'/gaia_cache')

                # flux-calibrate each channel
                fframe_path = path.full("lvm_frame", mjd=sci_mjd, drpver=drpver, tileid=sci_tileid, expnum=sci_expnum, kind=f'FFrame-{channel}')
                apply_fluxcal(in_rss=hsci_path, out_fframe=fframe_path, method=fluxcal_method)

        # stitch channels
        fframe_paths = sorted(path.expand('lvm_frame', mjd=sci_mjd, tileid=sci_tileid, drpver=drpver, kind='FFrame-?', expnum=sci_expnum))
        if len(fframe_paths) == 0:
            log.error('No fframe files found.  Cannot join spectrograph channels. Exiting pipeline.')
            return

        with Timer(name='Join Channels '+cframe_path, logger=log.info):
            join_spec_channels(in_fframes=fframe_paths, out_cframe=cframe_path, use_weights=True)

        # sky subtraction
        with Timer(name='QSky '+sframe_path, logger=log.info):
            quick_sky_subtraction(in_cframe=cframe_path, out_sframe=sframe_path)

    if skip_drpall:
        log.info("skipping create/update drpall summary file")
    else:
        # update the drpall summary file
        with Timer(name='DRPAll '+sframe_path, logger=log.info):
            log.info('Updating the drpall summary file')
            update_summary_file(sframe_path, tileid=sci_tileid, mjd=sci_mjd, expnum=sci_expnum, master_mjd=cals_mjd)

    # clean ancillary folder
    if clean_ancillary:
        ancillary_dir = os.path.dirname(dsci_path)
        qa_dir = os.path.join(ancillary_dir, "qa")
        log.info(f"removing ancillary files at {qa_dir}")
        if os.path.isdir(ancillary_dir):
            ancillary_paths = [os.path.join(ancillary_dir,p) for p in os.listdir(ancillary_dir) if str(sci_expnum) in p]
            qa_paths = [os.path.join(qa_dir,p) for p in os.listdir(qa_dir) if str(sci_expnum) in p]
            for ancillary_path in ancillary_paths:
                try:
                    os.remove(ancillary_path)
                except Exception as e:
                    log.warning(f"error while removing {ancillary_path}: {e}")
            for qa_path in qa_paths:
                try:
                    os.remove(qa_path)
                except Exception as e:
                    log.warning(f"error while removing {qa_path}: {e}")
            if len(os.listdir(qa_dir)) == 0:
                try:
                    shutil.rmtree(qa_dir)
                except Exception as e:
                    log.warning(f"error while removing {qa_dir}: {e}")
            if len(os.listdir(ancillary_dir)) == 0:
                try:
                    shutil.rmtree(ancillary_dir)
                except Exception as e:
                    log.warning(f"error while removing {ancillary_dir}: {e}")


def run_drp(mjd: Union[int, str, list], expnum: Union[int, str, list] = None,
            with_cals: bool = False, no_sci: bool = False,
<<<<<<< HEAD
            fluxcal_method: str = 'STD',
            skip_2d: bool = False, skip_1d: bool = False, skip_post_1d: bool = False, skip_drpall: bool = False,
            clean_ancillary: bool = False, debug_mode: bool = False):
=======
            fluxcal_method: str = 'STD', skip_2d: bool = False, skip_1d: bool = False, skip_post_1d: bool = False,
            clean_ancillary: bool = False, debug_mode: bool = False, force_run: bool = False):
>>>>>>> fb67deb8
    """ Run the quick DRP

    Run the quick DRP for an MJD, or a range of MJDs. Reduces
    science frames with the function ``science_reduction``.
    Optionally can set flags to attempt reduction of the individual calibration
    frames in the MJD up through detrending, or to turn off science frame
    reduction.

    Parameters
    ----------
    mjd : Union[int, str, list]
        the MJD to reduce
    expnum : Union[int, str, list], optional
        the exposure numbers to reduce, by default None
    with_cals : bool, optional
        Flag to reduce individual calibration files, by default False
    no_sci : bool, optional
        Flag to turn off science frame reduction, by default False
    fluxcal_method : str, optional
        'NONE' or 'STD' for standard stars, 'SCI' for field stars in science IFU
    skip_2d : bool, optional
        Skip preprocessing and detrending, by default False
    skip_1d : bool, optional
        Skip astrometry, straylight subtraction and extraction, by default False
    skip_post_1d : bool, optional
        Skip wavelength calibration, flatfielding, sky processing and flux calibration
    skip_drpall : bool, optional
        Skip create/update drpall summary file
    clean_ancillary : bool, optional
        Flag to remove the ancillary paths, by default False
    debug_mode : bool, optional
        Flag to run in debug mode, by default False
    force_run : bool, optional
        Flag to force reductions even if the data was flagged as BAD by the QC pipeline, by default False
    """
    # # write the drp parameter configuration
    # write_config_file()

    if mjd is None:
        # parse expnums and get MJDs
        mjds = mjd_from_expnum(expnum)
    else:
        # parse the input MJD and loop over all reductions
        mjds = parse_mjds(mjd)

    if isinstance(mjds, list):
        for mjd in mjds:
            run_drp(mjd=mjd, expnum=expnum, with_cals=with_cals, no_sci=no_sci,
                    fluxcal_method=fluxcal_method,
                    skip_2d=skip_2d,
                    skip_1d=skip_1d,
                    skip_post_1d=skip_post_1d,
                    skip_drpall=skip_drpall,
                    clean_ancillary=clean_ancillary,
                    debug_mode=debug_mode,
                    force_run=force_run)
        return

    log.info(f'Processing MJD {mjd}')

    # check the MJD data directory path
    mjd_path = pathlib.Path(os.getenv('LVM_DATA_S')) / str(mjd)
    log.info(f'MJD processing path: {mjd_path}')
    if not mjd_path.is_dir():
        log.warning(f'{mjd = } is not valid raw data directory.')
        return

    # skip this reduction if the MJD is in a list of excluded (bad, engineering...) MJDs
    exclude_file = os.getenv('LVMCORE_DIR') + '/etc/exclude_mjds.txt'
    with open(exclude_file) as exclude_mjd_file:
        exclude = [tuple(map(int, line.split(','))) for line in exclude_mjd_file]
    if any([m[0] <= mjd <= m[1] for m in exclude]):
        log.info(f"MJD {mjd} falls within excluded period in {exclude_file}, skipping ...")
        return

    # generate the MJD metadata
    frames = get_frames_metadata(mjd=mjd)
    sub = frames.copy()

    # remove bad or test quality frames
    if force_run and (sub.qaqual == "BAD").all():
        tileid = sub.tileid.iloc[0]
        log.warning(f"You are about to reduce {expnum = } of {tileid = }, which was flagged as 'BAD' by the QC pipeline")
        log.warning("The DRP Team will not be responsible for failures during this reduction or the quality of its results")
        log.warning(f"We advice you to look for a good quality exposure of the same {tileid = }")
    else:
        try:
            sub = sub[(sub['qaqual'] == 'GOOD')]
        except KeyError:
            log.error("error while getting qaqual field in metadata.")
            log.error(f"Please try running `drp metadata regenerate -m {mjd}` before trying reducing your exposure again.")
            return
        if sub.empty:
            log.error(f"exposure {expnum = } was flagged as 'BAD' by the raw data quality pipeline")
            return

    # filter on exposure number
    if expnum:
        log.info(f'Filtering on exposure numbers {expnum}.')
        sub = filter_expnum(sub, expnum)

    # sort the frames
    sub = sub.sort_values(['expnum', 'camera'])

    # group by tileid, mjd
    groups = sub.groupby(['tileid', 'mjd'])

    # iterate over each group and reduce
    for key, group in groups:
        tileid, mjd = key

        # split into cals, and science
        cals = group[~(group['imagetyp'] == 'object')]
        sci = group[group['imagetyp'] == 'object']

        # avoid creating logs / status files for tileid+mjd groups with
        # no science files, unless explicitly reducing cals
        cal_cond = not cals.empty and with_cals
        sci_cond = not sci.empty and not no_sci

        # create start status
        create_status_file(tileid, mjd, status='started')

        if sci_cond or cal_cond:
            # start logging for this tileid, mjd
            start_logging(mjd, tileid)

        # attempt to reduce individual calibration files
        if cal_cond:
            for row in cals.to_dict("records"):
                try:
                    reduce_calib_frame(row)
                except Exception as e:
                    log.exception(f'Failed to reduce calib frame mjd {mjd} exposure {row["expnum"]}: {e}')
                    trace = traceback.format_exc()
                    update_error_file(tileid, mjd, row['expnum'], trace)

        # reduce the science data
        if sci_cond:
            kwargs = get_config_options('reduction_steps.science_reduction')
            for expnum in sci['expnum'].unique():
                with Timer(name=f'Reduction EXPNUM {expnum}', logger=log.info):
                    try:
                        science_reduction(expnum, use_longterm_cals=True,
                                        fluxcal_method=fluxcal_method,
                                        skip_2d=skip_2d,
                                        skip_1d=skip_1d,
                                        skip_post_1d=skip_post_1d,
                                        skip_drpall=skip_drpall,
                                        clean_ancillary=clean_ancillary,
                                        debug_mode=debug_mode,
                                        force_run=force_run, **kwargs)
                    except Exception as e:
                        log.exception(f'Failed to reduce science frame mjd {mjd} exposure {expnum}: {e}')
                        create_status_file(tileid, mjd, status='error')
                        trace = traceback.format_exc()
                        update_error_file(tileid, mjd, expnum, trace)
                        continue

        # create done status on successful run
        if not status_file_exists(tileid, mjd, status='error'):
            create_status_file(tileid, mjd, status='done')


def create_drpall(drp_version: str = None, overwrite: bool = False) -> None:
    """Create drpall summary file for a given DRP version

    Parameters
    ----------
    drp_version: str, optional
        Version of the DRP, by default None (current version)
    """
    drp_version = drp_version or drpver

    if overwrite:
        drpall = path.full('lvm_drpall', drpver=drp_version)
        drpall = drpall.replace('.fits', '.h5')
        if os.path.isfile(drpall):
            log.info(f"removing existing {drpall}")
            os.remove(drpall)
        else:
            log.info(f"no drpall file found for {drp_version = }")

    # define lvmSFrame paths
    sframe_paths = path.expand("lvm_frame", kind="SFrame", drpver=drp_version, tileid="*", mjd="*", expnum=8*"?")
    log.info(f"found {len(sframe_paths)} lvmSFrames under {drp_version = }")
    # iterate over each file and create/update the drpall file
    for sframe_path in sframe_paths:
        log.info(f"processing lvmSFrame {sframe_path}")
        # extract Tile ID, MJD and exposure number from file
        # pars = path.extract("lvm_frame", sframe_path)
        pars = sframe_path.split(".fits")[0].split("/")
        tileid, mjd, expnum = int(pars[-3]), int(pars[-2]), int(pars[-1].split("-")[-1])
        cals_mjd = get_master_mjd(mjd)
        update_summary_file(sframe_path, tileid=tileid, mjd=mjd, expnum=expnum, master_mjd=cals_mjd, drpver=drp_version)


def reduce_calib_frame(row: dict):
    """ Reduce an individual calibration frame

    Tries to reduce an individual calibration exposure through
    the preprocessing and detrending stages.  Considered files
    are bias, darks, arcs, and flats.

    Parameters
    ----------
    row : dict
        info from the raw_metadata file
    """
    # get raw frame filepath
    filename = path.full('lvm_raw', **row, camspec=row['camera'])

    log.info(f'--- Starting calibration reduction of raw frame: {filename}')

    # set flavor
    flavor = row.get('imagetyp')
    flavor = 'fiberflat' if flavor == 'flat' else flavor

    # get master calibration paths
    mpixmask = path.full('lvm_calib', mjd=row['mjd'], camera=row['camera'], kind='pixmask')
    mbias = path.full('lvm_calib', mjd=row['mjd'], camera=row['camera'], kind='bias')
    mdark = path.full('lvm_calib', mjd=row['mjd'], camera=row['camera'], kind='dark')
    mpixflat = path.full('lvm_calib', mjd=row['mjd'], camera=row['camera'], kind='pixflat')

    # preprocess the frames
    log.info('--- Preprocessing raw frame ---')
    out_pre = path.full('lvm_anc', kind='p', drpver=drpver, imagetype=flavor, **row)
    preproc_raw_frame(in_image=filename, in_mask=mpixmask, out_image=out_pre)

    # detrend the frames
    log.info('--- Running detrend frame ---')

    in_cal = path.full('lvm_anc', kind='p', drpver=drpver, imagetype=flavor, **row)
    out_cal = path.full('lvm_anc', kind='d', drpver=drpver, imagetype=flavor, **row)

    detrend_frame(in_image=in_cal, out_image=out_cal,
                  in_bias=mbias, in_dark=mdark, in_pixelflat=mpixflat,
                  in_slitmap=Table(fibermap.data), reject_cr=False)<|MERGE_RESOLUTION|>--- conflicted
+++ resolved
@@ -1465,13 +1465,9 @@
                       skip_2d: bool = False,
                       skip_1d: bool = False,
                       skip_post_1d: bool = False,
-<<<<<<< HEAD
                       skip_drpall: bool = False,
-                      debug_mode: bool = False) -> None:
-=======
                       debug_mode: bool = False,
                       force_run: bool = False) -> None:
->>>>>>> fb67deb8
     """ Run the science reduction for a given exposure number.
     """
 
@@ -1690,14 +1686,9 @@
 
 def run_drp(mjd: Union[int, str, list], expnum: Union[int, str, list] = None,
             with_cals: bool = False, no_sci: bool = False,
-<<<<<<< HEAD
             fluxcal_method: str = 'STD',
             skip_2d: bool = False, skip_1d: bool = False, skip_post_1d: bool = False, skip_drpall: bool = False,
-            clean_ancillary: bool = False, debug_mode: bool = False):
-=======
-            fluxcal_method: str = 'STD', skip_2d: bool = False, skip_1d: bool = False, skip_post_1d: bool = False,
             clean_ancillary: bool = False, debug_mode: bool = False, force_run: bool = False):
->>>>>>> fb67deb8
     """ Run the quick DRP
 
     Run the quick DRP for an MJD, or a range of MJDs. Reduces
