#!/usr/bin/env python
# encoding: utf-8

import os
import pathlib
import yaml
import shutil
import traceback
import pandas as pd
from typing import Union, List
from functools import lru_cache
from itertools import groupby

from typing import Tuple


import numpy as np
import astropy.units as u
from astropy.io import fits
from astropy.table import Table
from astropy.time import Time
from astropy.wcs import WCS
from lvmdrp.core.constants import CAMERAS, SPEC_CHANNELS, MASTERS_DIR
from lvmdrp.core.rss import RSS
from lvmdrp.functions.imageMethod import (preproc_raw_frame, create_master_frame,
                                          create_pixelmask, detrend_frame,
                                          add_astrometry, subtract_straylight,
                                          trace_peaks,
                                          extract_spectra)

from lvmdrp.functions.rssMethod import (determine_wavelength_solution, create_pixel_table, apply_fiberflat,
                                        resample_wavelength, shift_wave_skylines, join_spec_channels, stack_spectrographs)
from lvmdrp.functions.skyMethod import interpolate_sky, combine_skies, quick_sky_subtraction
<<<<<<< HEAD
from lvmdrp.functions.fluxCalMethod import fluxcal_standard_stars, fluxcal_sci_ifu_stars, apply_fluxcal, model_selection
=======
from lvmdrp.core import fluxcal
from lvmdrp.functions.fluxCalMethod import fluxcal_standard_stars, fluxcal_sci_ifu_stars, apply_fluxcal
>>>>>>> 058b0711
from lvmdrp.utils.metadata import (get_frames_metadata, get_master_metadata, extract_metadata,
                                   get_analog_groups, match_master_metadata, create_master_path,
                                   update_summary_file, convert_h5_to_fits)
from lvmdrp.utils.convert import tileid_grp
from lvmdrp.utils.paths import get_master_mjd, mjd_from_expnum, get_calib_paths, group_calib_paths
from lvmdrp.utils.timer import Timer

from lvmdrp import config, log, path, __version__ as drpver


def parse_expnums(expnum: Union[int, str, list, tuple]) -> Union[List, Tuple]:
    """Returns and exposure number list

    Parameters
    ----------
    expnum : int|str|list[int]|tuple[int]
        exposure numbers expression from which to parse an exposure number list

    Returns
    -------
    exps : list[int]
        a list of exposure numbers
    """
    if isinstance(expnum, str):
        start_exp, end_exp = expnum.split('-')
        start_exp = int(start_exp) if start_exp else None
        end_exp = int(end_exp) if end_exp else None

        if start_exp and end_exp:
            exps = list(range(start_exp, end_exp+1))
        else:
            exps = (start_exp, end_exp)
    elif isinstance(expnum, int):
        exps = [expnum]
    else:
        exps = list(expnum)

    return exps


def get_config_options(level: str, flavor: str = None) -> dict:
    """ Get the DRP config options

    Get the DRP custom configuration options for
    a given reduction step and flavor. ``level`` is
    a dotted string of the nested config levels from
    the top level down, i.e. "reduction_steps.preproc_raw_frame".
    ``flavor`` is the image type of the frame, e.g. "bias".

    Parameters
    ----------
    level : str
        A nested dotted path
    flavor : str
        The frame flavor or image type

    Returns
    -------
    dict
        any custom config options
    """
    # load custom config options

    cfg = config.copy()
    for lvl in level.split('.'):
        cfg = cfg.get(lvl, {})
    return cfg.get(flavor, cfg.get("default", {})) if flavor else cfg.get("default", cfg)


def create_masters(flavor: str, frames: pd.DataFrame):
    """ Create the master calibration frames

    Create the master calibration frames for a given flavor
    or imagetyp.  These files live in the "calib" subdirectory
    with the "lvm-m(flavor)-*" prefix.

    Parameters
    ----------
    flavor : str
        The image type of the exposure
    frames : pd.DataFrame
        The dataframe of raw frame metadata
    """

    # get flavor subset
    sub = frames[frames['imagetyp'] == flavor]

    # check for empty rows
    if len(sub) == 0:
        log.error(f'No exposures found for flavor {flavor}.  Cannot create master frame.')
        return

    mjd = sub['mjd'].iloc[0]
    tileid = sub['tileid'].iloc[0]

    # get the analog input files to create the master frame
    kwargs = get_config_options('reduction_steps.create_master_frame', flavor)
    frames, in_files, out_files = get_analog_groups(tileid, mjd, imagetyp=flavor, quality='excellent')
    for i, in_f in enumerate(in_files.values()):
        master = out_files[i]
        # create parent dir if needed
        if not pathlib.Path(master).parent.exists():
            pathlib.Path(master).parent.mkdir(parents=True, exist_ok=True)

        # create the master frame
        create_master_frame(in_images=in_f, out_image=master, **kwargs)


def find_masters(mjd: int, flavor: str, camera: str) -> dict:
    """ Find the matching master frames

    Find the matching master frames for a given flavor, camera
    and exposure time.  Returns a dict of each bias, dark, flat flavors
    and the appropriate master frame for that type.

    Parameters
    ----------
    flavor : str
        The image type
    camera : str
        The camera
    exptime : str
        The exposure time

    Returns
    -------
    dict
        The output master frame paths for each flavor
    """
    # try to match the master frames for a given flavor, camera
    matches = match_master_metadata(target_mjd=mjd, target_imagetyp=flavor, target_camera=camera)

    # construct the dict of filepaths
    files = dict.fromkeys(matches.keys())
    for key, val in matches.items():
        if val is None:
            continue
        files[key] = create_master_path(val)
    return files


def trace_fibers(in_file: str, camera: str, tileid: int, mjd: int):
    """ Perform flat fiber tracing

    Runs the fiber trace peak finder algorithm and traces the peaks to
    identify the fibers.

    Parameters
    ----------
    in_file : str
        the input preprocessed file path
    camera : str
        the name of the camera
    expnum : int
        the frame exposure number
    tileid : int
        the sky tile id
    mjd : int
        the MJD of observation
    """
    # out_peaks = path.full('lvm_master', mjd=mjd, camera=camera, kind='mpeaks', tileid=tileid,
    #                       drpver=drpver)
    out_trace = path.full('lvm_master', mjd=mjd, camera=camera, kind='mtrace', tileid=tileid,
                          drpver=drpver)

    # check for parent dir existence
    # if not pathlib.Path(out_peaks).parent.is_dir():
    #     pathlib.Path(out_peaks).parent.mkdir(parents=True, exist_ok=True)

    if os.path.exists(out_trace):
        log.info('Trace file already exists.')
        return

    # log.info('--- Running auto peak finder ---')
    # kwargs = get_config_options('reduction_steps.find_peaks_auto')
    # log.info(f'custom configuration parameters for find_peaks_auto: {repr(kwargs)}')
    # find_peaks_auto(in_image=in_file, out_peaks=out_peaks, **kwargs)
    # log.info(f'Output peak finder file: {out_peaks}')

    log.info('--- Tracing fiber peaks ---')
    kwargs = get_config_options('reduction_steps.trace_peaks')
    log.info(f'custom configuration parameters for trace_peaks: {repr(kwargs)}')
    trace_peaks(in_image=in_file, out_trace=out_trace, in_peaks=None, **kwargs)
    log.info(f'Output trace fiber peaks file: {out_trace}')

    # TODO
    # add new function to trace the width
    # output of this file goes into extract_spectra
    # trace widths only for full reductions
    if not config.get('quick'):
        pass


def find_file(kind: str, camera: str = None, mjd: int = None, tileid: int = None) -> str:
    """ Find a master file

    Finds the master trace, wave, and lsf files.  These files are output
    from the fiber tracing and wavelength calibration routines run on the mflat and marc
    files.

    Parameters
    ----------
    kind : str
        The kind of file to find
    camera : str, optional
        The camera, by default None
    mjd : int, optional
        The MJD of the observation, by default None
    tileid : int, optional
        The tile id of the observartion, by default None

    Returns
    -------
    str
        the file path
    """
    files = sorted(path.expand('lvm_master', kind=kind, drpver=drpver, mjd=mjd, tileid=tileid,
                   camera=camera))

    if not files:
        log.warning(f"No {kind} files found for {tileid}, {mjd}, {camera}.  Discontinuing reduction.")
        return

    # pick the last one in the list, sorted by exposure number
    return files[-1]


def reduce_frame(filename: str, camera: str = None, mjd: int = None,
                 expnum: int = None, tileid: int = None,
                 flavor: str = None, master: bool = None, **fkwargs):
    """ Reduce a single raw frame exposure

    Reduces a single LVM raw frame sdR exposure

    Parameters
    ----------
    filename : str
        The sdR raw frame filepath
    camera : str, optional
        the camera and spectrograph name, e.g "b1", by default None
    mjd : int, optional
        the MJD of the file, by default None
    expnum : int, optional
        the exposure number of the frame, by default None
    tileid : int, optional
        the tile id of the frame, by default None
    flavor : str, optional
        the flavor or image type, by default None
    master : bool, optional
        flag if we are reducing master flats/arcs
    """
    # start logging for this mjd
    start_logging(mjd, tileid)

    log.info(f'--- Starting reduction of raw frame: {filename}')

    # set flavor
    flavor = flavor or fkwargs.get('imagetyp')
    flavor = 'fiberflat' if flavor == 'flat' else flavor

    # check master frames
    masters = find_masters(mjd, "object", camera)
    mbias = masters.get('bias')
    mdark = masters.get('dark')
    mpixflat = masters.get('pixelflat')
    mflat = masters.get('flat')
    marc = masters.get('arc')
    mpixmask = masters.get('pixmask')

    # log the master frames
    log.info(f'Using master bias: {mbias}')
    log.info(f'Using master dark: {mdark}')
    log.info(f'Using master pixel flat: {mpixflat}')
    log.info(f'Using master flat: {mflat}')
    log.info(f'Using master arc: {marc}')
    log.info(f'Using master pixel mask: {mpixmask}')

    # only run these steps for individual exposures
    if not master:
        # preprocess the frames
        log.info('--- Preprocessing raw frame ---')
        kwargs = get_config_options('reduction_steps.preproc_raw_frame', flavor)
        log.info(f'custom configuration parameters for preproc_raw_frame: {repr(kwargs)}')
        out_pre = path.full('lvm_anc', kind='p', imagetype=flavor, mjd=mjd, camera=camera,
                            drpver=drpver, expnum=expnum, tileid=tileid)
        # create the root dir if needed
        if not pathlib.Path(out_pre).parent.exists():
            pathlib.Path(out_pre).parent.mkdir(parents=True, exist_ok=True)

        preproc_raw_frame(in_image=filename, in_mask=mpixmask, out_image=out_pre, **kwargs)

        # process the flat/arc frames
        in_cal = path.full("lvm_anc", kind='p', imagetype=flavor, mjd=mjd, drpver=drpver,
                        camera=camera, tileid=tileid, expnum=expnum)
        out_cal = path.full("lvm_anc", kind='c', imagetype=flavor, mjd=mjd, drpver=drpver,
                            camera=camera, tileid=tileid, expnum=expnum)

        log.info(f'Output preproc file: {in_cal}')
        log.info('--- Running detrend frame ---')
        kwargs = get_config_options('reduction_steps.detrend_frame', flavor)
        log.info(f'custom configuration parameters for detrend_frame: {repr(kwargs)}')
        detrend_frame(in_image=in_cal, out_image=out_cal,
                      in_bias=mbias, in_dark=mdark, in_pixelflat=mpixflat,
                      in_slitmap=Table(fibermap.data),
                      **kwargs)
        log.info(f'Output calibrated file: {out_cal}')

    # end reduction for individual bias, darks, arcs and flats
    if flavor in {'bias', 'dark', 'arc', 'fiberflat', 'flat'} and not master:
        return

    # compute the input calibration file path
    if master:
        cal_file = marc if flavor == 'arc' else mflat
    else:
        cal_file = path.full("lvm_anc", kind='c', imagetype=flavor, mjd=mjd, drpver=drpver,
                             camera=camera, tileid=tileid, expnum=expnum)

    # fiber tracing for master flat
    if master and 'flat' in flavor:
        log.info('--- Running fiber trace ---')
        trace_fibers(mflat, camera, tileid, mjd)

    # extract fiber spectra

    # get the output file path
    xout_file = create_output_path(kind='x', flavor=flavor, mjd=mjd, tileid=tileid,
                                   camera=camera, expnum=expnum, master=master)

    # find the fiber trace file
    trace_file = find_file('mtrace', mjd=mjd, tileid=tileid, camera=camera)
    if not trace_file:
        return

    # perform the fiber extraction
    log.info('--- Extracting fiber spectra ---')
    kwargs = get_config_options('reduction_steps.extract_spectra')
    log.info(f'custom configuration parameters for extract_spectra: {repr(kwargs)}')
    extract_spectra(in_image=cal_file, out_rss=xout_file, in_trace=trace_file, **kwargs)
    log.info(f'Output extracted file: {xout_file}')

    # determine the wavelength solution
    if master and flavor == 'arc':
        wave_file = path.full('lvm_master', mjd=mjd, camera=camera, kind='mwave', tileid=tileid,
                              drpver=drpver)
        lsf_file = path.full('lvm_master', mjd=mjd, camera=camera, kind='mlsf', tileid=tileid,
                             drpver=drpver)
        kwargs = get_config_options('reduction_steps.determine_wavesol')
        log.info('--- Determining wavelength solution ---')
        log.info(f'custom configuration parameters for determine_wave_solution: {repr(kwargs)}')
        determine_wavelength_solution(in_arc=xout_file, out_wave=wave_file, out_lsf=lsf_file,
                                      **kwargs)
        log.info(f'Output wave peak traceset file: {wave_file}')
        log.info(f'Output lsf traceset file: {lsf_file}')

    # perform wavelength calibration
    wave_file = find_file('mwave', mjd=mjd, tileid=tileid, camera=camera)
    lsf_file = find_file('mlsf', mjd=mjd, tileid=tileid, camera=camera)
    if not (wave_file and lsf_file):
        return
    wout_file = create_output_path(kind='w', flavor=flavor, mjd=mjd, tileid=tileid,
                                   camera=camera, expnum=expnum, master=master)
    log.info('--- Creating pixel table ---')
    create_pixel_table(in_rss=xout_file, out_rss=wout_file, arc_wave=wave_file, arc_fwhm=lsf_file)
    log.info(f'Output calibrated wavelength file: {wout_file}')

    # set wavelength resample params
    CHANNEL_WL = {"b": (3600, 5930), "r": (5660, 7720), "z": (7470, 9800)}
    wave_range = CHANNEL_WL[camera[0]]

    # resample onto a common wavelength
    hout_file = create_output_path(kind='h', flavor=flavor, mjd=mjd, tileid=tileid,
                                   camera=camera, expnum=expnum, master=master)
    kwargs = get_config_options('reduction_steps.resample_wave', flavor)
    log.info('--- Resampling wavelength grid ---')
    log.info(f'custom configuration parameters for resample_wave: {repr(kwargs)}')
    resample_wavelength(in_rss=wout_file, out_rss=hout_file, start_wave=wave_range[0],
                        end_wave=wave_range[1], **kwargs)
    log.info(f'Output resampled wave file: {hout_file}')

    # write out RSS

    # perform quality checks


def create_output_path(kind: str, flavor: str, mjd: int, tileid: int, camera: str,
                       expnum: int = None, master: bool = None) -> str:
    """ Creates the output file path

    Creates the output file path for the science frames or the master arc/flats.
    For example, the extracted fiber spectra is
    "11111/60115/ancillary/lvm-xobject-b1-00060115.fits" for science frames
    or "11111/60115/calib/lvm-xmarc-b1.fits" for the master arc frame.

    Parameters
    ----------
    kind : str
        The kind of file to write
    flavor : str
        The flavor or imagetype of the observation
    mjd : int
        The MJD of the observation
    tileid : int
        The tile id of the observation
    camera : str
        The camera name, e.g. b1
    expnum : int
        The exposure number
    master : bool
        Flag to create the master output path

    Returns
    -------
    str
        the output file path
    """

    if master:
        return path.full('lvm_master', mjd=mjd, camera=camera, kind=f'{kind}m{flavor}',
                         tileid=tileid, drpver=drpver)
    else:
        return path.full("lvm_anc", kind=kind, imagetype=flavor, mjd=mjd, drpver=drpver,
                         camera=camera, tileid=tileid, expnum=expnum)


def read_expfile(in_file: str) -> List[str]:
    """Reads a comma-separated or column of exposure numbers"""
    if not os.path.isfile(in_file):
        return []

    with open(in_file, "r") as expfile:
        expnums = expfile.readlines()

    if len(expnums) == 1 and "," in expnums[0]:
        expnums = expnums[0]
        expnums = [int(expnum) for expnum in expnums.split(",")]
    else:
        expnums = [int(expnum[:-1]) if "\n" in expnum else int(expnum) for expnum in expnums]

    return expnums

def parse_mjds(mjd: Union[int, str, list, tuple]) -> Union[int, list]:
    """ Parse the input MJD

    Parses the input MJD into a single integer MJD or a list
    of integer MJD.  Valid inputs are a single int 60010,
    a list of specific MJDs [60010, 60040], or a string
    range of MJDs 60010-60040.

    Parameters
    ----------
    mjd : Union[int, str, list, tuple]
        the input MJD range or value to parse

    Returns
    -------
    Union[int, list]
        Either a single integer MJD or list of MJDs
    """

    if isinstance(mjd, int):
        return mjd
    elif isinstance(mjd, (tuple, list)):
        return sorted(map(int, mjd))
    elif isinstance(mjd, str) and mjd.isdigit():
        return int(mjd)
    elif isinstance(mjd, str) and '-' in mjd:
        return split_mjds(mjd)


def split_mjds(mjd: str) -> list:
    """ Split a string range of MJDs

    Splits a string range of MJDs, e.g. "60010-60040", into
    a list of all (inclusive) MJDs within the range
    specified.  A range can also be specified as
    "-60040" or "60010-" to indicate that the range
    includes all mjds prior to or following the
    given MJD.

    Parameters
    ----------
    mjd : str
        An hyphen-separated MJD range

    Returns
    -------
    list
        A list of MJDs
    """
    start_mjd, end_mjd = mjd.split('-')
    start_mjd = int(start_mjd) if start_mjd else None
    end_mjd = int(end_mjd) if end_mjd else None

    p = pathlib.Path(os.getenv('LVM_DATA_S'))
    mjds = []
    for d in p.iterdir():
        if not d.stem.isdigit():
            continue
        mm = int(d.stem)
        if start_mjd and end_mjd and (mm >= start_mjd and mm <= end_mjd):
            mjds.append(mm)
        elif start_mjd and not end_mjd and (mm >= start_mjd):
            mjds.append(mm)
        elif not start_mjd and end_mjd and (mm <= end_mjd):
            mjds.append(mm)
    return sorted(mjds)


def filter_expnum(frame: pd.DataFrame, expnum: Union[int, str, list]) -> pd.DataFrame:
    """ Filter the dataframe by exposure number

    Filters the metadata dataframe by the input exposure numbers.  expnum
    can be a single integer value, a list of individual exposure numbers,
    or a string range, i.e. "190-200".  A range can also be specified as
    "-200" or "190-" to indicate that the range includes all exposures prior to
    or following the given exposure number.  Ranges are inclusive to input
    boundaries.

    Parameters
    ----------
    frame : pd.DataFrame
        the metadata of exposure information
    expnum : Union[int, str, list]
        the input exposure number range or value to parse

    Returns
    -------
    pd.DataFrame
        The subset of frames matching the condition
    """

    if isinstance(expnum, int):
        query = f"expnum == {expnum}"
    elif isinstance(expnum, (tuple, list)):
        query = f" expnum in {sorted(map(int, expnum))}"
    elif isinstance(expnum, str) and expnum.isdigit():
        query = f"expnum == {int(expnum)}"
    elif isinstance(expnum, str) and '-' in expnum:
        start_exp, end_exp = expnum.split('-')
        start_exp = int(start_exp) if start_exp else None
        end_exp = int(end_exp) if end_exp else None
        if start_exp and end_exp:
            query = f"{start_exp} <= expnum <= {end_exp}"
        elif start_exp:
            query = f"expnum >= {start_exp}"
        elif end_exp:
            query = f"expnum <= {end_exp}"
    return frame.query(query)


def reduce_file(filename: str):
    """ Reduce a single file

    Run a single raw frame through the LVM DRP

    Parameters
    ----------
    filename : str
        The full filepath name
    """
    meta = extract_metadata([filename])
    params = meta.iloc[0].to_dict()

    reduce_frame(filename, **params)


def reduce_set(frame: pd.DataFrame, settype: str = None, flavor: str = None,
               create_pixmask: bool = False):
    """ Reduce a set of precals, cals, or science """

    if settype not in {"precals", "cals", "science"}:
        raise ValueError('settype can only be "precals", "cals", or "science".')

    # if flavor is set, only reduce those
    if flavor:
        frame = frame[frame['imagetyp'] == flavor]

    # reduce frames
    rows = frame.to_dict('records')
    for row in rows:
        # get raw frame filepath
        filepath = path.full('lvm_raw', mjd=row['mjd'], expnum=row['expnum'],
                             hemi='s', camspec=row['camera'])

        # reduce the frame, pass in entire parameter set
        reduce_frame(filepath, **row)

    # don't create masters for science frames
    if settype == 'science':
        return

    # set the master flavors
    flavors = {'bias', 'dark', 'pixelflat'} if settype == 'precals' else {'arc', 'flat'}

    # if a flavor is set, only create those masters
    if flavor:
        flavors = {flavor}

    # create master frames
    for flavor in flavors:
        create_masters(flavor, frame)

    # build the master metadata cache ; always update it
    get_master_metadata(overwrite=True)

    # run pixel mask creation when requested
    if create_pixmask:
        # loop over set of cameras in frame
        for camera in set(frame['camera']):
            masters = find_masters(frame.mjd.iloc[0], "object", camera)
            mbias = masters.get('bias')
            mdark = masters.get('dark')
            mpixflat = masters.get('pixelflat')
            # pass master filenames into new function
            mpixmask = path.full('lvm_master', kind='mpixmask', drpver=drpver,
                                 mjd=frame.mjd.iloc[0], tileid=frame.tileid.iloc[0],
                                 camera=camera)
            create_pixelmask(in_bias=mbias, in_dark=mdark, in_pixelflat=mpixflat, out_mask=mpixmask)

        # update masters metadata to include new pixel masks
        get_master_metadata(overwrite=True)


def reduce_masters(mjd: int):
    """ Reduce master arcs and flats """
    masters = get_master_metadata()
    sub = masters[(masters['mjd'] == mjd) & (masters['imagetyp'].isin({'arc', 'flat'}))]
    path = create_master_path(sub.iloc[0])

    # sort the frames to flat, arc, flat
    sub = sort_cals(sub, master=True)

    # reduce frames
    rows = sub.to_dict('records')
    for row in rows:
        # construct master path
        path = create_master_path(pd.Series(row))

        # reduce the frame, pass in entire parameter set
        reduce_frame(path, master=True, **row)


def start_logging(mjd: int, tileid: int):
    """ Starts a file logger

    Starts a file logger for a given MJD and tile ID.

    Parameters
    ----------
    mjd : int
        The MJD of the observations
    tileid : int
        The tile ID of the observations
    """
    tilegrp = tileid_grp(tileid)
    lpath = (os.path.join(os.getenv('LVM_SPECTRO_REDUX'),
             "{drpver}/{tilegrp}/{tileid}/{mjd}/lvm-drp-{tileid}-{mjd}.log"))
    logpath = lpath.format(drpver=drpver, mjd=mjd, tileid=tileid, tilegrp=tilegrp)
    logpath = pathlib.Path(logpath)

    # if logpath.exists():
    #     return

    if not logpath.parent.exists():
        logpath.parent.mkdir(parents=True, exist_ok=True)

    log.start_file_logger(logpath, rotating=False, with_json=True)
    return logpath


def write_config_file():
    """ Write out the DRP configuration file """
    cpath = pathlib.Path(os.getenv('LVM_SPECTRO_REDUX')) / drpver / f"lvm-config-{drpver}.yaml"

    # create dir if needed
    if not cpath.parent.is_dir():
        cpath.parent.mkdir(parents=True, exist_ok=True)

    # write the config file
    with open(cpath, 'w') as f:
        f.write(yaml.safe_dump(dict(config), sort_keys=False, indent=2))


def sort_cals(df: pd.DataFrame, master: bool = False) -> pd.DataFrame:
    """ Sort raw frames table by calibrations

    Sorts and orders the table of raw frames by calibration,
    then science frames.  Calibration frames are ordered by flats,
    then arcs, then flats again, to be reduced in that order.
    This is so flats can be properly wavelength calibration after
    arc reduction.

    Parameters
    ----------
    df : pd.DataFrame
        the dataframe of raw frames to process
    master : bool
        Flag indicating the frame is for masters

    Returns
    -------
    pd.DataFrame
        a sorted dataframe of raw frames
    """

    # get unique flavors
    imtypes = set(df['imagetyp'])

    # return if no flat or arcs in dataset
    if {'flat', 'arc'} - imtypes:
        log.info("No flats or arcs found in dataset. No need to sort.")
        return df

    # check for image types and remove missing flavors from the index list
    flavors = ['flat', 'arc', 'object']
    missing = set(flavors) - imtypes
    __ = [flavors.remove(i) for i in missing]

    # sort and set index
    sort_fields = ['camera'] if master else ['camera', 'expnum']
    ss = df.sort_values(sort_fields)
    ee = ss.set_index('imagetyp', drop=False).loc[flavors]

    # check dimensions
    flats = ee.loc['flat']
    flats = flats.to_frame().transpose() if flats.ndim == 1 else flats
    if 'object' in imtypes:
        obj = ee.loc['object']
        obj = obj.to_frame().transpose() if obj.ndim == 1 else obj

    # append flats to end of calibration frames, and build new dataframe
    calibs = pd.concat([ee.loc[['flat', 'arc']], flats]).reset_index(drop=True)
    return (pd.concat([calibs, obj]).reset_index(drop=True)
            if 'object' in imtypes else calibs)


def find_best_mdark(tileid: int, mjd: int, camera: str) -> str:
    """ Find the best master dark frame

    Finds the master dark frame with the largest exposure time, for an
    input tileid, MJD, and camera.

    Parameters
    ----------
    tileid : int
        the sky tileid
    mjd : int
        the MJD of observation
    camera : str
        the camera name

    Returns
    -------
    str
        the filepath to the master dark
    """
    darks = path.expand("lvm_master", kind='mdark', mjd=mjd, drpver=drpver,
                        camera=camera, tileid=tileid)

    # return if no master dark found
    if not darks:
        log.warning(f'No master dark frame found for {tileid}, {mjd}, {camera}.')
        return

    # return first master dark in the list
    return darks[0]


def _parse_expnum_cam(name: str) -> tuple:
    """ Parse the filename

    Parse the camera and exposure number from the
    filename.

    Parameters
    ----------
    name : str
        the name of the file

    Returns
    -------
    tuple
        the camera and exposure number
    """
    pp = pathlib.Path(name).stem
    ss = pp.split('-')
    return int(ss[-1]), ss[-2]


def build_supersky(tileid: int, mjd: int, expnum: int, imagetype: str) -> fits.BinTableHDU:
    """return super sky FITS table for a given exposure

    Parameters
    ----------
    tileid : int
        the sky tileid
    mjd : int
        the MJD of observation
    expnum : int
        the exposure number
    imagetype : str
        the image type

    Returns
    -------
    fits.BinTableHDU
        the super sky table
    """
    # select files for sky fibers
    fsci_paths = sorted(path.expand("lvm_anc", mjd=mjd, tileid=tileid, drpver=drpver,
                                kind="f", camera="*", imagetype=imagetype, expnum=expnum))

    fsci_paths_cam = groupby(fsci_paths, lambda x: x.split("-")[-2])
    sky_wave = []
    sky = []
    sky_error = []
    fiberidx = []
    spec = []
    telescope = []
    for cam, paths in fsci_paths_cam:
        specid = int(cam[-1])
        paths = sorted(list(paths))

        for sci_path in paths:

            # load flafielded camera frame
            fsci = RSS()
            fsci.loadFitsData(sci_path)

            # convert to density units if necessary
            if fsci._header["BUNIT"] == "electron":
                dlambda = np.diff(fsci._wave, axis=1, append=2*(fsci._wave[:, -1] - fsci._wave[:, -2])[:, None])
                fsci._data /= dlambda
                fsci._error /= dlambda
                fsci._header["BUNIT"] = "electron / Angstrom"

            # sky fiber selection
            slitmap = fsci._slitmap[fsci._slitmap["spectrographid"] == specid]
            select_skye = slitmap["telescope"] == "SkyE"
            select_skyw = slitmap["telescope"] == "SkyW"
            fiberidx_e = np.repeat(np.where(select_skye)[0][:, None], fsci._pixels.size, axis=1)
            fiberidx_w = np.repeat(np.where(select_skyw)[0][:, None], fsci._pixels.size, axis=1)

            # create super sky table
            nsam_e = np.sum(select_skye) * fsci._pixels.size
            nsam_w = np.sum(select_skyw) * fsci._pixels.size
            sky_wave.extend(fsci._wave[select_skye].ravel().tolist() + fsci._wave[select_skyw].ravel().tolist())
            sky.extend(fsci._data[select_skye].ravel().tolist() + fsci._data[select_skyw].ravel().tolist())
            sky_error.extend(fsci._error[select_skye].ravel().tolist() + fsci._error[select_skyw].ravel().tolist())
            fiberidx.extend(fiberidx_e.ravel().tolist() + fiberidx_w.ravel().tolist())
            spec.extend([specid] * (nsam_e + nsam_w))
            telescope.extend(["east"] * nsam_e + ["west"] * nsam_w)
    sort_idx = np.argsort(sky_wave)
    wave_c = fits.Column(name="wave", array=np.array(sky_wave)[sort_idx], unit="Angstrom", format="E")
    sky_c = fits.Column(name="sky", array=np.array(sky)[sort_idx], unit=fsci._header["BUNIT"], format="E")
    sky_error_c = fits.Column(name="sky_error", array=np.array(sky_error)[sort_idx], unit=fsci._header["BUNIT"], format="E")
    fiberidx_c = fits.Column(name="fiberidx", array=np.array(fiberidx)[sort_idx], format="J")
    spec_c = fits.Column(name="spectrographid", array=np.array(spec)[sort_idx], format="J")
    telescope_c = fits.Column(name="telescope", array=np.array(telescope)[sort_idx], format="4A")
    supersky = fits.BinTableHDU.from_columns([wave_c, sky_c, sky_error_c, fiberidx_c, spec_c, telescope_c], name="SUPERSKY")

    return supersky


def combine_channels(tileid: int, mjd: int, expnum: int, imagetype: str):
    """ Combine the spectrograph channels together

    For a given exposure, combines the three spectograph channels together
    into a single output lvm-CFrame file.  The input files are the
    ancillary spectrograph-combined lvm-object-[channel]-[expnum] files.

    Parameters
    ----------
    tileid : int
        the sky tileid
    mjd : int
        the MJD of observation
    expnum : int
        the exposure number
    imagetype : str
        the image type
    """

    # find all the h object files
    files = path.expand('lvm_anc', mjd=mjd, tileid=tileid, drpver=drpver,
                         imagetype=imagetype, expnum=expnum, kind='', camera='*')
    # filter out old lvm-object-sp?-*.fits files
    files = sorted([f for f in files if not os.path.basename(f).startswith(f"lvm-{imagetype}-sp")], key=_parse_expnum_cam)

    cframe_path = path.full("lvm_frame", mjd=mjd, drpver=drpver, tileid=tileid, expnum=expnum, kind='CFrame')

    log.info(f'combining channels for {expnum = }')
    kwargs = get_config_options('reduction_steps.combine_channels')
    log.info(f'custom configuration parameters for combine cameras: {repr(kwargs)}')

    # combine the b, r, z channels together
    rss_comb = join_spec_channels(in_rsss=files, out_rss=None, use_weights=True, **kwargs)

    # build the wavelength axis
    hdr = rss_comb._header
    wcs = WCS(hdr)
    n_wave = hdr['NAXIS1']
    wl = wcs.spectral.all_pix2world(np.arange(n_wave), 0)[0].astype("float32")
    wave = fits.ImageHDU((wl * u.m).to(u.angstrom).value, name='WAVE')

    # update the primary header
    hdr['SPEC'] = ', '.join([f"sp{specid+1}" for specid in range(3)])
    hdr['FILENAME'] = pathlib.Path(cframe_path).name
    hdr['DRPVER'] = drpver

    # remove the wcs from the primary header; add it to flux header
    [hdr.pop(i, None) for i in wcs.to_header().keys()]

    # create new hdr for flux extension
    newhdr = {'BUNIT': hdr.pop("BUNIT", None)}
    newhdr['BSCALE'] = hdr.pop("BSCALE", None)
    newhdr['BZERO'] = hdr.pop("BZERO", None)
    newhdr.update(wcs.to_header())

    # create the new FITS file
    prim = fits.PrimaryHDU(header=hdr)
    flux = fits.ImageHDU(rss_comb._data, name='FLUX', header=fits.Header(newhdr))
    err = fits.ImageHDU(rss_comb._error, name='ERROR')
    mask = fits.ImageHDU(rss_comb._mask.astype("uint8"), name='MASK')
    fwhm = fits.ImageHDU(rss_comb._lsf, name='FWHM')
    sky = fits.ImageHDU(rss_comb._sky, name="SKY")
    sky_error = fits.ImageHDU(rss_comb._sky_error, name="SKY_ERROR")

    # build super sky
    supersky = build_supersky(tileid, mjd, expnum, imagetype)

    # write out new file
    log.info(f'writing output file in {os.path.basename(cframe_path)}')
    hdulist = fits.HDUList([prim, flux, err, mask, wave, fwhm, sky, sky_error, supersky, fibermap])
    hdulist.writeto(cframe_path, overwrite=True)


def combine_spectrographs(tileid: int, mjd: int, channel: str, expnum: int, imagetype: str) -> RSS:
    """ Combine the spectrographs together for a given exposure

    For a given exposure, combines the three spectographs together into a
    single output lvm-object-[channel]-[expnum] file. The input files are the
    ancillary rectified frames lvm-hobject-[channel]*-[expnum] files.

    Parameters
    ----------
    tileid : int
        The tileid of the observation
    mjd : int
        The MJD of the observation
    channel : str
        The channel of the spectrograph, e.g. b, r, z
    expnum : int
        The exposure number of the frames to combines
    imagetype : str
        The imagetype of the frames to combine

    Returns
    -------
    RSS
        The combined RSS object
    """

    hsci_paths = sorted(path.expand('lvm_anc', mjd=mjd, tileid=tileid, drpver=drpver,
                               kind='h', camera=f'{channel}[123]', imagetype=imagetype, expnum=expnum))

    if not hsci_paths:
        log.error(f'no rectified frames found for {expnum = }, {channel = }')
        return

    if len(hsci_paths) != 3:
        log.warning(f'not all spectrographs found for {expnum = }, {channel = }')

    # construct output path
    frame_path = path.full('lvm_anc', mjd=mjd, tileid=tileid, drpver=drpver,
                           kind='', camera=channel, imagetype=imagetype, expnum=expnum)

    # combine RSS files along fiber ID direction
    return stack_spectrographs(hsci_paths, frame_path)


def stack_ext(files: list, ext: Union[int, str] = 0) -> np.array:
    """ Stack the FITS data from a list of files

    Stack the FITS data for the given extension name or number,
    from the input list of files.  The output stack is in the order
    of the input list of files, i.e. for a list of sp1, sp2, sp3,
    the 0-index of the output array is the start of sp1.

    Parameters
    ----------
    files : list
        A list of files to stack
    ext : Union[int, str], optional
        The FITS extension name or number, by default 0

    Returns
    -------
    np.array
        The stacked data
    """
    new = []
    for i in files:
        with fits.open(i) as hdu:
            new.append(hdu[ext].data)
    return np.vstack(new)


@lru_cache
def read_fibermap(as_table: bool = None, as_hdu: bool = None,
                  filename: str = 'lvm_fiducial_fibermap.yaml') -> Union[pd.DataFrame, Table, fits.BinTableHDU]:
    """ Read the LVM fibermap

    Reads the LVM fibermap yaml file into a pandas
    DataFrame or Astropy Table or Astropy fits.BinTableHDU.

    Parameters
    ----------
    as_table : bool, optional
        If True, returns an Astropy Table, by default None
    as_hdu : bool, optional
        If True, returns an Astropy fits.BinTableHDU, by default None
    filename : str, optional
        Optional name of the fibermap file, by default "lvm_fiducial_fibermap.yaml"

    Returns
    -------
    Union[pd.DataFrame, Table, fits.BinTableHDU]
        the fibermap as a dataframe, table, or hdu
    """
    core_dir = os.getenv('LVMCORE_DIR')
    if not core_dir:
        raise ValueError("Environment variable LVMCORE_DIR not set. Set it or load lvmcore module file.")

    p = pathlib.Path(core_dir) / f'metrology/{filename}'
    if not p.is_file():
        log.warning("Cannot read fibermap from lvmcore.")
        return

    with open(p, 'r') as f:
        data = yaml.load(f, Loader=yaml.CSafeLoader)
        cols = [i['name'] for i in data['schema']]
        units = [u.Unit(i['unit']) if i['unit'] is not None else None for i in data['schema']]

        # define dtypes for Table and Numpy arrays because these two can't seem to talk to each other
        tb_dtypes = [i['dtype'] for i in data['schema']]
        np_dtypes = list(zip(cols, [d if d != 'str' else 'object' for d in tb_dtypes]))

        # create table with units and correct types
        table = Table(np.asarray([tuple(d) for d in data['fibers']], dtype=np_dtypes), units=units, dtype=tb_dtypes)
        if as_table:
            return table
        if as_hdu:
            return fits.BinTableHDU(table, name='SLITMAP')
        return table.to_pandas()


fibermap = read_fibermap(as_hdu=True)


def select_fibers(specid: int = None, flag: str = 'SAIT') -> pd.DataFrame:
    """ Select fibers from the fibermap

    Select fibers from the fibermap dataframe. Use the flag keyword
    to set a predefined selection filter.  The default flag of SAIT
    selects on non-standard targets (targettype != "standard") and
    good fibers (fibstatus != 1), where good is both "good" (0) and "fibers
    with low throughput" (2).

    Parameters
    ----------
    specid : int, optional
        the spectrograph id, by default None
    flag : str, optional
        flag for setting a predefined seletion query, by default 'SAIT'

    Returns
    -------
    pd.DataFrame
        the fiber subset matching the query
    """
    df = read_fibermap()

    if flag == 'SAIT':
        query = 'targettype != "standard" & fibstatus != 1'
        if specid:
            query += f' & spectrographid == {specid}'

    return df.query(query)


def add_extension(hdu: Union[fits.ImageHDU, fits.BinTableHDU], filename: str):
    """ Add an astropy HDU to an existing FITS file

    _extended_summary_

    Parameters
    ----------
    hdu : Union[fits.ImageHDU, fits.BinTableHDU]
        the HDU to add
    filename : str
        the name of the file on disk

    Raises
    ------
    ValueError
        when the input hdu is not a valid image or table hdu
    ValueError
        when the input hdu does not a proper name
    """

    if not isinstance(hdu, (fits.ImageHDU, fits.BinTableHDU)):
        raise ValueError('Input hdu is not valid astropy FITS ImageHDU or BinTableHDU.')

    if not hdu.name:
        raise ValueError(f'Input hdu does not have a valid extension name: {hdu.name}. Cannot add.')

    with fits.open(filename, mode='update') as hdulist:
        if hdu.name not in hdulist:
            hdulist.append(hdu)
            hdulist.flush()


def _yield_dir(root: pathlib.Path, mjd: int) -> pathlib.Path:
    """ Iteratively yield a pathlib directory

    Parameters
    ----------
    root : pathlib.Path
        the top-level path
    mjd : int
        the MJD to look for

    Yields
    ------
    Iterator[pathlib.Path]
        the pathlib.Path
    """
    for item in root.iterdir():
        if item.stem == str(mjd):
            yield item
        if item.is_dir():
            yield from _yield_dir(item, mjd)


def should_run(mjd: int) -> bool:
    """ Check if the DRP should be run

    Checks to see if the DRP should be run for the
    given MJD.  Checks if the data transfer has completed
    and that no pipeline run has started yet.

    Parameters
    ----------
    mjd : int
        the MJD

    Returns
    -------
    bool
        Flag if the pipeline should be run
    """

    # not transferred yet
    done = pathlib.Path(os.getenv("LCO_STAGING_DATA")) / f'log/lvm/{mjd}/transfer-{mjd}.done'
    if not done.exists() or not done.is_file():
        # data not transferred yet, skip DRP running
        log.warning(f'Data transfer not yet complete for MJD {mjd}.')
        return False

    # check for MJD directory and any files in it
    # if no directory or no raw_metadata file in it, we run the DRP
    root = pathlib.Path(os.getenv("LVM_SPECTRO_REDUX")) / f'{drpver}'
    mjddir = list(_yield_dir(root, mjd))
    no_files = not any(mjddir[0].glob('raw_meta*')) if mjddir else True
    if not no_files:
        log.info(f"DRP for mjd {mjd} already running.")
    return no_files


def check_daily_mjd(test: bool = False, with_cals: bool = False):
    """ Check for daily MJD run

    Get the MJD for the current datetime and check if
    we should run the DRP or not.  If so, start the DRP
    for the given MJD.

    Parameters
    ----------
    test : bool, optional
        Flag to test the check without running the DRP, by default False
    with_cals: bool, optional
        Flag to turn on reduction of the individual calibration files
    """
    # get current MJD
    t = Time.now()
    mjd = int(t.mjd)
    log.info(f'It is {t.to_string()}.  The MJD is {int(t.mjd)}.')

    # check if we should run the DRP
    if should_run(mjd):
        log.info(f"Running DRP for mjd {mjd}")
        if not test:
            run_drp(mjd, with_cals=with_cals)


def create_status_file(tileid: int, mjd: int, status: str = 'started'):
    """ Create a DRP status file

    Create a DRP status file for the given tile_id, MJD.

    Parameters
    ----------
    tileid : int
        the tile iD
    mjd : int
        the MJD
    status : str, optional
        the DRP status, by default 'started'
    """
    tilegrp = tileid_grp(tileid)
    root = pathlib.Path(os.getenv("LVM_SPECTRO_REDUX")) / f'{drpver}/{tilegrp}/{tileid}/logs'
    root.mkdir(parents=True, exist_ok=True)
    path = root / f'lvm-drp-{tileid}-{mjd}.{status}'
    path.touch()


def remove_status_file(tileid: int, mjd: int, remove_all: bool = False):
    """ Remove a DRP status file

    Remove a DRP status file for the given tile_id, MJD, or
    optionally remove all status files.

    Parameters
    ----------
    tileid : int
        the tile iD
    mjd : int
        the MJD
    remove_all : bool, optional
        Flag to remove all status files, by default False
    """
    tilegrp = tileid_grp(tileid)
    root = pathlib.Path(os.getenv("LVM_SPECTRO_REDUX")) / f'{drpver}/{tilegrp}/{tileid}/logs'

    if remove_all:
        shutil.rmtree(root)
        return

    files = root.rglob(f'lvm-drp-{tileid}-{mjd}.*')
    for file in files:
        file.unlink()


def status_file_exists(tileid: int, mjd: int, status: str = 'started') -> bool:
    """ Check if a status file exists

    Parameters
    ----------
    tileid : int
        the tile iD
    mjd : int
        the MJD
    status : str, optional
        the DRP status, by default 'started'

    Returns
    -------
    bool
        Flag if the file exists
    """
    tilegrp = tileid_grp(tileid)
    root = pathlib.Path(os.getenv("LVM_SPECTRO_REDUX")) / f'{drpver}/{tilegrp}/{tileid}/logs'
    path = root / f'lvm-drp-{tileid}-{mjd}.{status}'
    return path.exists()


def update_error_file(tileid: int, mjd: int, expnum: int, error: str,
                      reset: bool = False):
    """ Update the DRP error file

    Appends to the "drp_errors.txt" file whenever
    there is an error during a reduction.

    Parameters
    ----------
    tileid : int
        the tile id
    mjd : int
        the MJD
    expnum : int
        the exposure number
    error : str
        the traceback
    reset : bool, optional
        Flag to reset the text file, by default False
    """

    path = pathlib.Path(os.getenv("LVM_SPECTRO_REDUX")) / f'{drpver}' / 'drp_errors.txt'
    path.parent.mkdir(parents=True, exist_ok=True)

    if reset:
        path.unlink()
        return

    with open(path, '+a') as f:
        f.write(f'ERROR on tileid, mjd, exposure: {tileid}, {mjd}, {expnum}\n')
        f.write(error)
        f.write('\n')


def reduce_2d(mjd, calibrations, expnums=None, exptime=None, cameras=CAMERAS,
              replace_with_nan=True, assume_imagetyp=None, reject_cr=True,
              add_astro=True, sub_straylight=True, parallel_run=1,
              skip_done=True, keep_ancillary=False):
    """Preprocess and detrend a list of 2D frames

    Given a set of MJDs and (optionally) exposure numbers, preprocess detrends
    and optionally fits and subtracts the stray light field from the 2D frames.
    This routine will store the preprocessed, detrended and
    straylight-subtracted frames in the corresponding calibration directory in
    the `masters_mjd` or by default in the smallest MJD in `mjds`.

    Parameters:
    ----------
    mjd : int
        MJD to reduce
    calibrations : dict[str, dict[str, str]]
        Paths to calibrations to use, including bias and pixel masks and flats
    expnums : list
        List of exposure numbers to reduce
    exptime : int
        Exposure time to filter by
    cameras : list
        List of cameras to filter by
    replace_with_nan : bool
        Replace rejected pixels with NaN
    assume_imagetyp : str
        Assume the given imagetyp for all frames
    reject_cr : bool
        Reject cosmic rays
    add_astro : bool, optional
        Add astrometric solution to detrended frames, by default True
    sub_straylight : bool, optional
        Subtract straylight from detrended frames, by default True
    parallel_run : int, optional
        Parallel run of fiber masking in straylight subtraction, by default 1 (single core)
    counts_threshold : int
        Minimum count level to consider when tracing centroids, defaults to 500
    poly_deg_cent : int
        Degree of the polynomial to fit to the centroids, by default 4
    skip_done : bool
        Skip pipeline steps that have already been done
    keep_ancillary : bool
        Keep ancillary files, by default False
    """

    frames = get_frames_metadata(mjd)
    if expnums is not None:
        frames.query("expnum in @expnums", inplace=True)
    if exptime is not None:
        frames.query("exptime == @exptime", inplace=True)
    if cameras:
        frames.query("camera in @cameras", inplace=True)
    frames.sort_values(["camera"], inplace=True)

    # preprocess and detrend frames
    for frame in frames.to_dict("records"):
        camera = frame["camera"]

        # assume given image type
        imagetyp = assume_imagetyp or frame["imagetyp"]

        # get master frames paths
        mpixmask_path = calibrations["pixmask"][camera]
        mpixflat_path = calibrations["pixflat"][camera]
        mbias_path = calibrations["bias"][camera]
        mtrace_path = calibrations["trace"][camera]

        # log the master frames
        log.info(f'Using pixel mask: {mpixmask_path}')
        log.info(f'Using bias: {mbias_path}')
        log.info(f'Using pixel flat: {mpixflat_path}')

        rframe_path = path.full("lvm_raw", camspec=frame["camera"], **frame)
        eframe_path = path.full("lvm_anc", drpver=drpver, kind="e", imagetype=imagetyp, **frame)
        frame_path = eframe_path if os.path.exists(eframe_path) else rframe_path
        pframe_path = path.full("lvm_anc", drpver=drpver, kind="p", imagetype=imagetyp, **frame)
        lframe_path = path.full("lvm_anc", drpver=drpver, kind="l", imagetype=imagetyp, **frame)
        lstr_path = path.full("lvm_anc", drpver=drpver, kind="d", imagetype="stray", **frame)

        # define agc coadd path
        agcsci_path = path.full('lvm_agcam_coadd', mjd=mjd, specframe=frame["expnum"], tel='sci')
        agcskye_path = path.full('lvm_agcam_coadd', mjd=mjd, specframe=frame["expnum"], tel='skye')
        agcskyw_path = path.full('lvm_agcam_coadd', mjd=mjd, specframe=frame["expnum"], tel='skyw')

        # bypass creation of detrended frame in case of imagetyp=bias
        if imagetyp != "bias":
            dframe_path = path.full("lvm_anc", drpver=drpver, kind="d", imagetype=imagetyp, **frame)
        else:
            dframe_path = pframe_path

        os.makedirs(os.path.dirname(dframe_path), exist_ok=True)
        final_2d_dp = dframe_path if not sub_straylight else lframe_path
        if skip_done and os.path.isfile(final_2d_dp):
            log.info(f"skipping {final_2d_dp}, file already exist")
        else:
            with Timer(name='Preproc '+pframe_path, logger=log.info):
                preproc_raw_frame(in_image=frame_path, out_image=pframe_path,
                                  in_mask=mpixmask_path, replace_with_nan=replace_with_nan, assume_imagetyp=assume_imagetyp)
            with Timer(name='Detrend '+dframe_path, logger=log.info):
                detrend_frame(in_image=pframe_path, out_image=dframe_path,
                            in_bias=mbias_path,
                            in_pixelflat=mpixflat_path,
                            replace_with_nan=replace_with_nan,
                            reject_cr=reject_cr,
                            in_slitmap=fibermap if imagetyp in {"flat", "arc", "object"} else None)

            # add astrometry to frame
            if add_astro:
                with Timer(name='Astrometry '+dframe_path, logger=log.info):
                    add_astrometry(in_image=dframe_path, out_image=dframe_path, in_agcsci_image=agcsci_path, in_agcskye_image=agcskye_path, in_agcskyw_image=agcskyw_path)

            # subtract straylight
            if sub_straylight:
                with Timer(name='Straylight '+lframe_path, logger=log.info):
                    subtract_straylight(in_image=dframe_path, out_image=lframe_path, out_stray=lstr_path,
                                        in_cent_trace=mtrace_path, select_nrows=(5,5), use_weights=True,
                                        aperture=15, smoothing=400, median_box=101, gaussian_sigma=20.0,
                                        parallel=parallel_run)


def science_reduction(expnum: int, use_longterm_cals: bool = False,
                      sky_weights: Tuple[float, float] = None,
                      fluxcal_method: str = 'STD',
                      ncpus: int = None,
                      aperture_extraction: bool = False,
                      clean_ancillary: bool = False,
                      skip_2d: bool = False,
                      skip_1d: bool = False,
                      skip_post_1d: bool = False,
                      skip_drpall: bool = False,
                      debug_mode: bool = False,
                      force_run: bool = False) -> None:
    """ Run the science reduction for a given exposure number.
    """

    if debug_mode:
        aperture_extraction = True
        clean_ancillary = False
        reject_cr = False
    else:
        reject_cr = True

    # validate parameters
    if sky_weights is not None:
        if len(sky_weights) != 2:
            log.error("sky weights must be a tuple of two floats")
            return
        elif any([w < 0.0 for w in sky_weights]):
            log.error("sky weights must be positive")
            return
        elif sum(sky_weights) == 0.0:
            log.error("sum of sky weights must be non-zero")
            return

    # define extraction method
    parallel_run = 1 if ncpus is None else ncpus
    extraction_method = "aperture" if aperture_extraction else "optimal"

    # get target frames metadata or extract if it doesn't exist
    sci_mjd = mjd_from_expnum(expnum)[0]
    sci_metadata = get_frames_metadata(mjd=sci_mjd)
    sci_metadata.query("expnum == @expnum", inplace=True)
    sci_metadata.sort_values("expnum", ascending=False, inplace=True)
    if not force_run:
        try:
            sci_metadata.query("qaqual == 'GOOD'", inplace=True)
        except KeyError:
            log.error("error while getting qaqual field in metadata.")
            log.error(f"Please try running `drp metadata regenerate -m {sci_mjd}` before trying reducing your exposure again.")
            return
        if sci_metadata.empty:
            log.error(f"exposure {expnum = } was flagged as 'BAD' by the raw data quality pipeline")
            return

    # define general metadata
    sci_tileid = sci_metadata["tileid"].unique()[0]
    sci_mjd = sci_metadata["mjd"].unique()[0]
    sci_expnum = sci_metadata["expnum"].unique()[0]
    sci_imagetyp = sci_metadata["imagetyp"].unique()[0]

    log.info(f"Reducing MJD {sci_mjd}, exposure {expnum}, tile_id {sci_tileid} ... ")

    cals_mjd = get_master_mjd(sci_mjd) if use_longterm_cals else sci_mjd
    log.info(f"target master MJD: {cals_mjd}")

    # overwrite fiducial masters dir
    # masters_path = os.path.join(MASTERS_DIR, f"{cals_mjd}")
    log.info(f"target master path: {os.getenv('LVM_MASTER_DIR')}")
    calibs = get_calib_paths(mjd=cals_mjd, version=drpver, longterm_cals=use_longterm_cals, from_sanbox=True)

    # make sure only one exposure number is being reduced
    # sci_metadata.query("expnum == @sci_expnum", inplace=True)
    sci_metadata.sort_values("camera", inplace=True)

    # detrend science exposure
    log.info(f"--- Starting science reduction for tile {sci_tileid} at MJD {sci_mjd} with exposure number {sci_expnum}")
    if skip_2d:
        log.info("skipping 2D reduction")
    else:
        with Timer(name='Reduce2d', logger=log.info):
            reduce_2d(mjd=sci_mjd, calibrations=calibs, expnums=[sci_expnum], reject_cr=reject_cr, skip_done=False)

    # run reduction loop for each science camera exposure
    if skip_1d:
        log.info("skipping 1D reduction")
    else:
        for sci in sci_metadata.to_dict("records"):
            # define science camera
            sci_camera = sci["camera"]

            dsci_path = path.full("lvm_anc", drpver=drpver, kind="d", imagetype=sci["imagetyp"], **sci)
            xsci_path = path.full("lvm_anc", drpver=drpver, kind="x", imagetype=sci["imagetyp"], **sci)
            wsci_path = path.full("lvm_anc", drpver=drpver, kind="w", imagetype=sci["imagetyp"], **sci)
            ssci_path = path.full("lvm_anc", drpver=drpver, kind="s", imagetype=sci["imagetyp"], **sci)
            hsci_path = path.full("lvm_anc", drpver=drpver, kind="h", imagetype=sci["imagetyp"], **sci)
            lsci_path = path.full("lvm_anc", drpver=drpver, kind="l", imagetype=sci["imagetyp"], **sci)
            os.makedirs(os.path.dirname(hsci_path), exist_ok=True)

            # define science product paths
            frame_path = path.full("lvm_frame", drpver=drpver, tileid=sci_tileid, mjd=sci_mjd, expnum=sci_expnum, kind=f"Frame-{sci_camera}")

            # define calibration frames paths
            mtrace_path = calibs["trace"][sci_camera]
            mwidth_path = calibs["width"][sci_camera]
            mmodel_path = calibs["model"][sci_camera]

            # extract 1d spectra
            with Timer(name='Extract '+xsci_path, logger=log.info):
                extract_spectra(in_image=lsci_path, out_rss=xsci_path, in_trace=mtrace_path, in_fwhm=mwidth_path,
                                in_model=mmodel_path, method=extraction_method, parallel=parallel_run)

    # per channel reduction
    cframe_path = path.full("lvm_frame", drpver=drpver, tileid=sci_tileid, mjd=sci_mjd, expnum=sci_expnum, kind='CFrame')
    sframe_path = path.full("lvm_frame", mjd=sci_mjd, drpver=drpver, tileid=sci_tileid, expnum=sci_expnum, kind='SFrame')
    if skip_post_1d:
        log.info("skipping post 1D reduction")
    else:
        mwave_groups = group_calib_paths(calibs["wave"])
        mlsf_groups = group_calib_paths(calibs["lsf"])

        for channel in "brz":
            xsci_paths = sorted(path.expand('lvm_anc', mjd=sci_mjd, tileid=sci_tileid, drpver=drpver,
                                            kind='x', camera=f'{channel}[123]', imagetype=sci_imagetyp, expnum=expnum))
            xsci_path = path.full('lvm_anc', mjd=sci_mjd, tileid=sci_tileid, drpver=drpver,
                                kind='x', camera=channel, imagetype=sci_imagetyp, expnum=expnum)
            wsci_path = path.full('lvm_anc', mjd=sci_mjd, tileid=sci_tileid, drpver=drpver,
                                kind='w', camera=channel, imagetype=sci_imagetyp, expnum=expnum)
            mwave_paths = mwave_groups[channel]
            mlsf_paths = mlsf_groups[channel]
            mflat_path = calibs["fiberflat_twilight"][channel]

            frame_path = path.full('lvm_frame', mjd=sci_mjd, tileid=sci_tileid, drpver=drpver, expnum=sci_expnum, kind=f'Frame-{channel}')
            ssci_path = path.full('lvm_anc', mjd=sci_mjd, tileid=sci_tileid, drpver=drpver,
                                kind='s', camera=channel, imagetype=sci_imagetyp, expnum=expnum)
            hsci_path = path.full('lvm_anc', mjd=sci_mjd, tileid=sci_tileid, drpver=drpver,
                                kind='h', camera=channel, imagetype=sci_imagetyp, expnum=expnum)

            # stack spectrographs
            with Timer(name='Stack Spectrographs '+xsci_path, logger=log.info):
                stack_spectrographs(in_rsss=xsci_paths, out_rss=xsci_path)
            if not os.path.exists(xsci_path):
                log.error(f'No stacked file found: {xsci_path}. Skipping remaining pipeline.')
                continue

            # wavelength calibrate
            with Timer(name='Wavelengths '+wsci_path, logger=log.info):
                create_pixel_table(in_rss=xsci_path, out_rss=wsci_path, in_waves=mwave_paths, in_lsfs=mlsf_paths)

            # apply fiberflat correction
            with Timer(name='Fiberflat '+frame_path, logger=log.info):
                apply_fiberflat(in_rss=wsci_path, out_frame=frame_path, in_flat=mflat_path)

            # correct thermal shift in wavelength direction
            with Timer(name='Thermal Shifts '+frame_path, logger=log.info):
                shift_wave_skylines(in_frame=frame_path, out_frame=frame_path)

            # interpolate sky fibers
            with Timer(name='Interpolate Sky '+ssci_path, logger=log.info):
                interpolate_sky(in_frame=frame_path, out_rss=ssci_path)

            # combine sky telescopes
            with Timer(name='Combine Sky '+ssci_path, logger=log.info):
                combine_skies(in_rss=ssci_path, out_rss=ssci_path, sky_weights=sky_weights)

            # resample wavelength into uniform grid along fiber IDs for science and sky fibers
            with Timer(name='Resample '+hsci_path, logger=log.info):
                resample_wavelength(in_rss=ssci_path,  out_rss=hsci_path, wave_range=SPEC_CHANNELS[channel], wave_disp=0.5, convert_to_density=True)


        hsci_all_bands = [path.full('lvm_anc', mjd=sci_mjd, tileid=sci_tileid, drpver=drpver, kind='h',
                                camera=channel, imagetype=sci_imagetyp, expnum=expnum) for channel in "brz"]

        # #The model stellar atmosphere spectra selection
        best_fit_models, model_to_gaia_median = model_selection(hsci_all_bands,
                                                                GAIA_CACHE_DIR=MASTERS_DIR + '/gaia_cache')
        #

        for channel in "brz":
            hsci_path = path.full('lvm_anc', mjd=sci_mjd, tileid=sci_tileid, drpver=drpver,
                                kind='h', camera=channel, imagetype=sci_imagetyp, expnum=expnum)
            # use resampled frames for flux calibration in each camera, using standard stars observed in the spec telescope
            #  and field stars found in the sci ifu
            # mode='GAIA' -> old behavior; 'model' -> new version with the spectra from the Pollux library
            with Timer(name='Fluxcal '+hsci_path, logger=log.info):
                fluxcal_standard_stars(hsci_path, GAIA_CACHE_DIR=MASTERS_DIR+'/gaia_cache', mode='model',
                                   model_list=best_fit_models, model_coef=model_to_gaia_median)
                fluxcal_sci_ifu_stars(hsci_path, GAIA_CACHE_DIR=MASTERS_DIR+'/gaia_cache')

                # flux-calibrate each channel
                fframe_path = path.full("lvm_frame", mjd=sci_mjd, drpver=drpver, tileid=sci_tileid, expnum=sci_expnum, kind=f'FFrame-{channel}')
                apply_fluxcal(in_rss=hsci_path, out_fframe=fframe_path, method=fluxcal_method)

        # stitch channels
        fframe_paths = sorted(path.expand('lvm_frame', mjd=sci_mjd, tileid=sci_tileid, drpver=drpver, kind='FFrame-?', expnum=sci_expnum))
        if len(fframe_paths) == 0:
            log.error('No fframe files found.  Cannot join spectrograph channels. Exiting pipeline.')
            return

        with Timer(name='Join Channels '+cframe_path, logger=log.info):
            join_spec_channels(in_fframes=fframe_paths, out_cframe=cframe_path, use_weights=True)

        # sky subtraction
        with Timer(name='QSky '+sframe_path, logger=log.info):
            quick_sky_subtraction(in_cframe=cframe_path, out_sframe=sframe_path)

    if skip_drpall:
        log.info("skipping create/update drpall summary file")
    else:
        # update the drpall summary file
        with Timer(name='DRPAll '+sframe_path, logger=log.info):
            log.info('Updating the drpall summary file')
            update_summary_file(sframe_path, tileid=sci_tileid, mjd=sci_mjd, expnum=sci_expnum, master_mjd=cals_mjd)

    # clean ancillary folder
    if clean_ancillary:
        ancillary_dir = os.path.dirname(dsci_path)
        qa_dir = os.path.join(ancillary_dir, "qa")
        log.info(f"removing ancillary files at {qa_dir}")
        if os.path.isdir(ancillary_dir):
            ancillary_paths = [os.path.join(ancillary_dir,p) for p in os.listdir(ancillary_dir) if str(sci_expnum) in p]
            qa_paths = [os.path.join(qa_dir,p) for p in os.listdir(qa_dir) if str(sci_expnum) in p]
            for ancillary_path in ancillary_paths:
                try:
                    os.remove(ancillary_path)
                except Exception as e:
                    log.warning(f"error while removing {ancillary_path}: {e}")
            for qa_path in qa_paths:
                try:
                    os.remove(qa_path)
                except Exception as e:
                    log.warning(f"error while removing {qa_path}: {e}")
            if len(os.listdir(qa_dir)) == 0:
                try:
                    shutil.rmtree(qa_dir)
                except Exception as e:
                    log.warning(f"error while removing {qa_dir}: {e}")
            if len(os.listdir(ancillary_dir)) == 0:
                try:
                    shutil.rmtree(ancillary_dir)
                except Exception as e:
                    log.warning(f"error while removing {ancillary_dir}: {e}")


def run_drp(mjd: Union[int, str, list], expnum: Union[int, str, list] = None,
            with_cals: bool = False, no_sci: bool = False,
            fluxcal_method: str = 'STD',
            skip_2d: bool = False, skip_1d: bool = False, skip_post_1d: bool = False, skip_drpall: bool = False,
            clean_ancillary: bool = False, debug_mode: bool = False, force_run: bool = False):
    """ Run the quick DRP

    Run the quick DRP for an MJD, or a range of MJDs. Reduces
    science frames with the function ``science_reduction``.
    Optionally can set flags to attempt reduction of the individual calibration
    frames in the MJD up through detrending, or to turn off science frame
    reduction.

    Parameters
    ----------
    mjd : Union[int, str, list]
        the MJD to reduce
    expnum : Union[int, str, list], optional
        the exposure numbers to reduce, by default None
    with_cals : bool, optional
        Flag to reduce individual calibration files, by default False
    no_sci : bool, optional
        Flag to turn off science frame reduction, by default False
    fluxcal_method : str, optional
        'NONE' or 'STD' for standard stars, 'SCI' for field stars in science IFU
    skip_2d : bool, optional
        Skip preprocessing and detrending, by default False
    skip_1d : bool, optional
        Skip astrometry, straylight subtraction and extraction, by default False
    skip_post_1d : bool, optional
        Skip wavelength calibration, flatfielding, sky processing and flux calibration
    skip_drpall : bool, optional
        Skip create/update drpall summary file
    clean_ancillary : bool, optional
        Flag to remove the ancillary paths, by default False
    debug_mode : bool, optional
        Flag to run in debug mode, by default False
    force_run : bool, optional
        Flag to force reductions even if the data was flagged as BAD by the QC pipeline, by default False
    """
    # # write the drp parameter configuration
    # write_config_file()

    if mjd is None:
        # parse expnums and get MJDs
        mjds = mjd_from_expnum(expnum)
    else:
        # parse the input MJD and loop over all reductions
        mjds = parse_mjds(mjd)

    if isinstance(mjds, list):
        for mjd in mjds:
            run_drp(mjd=mjd, expnum=expnum, with_cals=with_cals, no_sci=no_sci,
                    fluxcal_method=fluxcal_method,
                    skip_2d=skip_2d,
                    skip_1d=skip_1d,
                    skip_post_1d=skip_post_1d,
                    skip_drpall=skip_drpall,
                    clean_ancillary=clean_ancillary,
                    debug_mode=debug_mode,
                    force_run=force_run)
        return

    log.info(f'Processing MJD {mjd}')

    # check the MJD data directory path
    mjd_path = pathlib.Path(os.getenv('LVM_DATA_S')) / str(mjd)
    log.info(f'MJD processing path: {mjd_path}')
    if not mjd_path.is_dir():
        log.warning(f'{mjd = } is not valid raw data directory.')
        return

    # skip this reduction if the MJD is in a list of excluded (bad, engineering...) MJDs
    exclude_file = os.getenv('LVMCORE_DIR') + '/etc/exclude_mjds.txt'
    with open(exclude_file) as exclude_mjd_file:
        exclude = [tuple(map(int, line.split(','))) for line in exclude_mjd_file]
    if any([m[0] <= mjd <= m[1] for m in exclude]):
        log.info(f"MJD {mjd} falls within excluded period in {exclude_file}, skipping ...")
        return

    # generate the MJD metadata
    frames = get_frames_metadata(mjd=mjd)
    sub = frames.copy()

    # remove bad or test quality frames
    if force_run and (sub.qaqual == "BAD").all():
        tileid = sub.tileid.iloc[0]
        log.warning(f"You are about to reduce {expnum = } of {tileid = }, which was flagged as 'BAD' by the QC pipeline")
        log.warning("The DRP Team will not be responsible for failures during this reduction or the quality of its results")
        log.warning(f"We advice you to look for a good quality exposure of the same {tileid = }")
    else:
        try:
            sub = sub[(sub['qaqual'] == 'GOOD')]
        except KeyError:
            log.error("error while getting qaqual field in metadata.")
            log.error(f"Please try running `drp metadata regenerate -m {mjd}` before trying reducing your exposure again.")
            return
        if sub.empty:
            log.error(f"exposure {expnum = } was flagged as 'BAD' by the raw data quality pipeline")
            return

    # filter on exposure number
    if expnum:
        log.info(f'Filtering on exposure numbers {expnum}.')
        sub = filter_expnum(sub, expnum)

    # sort the frames
    sub = sub.sort_values(['expnum', 'camera'])

    # group by tileid, mjd
    groups = sub.groupby(['tileid', 'mjd'])

    # iterate over each group and reduce
    for key, group in groups:
        tileid, mjd = key

        # split into cals, and science
        cals = group[~(group['imagetyp'] == 'object')]
        sci = group[group['imagetyp'] == 'object']

        # avoid creating logs / status files for tileid+mjd groups with
        # no science files, unless explicitly reducing cals
        cal_cond = not cals.empty and with_cals
        sci_cond = not sci.empty and not no_sci

        # create start status
        create_status_file(tileid, mjd, status='started')

        if sci_cond or cal_cond:
            # start logging for this tileid, mjd
            logfile_path = start_logging(mjd, tileid)

        # attempt to reduce individual calibration files
        if cal_cond:
            for row in cals.to_dict("records"):
                try:
                    reduce_calib_frame(row)
                except Exception as e:
                    log.exception(f'Failed to reduce calib frame mjd {mjd} exposure {row["expnum"]}: {e}')
                    trace = traceback.format_exc()
                    update_error_file(tileid, mjd, row['expnum'], trace)

        # reduce the science data
        if sci_cond:
            kwargs = get_config_options('reduction_steps.science_reduction')
            for expnum in sci['expnum'].unique():
                with Timer(name=f'Reduction EXPNUM {expnum}', logger=log.info):
                    try:
                        science_reduction(expnum, use_longterm_cals=True,
                                        fluxcal_method=fluxcal_method,
                                        skip_2d=skip_2d,
                                        skip_1d=skip_1d,
                                        skip_post_1d=skip_post_1d,
                                        skip_drpall=skip_drpall,
                                        clean_ancillary=clean_ancillary,
                                        debug_mode=debug_mode,
                                        force_run=force_run, **kwargs)
                    except Exception as e:
                        log.exception(f'Failed to reduce science frame mjd {mjd} exposure {expnum}: {e}')
                        create_status_file(tileid, mjd, status='error')
                        trace = traceback.format_exc()
                        update_error_file(tileid, mjd, expnum, trace)
                        log.info(f"the log file can be found here: {logfile_path}")
                        continue

        # create done status on successful run
        if not status_file_exists(tileid, mjd, status='error'):
            create_status_file(tileid, mjd, status='done')


def create_drpall(drp_version: str = None, overwrite: bool = False) -> None:
    """Create drpall summary file for a given DRP version

    Parameters
    ----------
    drp_version: str, optional
        Version of the DRP, by default None (current version)
    """
    drp_version = drp_version or drpver

    if overwrite:
        drpall = path.full('lvm_drpall', drpver=drp_version)
        drpall = drpall.replace('.fits', '.h5')
        if os.path.isfile(drpall):
            log.info(f"removing existing {drpall}")
            os.remove(drpall)
        else:
            log.info(f"no drpall file found for {drp_version = }")

    # define lvmSFrame paths
    sframe_paths = sorted(path.expand("lvm_frame", kind="SFrame", drpver=drp_version, tileid="*", mjd="*", expnum=8*"?"))
    nframes = len(sframe_paths)
    log.info(f"found {nframes} lvmSFrames under {drp_version = }")
    # iterate over each file and create/update the drpall file
    nfailed = 0
    failed = []
    for iframe, sframe_path in enumerate(sframe_paths):
        log.info(f"[{iframe+1}/{nframes}] {sframe_path = }")
        # extract Tile ID, MJD and exposure number from file
        # pars = path.extract("lvm_frame", sframe_path)
        pars = sframe_path.split(".fits")[0].split("/")
        tileid, mjd, expnum = int(pars[-3]), int(pars[-2]), int(pars[-1].split("-")[-1])
        cals_mjd = get_master_mjd(mjd)
        try:
            update_summary_file(sframe_path, tileid=tileid, mjd=mjd, expnum=expnum, master_mjd=cals_mjd, drpver=drp_version)
        except Exception as e:
            log.error(f"while updating drpall for {tileid = }, {mjd = }, {expnum = }: {e}")
            nfailed += 1
            failed.append(sframe_path)
            continue

    log.info(f"finished summarizing {nframes-nfailed} lvmSFrames in {drpall}")
    if nfailed != 0:
        log.warning(f"with {nfailed} failed frames:")
        log.warning(f"{failed = }")

    convert_h5_to_fits(drpall)
    log.info(f"finished converting HDF5 to FITS format in {drpall.replace('h5', '.fits')}")


def cache_gaia_spectra(mjds: Union[int, str, list], min_acquired=999, dry_run: bool = False) -> None:
    """Caches Gaia XP spectra for science field calibration

    Parameters
    ----------
    mjds : int|str|list[int]
        MJDs for which the caching should be run
    min_acquired : int, optional
        minimum number of acquired standard stars to skip caching, defaults to 999 (no skipping)
    dry_run : bool, optional
        lists exposures that will be targeted
    """
    log.info("start of Gaia XP spectra caching for science field flux calibration")
    gaia_cache_dir = os.path.join(os.getenv("LVM_MASTER_DIR"), "gaia_cache")
    os.makedirs(gaia_cache_dir, exist_ok=True)
    # parse MJDs
    mjds = parse_mjds(mjds)
    if isinstance(mjds, int):
        mjds = [mjds]
    log.info(f"selecting MJDs: {','.join(map(str, mjds))}")

    for mjd in mjds:
        # load metadata and filter good quality science frames
        frames = get_frames_metadata(mjd=mjd)
        frames.query("imagetyp == 'object' and qaqual == 'GOOD'", inplace=True)
        frames = frames.drop_duplicates(subset=["expnum"], keep="first")

        failed_expnums = []
        for exposure in frames.to_dict("records"):
            raw_path = path.full("lvm_raw", camspec=exposure["camera"], **exposure)
            # check for presence of standard stars metadata
            with fits.open(raw_path) as f:
                header = f[0].header
                expnum = exposure["expnum"]
                acquired_stds = list(header["STD*ACQ"].values())
                total_acquired = sum(acquired_stds)
                if total_acquired != 0:
                    if total_acquired >= min_acquired:
                        log.info(f"{expnum = } has standard stars metadata and {total_acquired} were acquired, skipping")
                        continue
                    log.info(f"{expnum = } has standard stars metadata and {total_acquired} were acquired")
                # get exposure parameters
                ra = header.get("POSCIRA", header.get("TESCIRA"))
                dec = header.get("POSCIDE", header.get("TESCIDE"))

            # cache corresponding gaia spectra
            log.info(f"going to download 15 field stars spectra with G<13.5 around {ra = }, {dec = } for {expnum = }")
            if not dry_run:
                try:
                    fluxcal.get_XP_spectra(expnum, ra, dec, plot=False, lim_mag=13.5, n_spec=15, GAIA_CACHE_DIR=gaia_cache_dir)
                except Exception as e:
                    log.error(f"failed caching of Gaia spectra for {expnum = }: {e}")
                    failed_expnums.append(expnum)
                    continue

    # summarize run
    log.info(f"cached metadata for {len(frames) - len(failed_expnums)} exposures, with {len(failed_expnums)} fails, {failed_expnums = }")


def reduce_calib_frame(row: dict):
    """ Reduce an individual calibration frame

    Tries to reduce an individual calibration exposure through
    the preprocessing and detrending stages.  Considered files
    are bias, darks, arcs, and flats.

    Parameters
    ----------
    row : dict
        info from the raw_metadata file
    """
    # get raw frame filepath
    filename = path.full('lvm_raw', **row, camspec=row['camera'])

    log.info(f'--- Starting calibration reduction of raw frame: {filename}')

    # set flavor
    flavor = row.get('imagetyp')
    flavor = 'fiberflat' if flavor == 'flat' else flavor

    # get master calibration paths
    mpixmask = path.full('lvm_calib', mjd=row['mjd'], camera=row['camera'], kind='pixmask')
    mbias = path.full('lvm_calib', mjd=row['mjd'], camera=row['camera'], kind='bias')
    mdark = path.full('lvm_calib', mjd=row['mjd'], camera=row['camera'], kind='dark')
    mpixflat = path.full('lvm_calib', mjd=row['mjd'], camera=row['camera'], kind='pixflat')

    # preprocess the frames
    log.info('--- Preprocessing raw frame ---')
    out_pre = path.full('lvm_anc', kind='p', drpver=drpver, imagetype=flavor, **row)
    preproc_raw_frame(in_image=filename, in_mask=mpixmask, out_image=out_pre)

    # detrend the frames
    log.info('--- Running detrend frame ---')

    in_cal = path.full('lvm_anc', kind='p', drpver=drpver, imagetype=flavor, **row)
    out_cal = path.full('lvm_anc', kind='d', drpver=drpver, imagetype=flavor, **row)

    detrend_frame(in_image=in_cal, out_image=out_cal,
                  in_bias=mbias, in_dark=mdark, in_pixelflat=mpixflat,
                  in_slitmap=Table(fibermap.data), reject_cr=False)<|MERGE_RESOLUTION|>--- conflicted
+++ resolved
@@ -31,12 +31,8 @@
 from lvmdrp.functions.rssMethod import (determine_wavelength_solution, create_pixel_table, apply_fiberflat,
                                         resample_wavelength, shift_wave_skylines, join_spec_channels, stack_spectrographs)
 from lvmdrp.functions.skyMethod import interpolate_sky, combine_skies, quick_sky_subtraction
-<<<<<<< HEAD
+from lvmdrp.core import fluxcal
 from lvmdrp.functions.fluxCalMethod import fluxcal_standard_stars, fluxcal_sci_ifu_stars, apply_fluxcal, model_selection
-=======
-from lvmdrp.core import fluxcal
-from lvmdrp.functions.fluxCalMethod import fluxcal_standard_stars, fluxcal_sci_ifu_stars, apply_fluxcal
->>>>>>> 058b0711
 from lvmdrp.utils.metadata import (get_frames_metadata, get_master_metadata, extract_metadata,
                                    get_analog_groups, match_master_metadata, create_master_path,
                                    update_summary_file, convert_h5_to_fits)
