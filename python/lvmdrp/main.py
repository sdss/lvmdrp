#!/usr/bin/env python
# encoding: utf-8

import os
import pathlib
import yaml
import shutil
import fnmatch
import traceback
import pandas as pd
from typing import Union, List
from functools import lru_cache
from itertools import groupby

from typing import Tuple


import numpy as np
import astropy.units as u
from astropy.io import fits
from astropy.table import Table
from astropy.time import Time
from astropy.wcs import WCS
from lvmdrp.core.constants import CAMERAS, SPEC_CHANNELS, MASTERS_DIR
from lvmdrp.core.rss import RSS
from lvmdrp.functions.imageMethod import (preproc_raw_frame, create_master_frame,
                                          create_pixelmask, detrend_frame,
                                          add_astrometry, subtract_straylight,
                                          trace_peaks,
                                          extract_spectra)

from lvmdrp.functions.rssMethod import (determine_wavelength_solution, create_pixel_table, apply_fiberflat,
                                        resample_wavelength, shift_wave_skylines, join_spec_channels, stack_spectrographs)
from lvmdrp.functions.skyMethod import interpolate_sky, combine_skies, quick_sky_subtraction
from lvmdrp.functions.fluxCalMethod import fluxcal_standard_stars, fluxcal_sci_ifu_stars, apply_fluxcal, model_selection
from lvmdrp.utils.metadata import (get_frames_metadata, get_master_metadata, extract_metadata,
                                   get_analog_groups, match_master_metadata, create_master_path,
                                   update_summary_file)
from lvmdrp.utils.convert import tileid_grp
from lvmdrp.utils.timer import Timer

from lvmdrp import config, log, path, __version__ as drpver


CALIBRATION_NAMES = {"pixmask", "pixflat", "bias", "trace_guess", "trace", "width", "amp", "model", "wave", "lsf", "fiberflat_dome", "fiberflat_twilight"}


def get_calib_paths(mjd, version=None, cameras="*", flavors=CALIBRATION_NAMES, longterm_cals=True, from_sanbox=False):
    """Returns a dictionary containing paths for calibration frames

    Parameters
    ----------
    mjd : int
        MJD to reduce
    version : str, optional
        Version of the pipeline to pull calibrations from, by default None
    cameras : list[str]|str, optional
        List of cameras or wildcard to match, by default '*'
    flavors : list, tuple or set
        Only get paths for this calibrations, by default all available flavors
    longterm_cals : bool
        Whether to use long-term calibration frames or not, defaults to True
    from_sanbox : bool, optional
        Fall back option to pull calibrations from sandbox, by default False

    Returns
    -------
    calibs : dict[str, dict[str, str]]
        a dictionary containing calibrations for the given cameras
    """
    if version is None and not from_sanbox:
        raise ValueError(f"You must provide a version string to get calibration paths, {version = } given")

    cams = fnmatch.filter(CAMERAS, cameras)
    channels = "".join(sorted(set(map(lambda c: c.strip("123"), cams))))

    tileid = 11111
    tilegrp = tileid_grp(tileid)

    cals_mjd = get_master_mjd(mjd) if longterm_cals or from_sanbox else mjd

    # define root path to pixel flats and masks
    # TODO: remove this once sdss-tree are updated with the corresponding species
    if from_sanbox:
        pixelmasks_path = os.path.join(MASTERS_DIR, "pixelmasks")
        path_species = "lvm_calib"
    else:
        pixelmasks_path = os.path.join(os.getenv('LVM_SPECTRO_REDUX'), f"{version}/{tilegrp}/{tileid}/pixelmasks")
        path_species = "lvm_master"

    pixel_flavors = {"pixmask", "pixflat"}
    if not pixel_flavors.issubset(flavors):
        pixel_flavors = set()
    flavors_ = set(flavors) - pixel_flavors

    # define paths to pixel flats and masks
    calibs = {}
    for flavor in pixel_flavors:
        calibs[flavor] = {c: os.path.join(pixelmasks_path, f"lvm-m{flavor}-{c}.fits") for c in cams}

    # define paths to the rest of the calibrations
    for flavor in flavors_:
        # define camera for camera frames or spectrograph combined frames
        cam_or_chan = channels if flavor.startswith("fiberflat_") else cams

        # define calibration prefix
        # TODO: clean this after update in sdss-tree that will consistently handle prefixes for nightly and long-term cals
        if path_species == "lvm_calib":
            prefix = ""
        else:
            prefix = "m" if flavor in ["bias", "fiberflat_twilight"] or longterm_cals else "n"

        calibs[flavor] = {c: path.full(path_species, drpver=version, tileid=tileid, mjd=cals_mjd, kind=f"{prefix}{flavor}", camera=c) for c in cam_or_chan}

    return calibs


def group_calib_paths(calib_paths):
    """Returns a dictionary of calibration paths grouped by channel given a set of camera frame paths

    Parameters
    ----------
    calib_paths : dict[str, str]
        Dictionary containing camera frame calibrations

    Returns
    -------
    paths : dict[str, str]
        Calibration paths grouped by channel
    """
    paths = {}
    for channel, cameras in groupby(calib_paths, key=lambda p: os.path.basename(p).split(".")[0].split("-")[-1][0]):
        paths[channel] = sorted([calib_paths[camera] for camera in cameras])
    return paths


def mjd_from_expnum(expnum: Union[int, str, list, tuple]) -> List[int]:
    """Returns the MJD for the given exposure number

    Parameters
    ----------
    expnum : int|list[int]
        the exposure number(s)

    Returns
    -------
    list[int]
        the MJD of the exposure
    """
    if isinstance(expnum, int):
        pass
    elif isinstance(expnum, str) and "-" in expnum:
        expnum = [int(exp) for exp in expnum.split("-")]
        expnum = list(range(expnum[0], expnum[1]+1))

    if isinstance(expnum, (tuple, list)):
        mjds = [mjd_from_expnum(exp)[0] for exp in expnum]
        return mjds

    rpath = path.expand("lvm_raw", camspec="*", mjd="*", hemi="s", expnum=expnum)
    if len(rpath) == 0:
        raise ValueError(f"no raw frame found for exposure number {expnum}")
    mjd = path.extract("lvm_raw", rpath[0])["mjd"]
    return [int(mjd)]


def parse_expnums(expnum: Union[int, str, list, tuple]) -> Union[List, Tuple]:
    """Returns and exposure number list

    Parameters
    ----------
    expnum : int|str|list[int]|tuple[int]
        exposure numbers expression from which to parse an exposure number list

    Returns
    -------
    exps : list[int]
        a list of exposure numbers
    """
    if isinstance(expnum, str):
        start_exp, end_exp = expnum.split('-')
        start_exp = int(start_exp) if start_exp else None
        end_exp = int(end_exp) if end_exp else None

        if start_exp and end_exp:
            exps = list(range(start_exp, end_exp+1))
        else:
            exps = (start_exp, end_exp)
    elif isinstance(expnum, int):
        exps = [expnum]
    else:
        exps = list(expnum)

    return exps


def get_master_mjd(sci_mjd: int) -> int:
    """ Get the correct master calibration MJD for a science frame

    Find the most relevant master calibration MJD given an
    input science frame MJD.

    Parameters
    ----------
    sci_mjd : int
        the MJD of the science exposure

    Returns
    -------
    int
        the master calibration MJD
    """
    masters_dir = sorted([f for f in os.listdir(MASTERS_DIR)
                          if os.path.isdir(os.path.join(MASTERS_DIR, f))])
    masters_dir = [f for f in masters_dir if f.isdigit()]
    target_master = list(filter(lambda f: sci_mjd >= int(f), masters_dir))
    return int(target_master[-1])


def get_config_options(level: str, flavor: str = None) -> dict:
    """ Get the DRP config options

    Get the DRP custom configuration options for
    a given reduction step and flavor. ``level`` is
    a dotted string of the nested config levels from
    the top level down, i.e. "reduction_steps.preproc_raw_frame".
    ``flavor`` is the image type of the frame, e.g. "bias".

    Parameters
    ----------
    level : str
        A nested dotted path
    flavor : str
        The frame flavor or image type

    Returns
    -------
    dict
        any custom config options
    """
    # load custom config options

    cfg = config.copy()
    for lvl in level.split('.'):
        cfg = cfg.get(lvl, {})
    return cfg.get(flavor, cfg.get("default", {})) if flavor else cfg.get("default", cfg)


def create_masters(flavor: str, frames: pd.DataFrame):
    """ Create the master calibration frames

    Create the master calibration frames for a given flavor
    or imagetyp.  These files live in the "calib" subdirectory
    with the "lvm-m(flavor)-*" prefix.

    Parameters
    ----------
    flavor : str
        The image type of the exposure
    frames : pd.DataFrame
        The dataframe of raw frame metadata
    """

    # get flavor subset
    sub = frames[frames['imagetyp'] == flavor]

    # check for empty rows
    if len(sub) == 0:
        log.error(f'No exposures found for flavor {flavor}.  Cannot create master frame.')
        return

    mjd = sub['mjd'].iloc[0]
    tileid = sub['tileid'].iloc[0]

    # get the analog input files to create the master frame
    kwargs = get_config_options('reduction_steps.create_master_frame', flavor)
    frames, in_files, out_files = get_analog_groups(tileid, mjd, imagetyp=flavor, quality='excellent')
    for i, in_f in enumerate(in_files.values()):
        master = out_files[i]
        # create parent dir if needed
        if not pathlib.Path(master).parent.exists():
            pathlib.Path(master).parent.mkdir(parents=True, exist_ok=True)

        # create the master frame
        create_master_frame(in_images=in_f, out_image=master, **kwargs)


def find_masters(mjd: int, flavor: str, camera: str) -> dict:
    """ Find the matching master frames

    Find the matching master frames for a given flavor, camera
    and exposure time.  Returns a dict of each bias, dark, flat flavors
    and the appropriate master frame for that type.

    Parameters
    ----------
    flavor : str
        The image type
    camera : str
        The camera
    exptime : str
        The exposure time

    Returns
    -------
    dict
        The output master frame paths for each flavor
    """
    # try to match the master frames for a given flavor, camera
    matches = match_master_metadata(target_mjd=mjd, target_imagetyp=flavor, target_camera=camera)

    # construct the dict of filepaths
    files = dict.fromkeys(matches.keys())
    for key, val in matches.items():
        if val is None:
            continue
        files[key] = create_master_path(val)
    return files


def trace_fibers(in_file: str, camera: str, tileid: int, mjd: int):
    """ Perform flat fiber tracing

    Runs the fiber trace peak finder algorithm and traces the peaks to
    identify the fibers.

    Parameters
    ----------
    in_file : str
        the input preprocessed file path
    camera : str
        the name of the camera
    expnum : int
        the frame exposure number
    tileid : int
        the sky tile id
    mjd : int
        the MJD of observation
    """
    # out_peaks = path.full('lvm_master', mjd=mjd, camera=camera, kind='mpeaks', tileid=tileid,
    #                       drpver=drpver)
    out_trace = path.full('lvm_master', mjd=mjd, camera=camera, kind='mtrace', tileid=tileid,
                          drpver=drpver)

    # check for parent dir existence
    # if not pathlib.Path(out_peaks).parent.is_dir():
    #     pathlib.Path(out_peaks).parent.mkdir(parents=True, exist_ok=True)

    if os.path.exists(out_trace):
        log.info('Trace file already exists.')
        return

    # log.info('--- Running auto peak finder ---')
    # kwargs = get_config_options('reduction_steps.find_peaks_auto')
    # log.info(f'custom configuration parameters for find_peaks_auto: {repr(kwargs)}')
    # find_peaks_auto(in_image=in_file, out_peaks=out_peaks, **kwargs)
    # log.info(f'Output peak finder file: {out_peaks}')

    log.info('--- Tracing fiber peaks ---')
    kwargs = get_config_options('reduction_steps.trace_peaks')
    log.info(f'custom configuration parameters for trace_peaks: {repr(kwargs)}')
    trace_peaks(in_image=in_file, out_trace=out_trace, in_peaks=None, **kwargs)
    log.info(f'Output trace fiber peaks file: {out_trace}')

    # TODO
    # add new function to trace the width
    # output of this file goes into extract_spectra
    # trace widths only for full reductions
    if not config.get('quick'):
        pass


def find_file(kind: str, camera: str = None, mjd: int = None, tileid: int = None) -> str:
    """ Find a master file

    Finds the master trace, wave, and lsf files.  These files are output
    from the fiber tracing and wavelength calibration routines run on the mflat and marc
    files.

    Parameters
    ----------
    kind : str
        The kind of file to find
    camera : str, optional
        The camera, by default None
    mjd : int, optional
        The MJD of the observation, by default None
    tileid : int, optional
        The tile id of the observartion, by default None

    Returns
    -------
    str
        the file path
    """
    files = sorted(path.expand('lvm_master', kind=kind, drpver=drpver, mjd=mjd, tileid=tileid,
                   camera=camera))

    if not files:
        log.warning(f"No {kind} files found for {tileid}, {mjd}, {camera}.  Discontinuing reduction.")
        return

    # pick the last one in the list, sorted by exposure number
    return files[-1]


def reduce_frame(filename: str, camera: str = None, mjd: int = None,
                 expnum: int = None, tileid: int = None,
                 flavor: str = None, master: bool = None, **fkwargs):
    """ Reduce a single raw frame exposure

    Reduces a single LVM raw frame sdR exposure

    Parameters
    ----------
    filename : str
        The sdR raw frame filepath
    camera : str, optional
        the camera and spectrograph name, e.g "b1", by default None
    mjd : int, optional
        the MJD of the file, by default None
    expnum : int, optional
        the exposure number of the frame, by default None
    tileid : int, optional
        the tile id of the frame, by default None
    flavor : str, optional
        the flavor or image type, by default None
    master : bool, optional
        flag if we are reducing master flats/arcs
    """
    # start logging for this mjd
    start_logging(mjd, tileid)

    log.info(f'--- Starting reduction of raw frame: {filename}')

    # set flavor
    flavor = flavor or fkwargs.get('imagetyp')
    flavor = 'fiberflat' if flavor == 'flat' else flavor

    # check master frames
    masters = find_masters(mjd, "object", camera)
    mbias = masters.get('bias')
    mdark = masters.get('dark')
    mpixflat = masters.get('pixelflat')
    mflat = masters.get('flat')
    marc = masters.get('arc')
    mpixmask = masters.get('pixmask')

    # log the master frames
    log.info(f'Using master bias: {mbias}')
    log.info(f'Using master dark: {mdark}')
    log.info(f'Using master pixel flat: {mpixflat}')
    log.info(f'Using master flat: {mflat}')
    log.info(f'Using master arc: {marc}')
    log.info(f'Using master pixel mask: {mpixmask}')

    # only run these steps for individual exposures
    if not master:
        # preprocess the frames
        log.info('--- Preprocessing raw frame ---')
        kwargs = get_config_options('reduction_steps.preproc_raw_frame', flavor)
        log.info(f'custom configuration parameters for preproc_raw_frame: {repr(kwargs)}')
        out_pre = path.full('lvm_anc', kind='p', imagetype=flavor, mjd=mjd, camera=camera,
                            drpver=drpver, expnum=expnum, tileid=tileid)
        # create the root dir if needed
        if not pathlib.Path(out_pre).parent.exists():
            pathlib.Path(out_pre).parent.mkdir(parents=True, exist_ok=True)

        preproc_raw_frame(in_image=filename, in_mask=mpixmask, out_image=out_pre, **kwargs)

        # process the flat/arc frames
        in_cal = path.full("lvm_anc", kind='p', imagetype=flavor, mjd=mjd, drpver=drpver,
                        camera=camera, tileid=tileid, expnum=expnum)
        out_cal = path.full("lvm_anc", kind='c', imagetype=flavor, mjd=mjd, drpver=drpver,
                            camera=camera, tileid=tileid, expnum=expnum)

        log.info(f'Output preproc file: {in_cal}')
        log.info('--- Running detrend frame ---')
        kwargs = get_config_options('reduction_steps.detrend_frame', flavor)
        log.info(f'custom configuration parameters for detrend_frame: {repr(kwargs)}')
        detrend_frame(in_image=in_cal, out_image=out_cal,
                      in_bias=mbias, in_dark=mdark, in_pixelflat=mpixflat,
                      in_slitmap=Table(fibermap.data),
                      **kwargs)
        log.info(f'Output calibrated file: {out_cal}')

    # end reduction for individual bias, darks, arcs and flats
    if flavor in {'bias', 'dark', 'arc', 'fiberflat', 'flat'} and not master:
        return

    # compute the input calibration file path
    if master:
        cal_file = marc if flavor == 'arc' else mflat
    else:
        cal_file = path.full("lvm_anc", kind='c', imagetype=flavor, mjd=mjd, drpver=drpver,
                             camera=camera, tileid=tileid, expnum=expnum)

    # fiber tracing for master flat
    if master and 'flat' in flavor:
        log.info('--- Running fiber trace ---')
        trace_fibers(mflat, camera, tileid, mjd)

    # extract fiber spectra

    # get the output file path
    xout_file = create_output_path(kind='x', flavor=flavor, mjd=mjd, tileid=tileid,
                                   camera=camera, expnum=expnum, master=master)

    # find the fiber trace file
    trace_file = find_file('mtrace', mjd=mjd, tileid=tileid, camera=camera)
    if not trace_file:
        return

    # perform the fiber extraction
    log.info('--- Extracting fiber spectra ---')
    kwargs = get_config_options('reduction_steps.extract_spectra')
    log.info(f'custom configuration parameters for extract_spectra: {repr(kwargs)}')
    extract_spectra(in_image=cal_file, out_rss=xout_file, in_trace=trace_file, **kwargs)
    log.info(f'Output extracted file: {xout_file}')

    # determine the wavelength solution
    if master and flavor == 'arc':
        wave_file = path.full('lvm_master', mjd=mjd, camera=camera, kind='mwave', tileid=tileid,
                              drpver=drpver)
        lsf_file = path.full('lvm_master', mjd=mjd, camera=camera, kind='mlsf', tileid=tileid,
                             drpver=drpver)
        kwargs = get_config_options('reduction_steps.determine_wavesol')
        log.info('--- Determining wavelength solution ---')
        log.info(f'custom configuration parameters for determine_wave_solution: {repr(kwargs)}')
        determine_wavelength_solution(in_arc=xout_file, out_wave=wave_file, out_lsf=lsf_file,
                                      **kwargs)
        log.info(f'Output wave peak traceset file: {wave_file}')
        log.info(f'Output lsf traceset file: {lsf_file}')

    # perform wavelength calibration
    wave_file = find_file('mwave', mjd=mjd, tileid=tileid, camera=camera)
    lsf_file = find_file('mlsf', mjd=mjd, tileid=tileid, camera=camera)
    if not (wave_file and lsf_file):
        return
    wout_file = create_output_path(kind='w', flavor=flavor, mjd=mjd, tileid=tileid,
                                   camera=camera, expnum=expnum, master=master)
    log.info('--- Creating pixel table ---')
    create_pixel_table(in_rss=xout_file, out_rss=wout_file, arc_wave=wave_file, arc_fwhm=lsf_file)
    log.info(f'Output calibrated wavelength file: {wout_file}')

    # set wavelength resample params
    CHANNEL_WL = {"b": (3600, 5930), "r": (5660, 7720), "z": (7470, 9800)}
    wave_range = CHANNEL_WL[camera[0]]

    # resample onto a common wavelength
    hout_file = create_output_path(kind='h', flavor=flavor, mjd=mjd, tileid=tileid,
                                   camera=camera, expnum=expnum, master=master)
    kwargs = get_config_options('reduction_steps.resample_wave', flavor)
    log.info('--- Resampling wavelength grid ---')
    log.info(f'custom configuration parameters for resample_wave: {repr(kwargs)}')
    resample_wavelength(in_rss=wout_file, out_rss=hout_file, start_wave=wave_range[0],
                        end_wave=wave_range[1], **kwargs)
    log.info(f'Output resampled wave file: {hout_file}')

    # write out RSS

    # perform quality checks


def create_output_path(kind: str, flavor: str, mjd: int, tileid: int, camera: str,
                       expnum: int = None, master: bool = None) -> str:
    """ Creates the output file path

    Creates the output file path for the science frames or the master arc/flats.
    For example, the extracted fiber spectra is
    "11111/60115/ancillary/lvm-xobject-b1-00060115.fits" for science frames
    or "11111/60115/calib/lvm-xmarc-b1.fits" for the master arc frame.

    Parameters
    ----------
    kind : str
        The kind of file to write
    flavor : str
        The flavor or imagetype of the observation
    mjd : int
        The MJD of the observation
    tileid : int
        The tile id of the observation
    camera : str
        The camera name, e.g. b1
    expnum : int
        The exposure number
    master : bool
        Flag to create the master output path

    Returns
    -------
    str
        the output file path
    """

    if master:
        return path.full('lvm_master', mjd=mjd, camera=camera, kind=f'{kind}m{flavor}',
                         tileid=tileid, drpver=drpver)
    else:
        return path.full("lvm_anc", kind=kind, imagetype=flavor, mjd=mjd, drpver=drpver,
                         camera=camera, tileid=tileid, expnum=expnum)


def read_expfile(in_file: str) -> List[str]:
    """Reads a comma-separated or column of exposure numbers"""
    if not os.path.isfile(in_file):
        return []

    with open(in_file, "r") as expfile:
        expnums = expfile.readlines()

    if len(expnums) == 1 and "," in expnums[0]:
        expnums = expnums[0]
        expnums = [int(expnum) for expnum in expnums.split(",")]
    else:
        expnums = [int(expnum[:-1]) if "\n" in expnum else int(expnum) for expnum in expnums]

    return expnums

def parse_mjds(mjd: Union[int, str, list, tuple]) -> Union[int, list]:
    """ Parse the input MJD

    Parses the input MJD into a single integer MJD or a list
    of integer MJD.  Valid inputs are a single int 60010,
    a list of specific MJDs [60010, 60040], or a string
    range of MJDs 60010-60040.

    Parameters
    ----------
    mjd : Union[int, str, list, tuple]
        the input MJD range or value to parse

    Returns
    -------
    Union[int, list]
        Either a single integer MJD or list of MJDs
    """

    if isinstance(mjd, int):
        return mjd
    elif isinstance(mjd, (tuple, list)):
        return sorted(map(int, mjd))
    elif isinstance(mjd, str) and mjd.isdigit():
        return int(mjd)
    elif isinstance(mjd, str) and '-' in mjd:
        return split_mjds(mjd)


def split_mjds(mjd: str) -> list:
    """ Split a string range of MJDs

    Splits a string range of MJDs, e.g. "60010-60040", into
    a list of all (inclusive) MJDs within the range
    specified.  A range can also be specified as
    "-60040" or "60010-" to indicate that the range
    includes all mjds prior to or following the
    given MJD.

    Parameters
    ----------
    mjd : str
        An hyphen-separated MJD range

    Returns
    -------
    list
        A list of MJDs
    """
    start_mjd, end_mjd = mjd.split('-')
    start_mjd = int(start_mjd) if start_mjd else None
    end_mjd = int(end_mjd) if end_mjd else None

    p = pathlib.Path(os.getenv('LVM_DATA_S'))
    mjds = []
    for d in p.iterdir():
        if not d.stem.isdigit():
            continue
        mm = int(d.stem)
        if start_mjd and end_mjd and (mm >= start_mjd and mm <= end_mjd):
            mjds.append(mm)
        elif start_mjd and not end_mjd and (mm >= start_mjd):
            mjds.append(mm)
        elif not start_mjd and end_mjd and (mm <= end_mjd):
            mjds.append(mm)
    return sorted(mjds)


def filter_expnum(frame: pd.DataFrame, expnum: Union[int, str, list]) -> pd.DataFrame:
    """ Filter the dataframe by exposure number

    Filters the metadata dataframe by the input exposure numbers.  expnum
    can be a single integer value, a list of individual exposure numbers,
    or a string range, i.e. "190-200".  A range can also be specified as
    "-200" or "190-" to indicate that the range includes all exposures prior to
    or following the given exposure number.  Ranges are inclusive to input
    boundaries.

    Parameters
    ----------
    frame : pd.DataFrame
        the metadata of exposure information
    expnum : Union[int, str, list]
        the input exposure number range or value to parse

    Returns
    -------
    pd.DataFrame
        The subset of frames matching the condition
    """

    if isinstance(expnum, int):
        query = f"expnum == {expnum}"
    elif isinstance(expnum, (tuple, list)):
        query = f" expnum in {sorted(map(int, expnum))}"
    elif isinstance(expnum, str) and expnum.isdigit():
        query = f"expnum == {int(expnum)}"
    elif isinstance(expnum, str) and '-' in expnum:
        start_exp, end_exp = expnum.split('-')
        start_exp = int(start_exp) if start_exp else None
        end_exp = int(end_exp) if end_exp else None
        if start_exp and end_exp:
            query = f"{start_exp} <= expnum <= {end_exp}"
        elif start_exp:
            query = f"expnum >= {start_exp}"
        elif end_exp:
            query = f"expnum <= {end_exp}"
    return frame.query(query)


def reduce_file(filename: str):
    """ Reduce a single file

    Run a single raw frame through the LVM DRP

    Parameters
    ----------
    filename : str
        The full filepath name
    """
    meta = extract_metadata([filename])
    params = meta.iloc[0].to_dict()

    reduce_frame(filename, **params)


def reduce_set(frame: pd.DataFrame, settype: str = None, flavor: str = None,
               create_pixmask: bool = False):
    """ Reduce a set of precals, cals, or science """

    if settype not in {"precals", "cals", "science"}:
        raise ValueError('settype can only be "precals", "cals", or "science".')

    # if flavor is set, only reduce those
    if flavor:
        frame = frame[frame['imagetyp'] == flavor]

    # reduce frames
    rows = frame.to_dict('records')
    for row in rows:
        # get raw frame filepath
        filepath = path.full('lvm_raw', mjd=row['mjd'], expnum=row['expnum'],
                             hemi='s', camspec=row['camera'])

        # reduce the frame, pass in entire parameter set
        reduce_frame(filepath, **row)

    # don't create masters for science frames
    if settype == 'science':
        return

    # set the master flavors
    flavors = {'bias', 'dark', 'pixelflat'} if settype == 'precals' else {'arc', 'flat'}

    # if a flavor is set, only create those masters
    if flavor:
        flavors = {flavor}

    # create master frames
    for flavor in flavors:
        create_masters(flavor, frame)

    # build the master metadata cache ; always update it
    get_master_metadata(overwrite=True)

    # run pixel mask creation when requested
    if create_pixmask:
        # loop over set of cameras in frame
        for camera in set(frame['camera']):
            masters = find_masters(frame.mjd.iloc[0], "object", camera)
            mbias = masters.get('bias')
            mdark = masters.get('dark')
            mpixflat = masters.get('pixelflat')
            # pass master filenames into new function
            mpixmask = path.full('lvm_master', kind='mpixmask', drpver=drpver,
                                 mjd=frame.mjd.iloc[0], tileid=frame.tileid.iloc[0],
                                 camera=camera)
            create_pixelmask(in_bias=mbias, in_dark=mdark, in_pixelflat=mpixflat, out_mask=mpixmask)

        # update masters metadata to include new pixel masks
        get_master_metadata(overwrite=True)


def reduce_masters(mjd: int):
    """ Reduce master arcs and flats """
    masters = get_master_metadata()
    sub = masters[(masters['mjd'] == mjd) & (masters['imagetyp'].isin({'arc', 'flat'}))]
    path = create_master_path(sub.iloc[0])

    # sort the frames to flat, arc, flat
    sub = sort_cals(sub, master=True)

    # reduce frames
    rows = sub.to_dict('records')
    for row in rows:
        # construct master path
        path = create_master_path(pd.Series(row))

        # reduce the frame, pass in entire parameter set
        reduce_frame(path, master=True, **row)


def start_logging(mjd: int, tileid: int):
    """ Starts a file logger

    Starts a file logger for a given MJD and tile ID.

    Parameters
    ----------
    mjd : int
        The MJD of the observations
    tileid : int
        The tile ID of the observations
    """
    tilegrp = tileid_grp(tileid)
    lpath = (os.path.join(os.getenv('LVM_SPECTRO_REDUX'),
             "{drpver}/{tilegrp}/{tileid}/{mjd}/lvm-drp-{tileid}-{mjd}.log"))
    logpath = lpath.format(drpver=drpver, mjd=mjd, tileid=tileid, tilegrp=tilegrp)
    logpath = pathlib.Path(logpath)

    # if logpath.exists():
    #     return

    if not logpath.parent.exists():
        logpath.parent.mkdir(parents=True, exist_ok=True)

    log.start_file_logger(logpath, rotating=False, with_json=True)


def write_config_file():
    """ Write out the DRP configuration file """
    cpath = pathlib.Path(os.getenv('LVM_SPECTRO_REDUX')) / drpver / f"lvm-config-{drpver}.yaml"

    # create dir if needed
    if not cpath.parent.is_dir():
        cpath.parent.mkdir(parents=True, exist_ok=True)

    # write the config file
    with open(cpath, 'w') as f:
        f.write(yaml.safe_dump(dict(config), sort_keys=False, indent=2))


def sort_cals(df: pd.DataFrame, master: bool = False) -> pd.DataFrame:
    """ Sort raw frames table by calibrations

    Sorts and orders the table of raw frames by calibration,
    then science frames.  Calibration frames are ordered by flats,
    then arcs, then flats again, to be reduced in that order.
    This is so flats can be properly wavelength calibration after
    arc reduction.

    Parameters
    ----------
    df : pd.DataFrame
        the dataframe of raw frames to process
    master : bool
        Flag indicating the frame is for masters

    Returns
    -------
    pd.DataFrame
        a sorted dataframe of raw frames
    """

    # get unique flavors
    imtypes = set(df['imagetyp'])

    # return if no flat or arcs in dataset
    if {'flat', 'arc'} - imtypes:
        log.info("No flats or arcs found in dataset. No need to sort.")
        return df

    # check for image types and remove missing flavors from the index list
    flavors = ['flat', 'arc', 'object']
    missing = set(flavors) - imtypes
    __ = [flavors.remove(i) for i in missing]

    # sort and set index
    sort_fields = ['camera'] if master else ['camera', 'expnum']
    ss = df.sort_values(sort_fields)
    ee = ss.set_index('imagetyp', drop=False).loc[flavors]

    # check dimensions
    flats = ee.loc['flat']
    flats = flats.to_frame().transpose() if flats.ndim == 1 else flats
    if 'object' in imtypes:
        obj = ee.loc['object']
        obj = obj.to_frame().transpose() if obj.ndim == 1 else obj

    # append flats to end of calibration frames, and build new dataframe
    calibs = pd.concat([ee.loc[['flat', 'arc']], flats]).reset_index(drop=True)
    return (pd.concat([calibs, obj]).reset_index(drop=True)
            if 'object' in imtypes else calibs)


def find_best_mdark(tileid: int, mjd: int, camera: str) -> str:
    """ Find the best master dark frame

    Finds the master dark frame with the largest exposure time, for an
    input tileid, MJD, and camera.

    Parameters
    ----------
    tileid : int
        the sky tileid
    mjd : int
        the MJD of observation
    camera : str
        the camera name

    Returns
    -------
    str
        the filepath to the master dark
    """
    darks = path.expand("lvm_master", kind='mdark', mjd=mjd, drpver=drpver,
                        camera=camera, tileid=tileid)

    # return if no master dark found
    if not darks:
        log.warning(f'No master dark frame found for {tileid}, {mjd}, {camera}.')
        return

    # return first master dark in the list
    return darks[0]


def _parse_expnum_cam(name: str) -> tuple:
    """ Parse the filename

    Parse the camera and exposure number from the
    filename.

    Parameters
    ----------
    name : str
        the name of the file

    Returns
    -------
    tuple
        the camera and exposure number
    """
    pp = pathlib.Path(name).stem
    ss = pp.split('-')
    return int(ss[-1]), ss[-2]


def build_supersky(tileid: int, mjd: int, expnum: int, imagetype: str) -> fits.BinTableHDU:
    """return super sky FITS table for a given exposure

    Parameters
    ----------
    tileid : int
        the sky tileid
    mjd : int
        the MJD of observation
    expnum : int
        the exposure number
    imagetype : str
        the image type

    Returns
    -------
    fits.BinTableHDU
        the super sky table
    """
    # select files for sky fibers
    fsci_paths = sorted(path.expand("lvm_anc", mjd=mjd, tileid=tileid, drpver=drpver,
                                kind="f", camera="*", imagetype=imagetype, expnum=expnum))

    fsci_paths_cam = groupby(fsci_paths, lambda x: x.split("-")[-2])
    sky_wave = []
    sky = []
    sky_error = []
    fiberidx = []
    spec = []
    telescope = []
    for cam, paths in fsci_paths_cam:
        specid = int(cam[-1])
        paths = sorted(list(paths))

        for sci_path in paths:

            # load flafielded camera frame
            fsci = RSS()
            fsci.loadFitsData(sci_path)

            # convert to density units if necessary
            if fsci._header["BUNIT"] == "electron":
                dlambda = np.diff(fsci._wave, axis=1, append=2*(fsci._wave[:, -1] - fsci._wave[:, -2])[:, None])
                fsci._data /= dlambda
                fsci._error /= dlambda
                fsci._header["BUNIT"] = "electron/angstrom"

            # sky fiber selection
            slitmap = fsci._slitmap[fsci._slitmap["spectrographid"] == specid]
            select_skye = slitmap["telescope"] == "SkyE"
            select_skyw = slitmap["telescope"] == "SkyW"
            fiberidx_e = np.repeat(np.where(select_skye)[0][:, None], fsci._pixels.size, axis=1)
            fiberidx_w = np.repeat(np.where(select_skyw)[0][:, None], fsci._pixels.size, axis=1)

            # create super sky table
            nsam_e = np.sum(select_skye) * fsci._pixels.size
            nsam_w = np.sum(select_skyw) * fsci._pixels.size
            sky_wave.extend(fsci._wave[select_skye].ravel().tolist() + fsci._wave[select_skyw].ravel().tolist())
            sky.extend(fsci._data[select_skye].ravel().tolist() + fsci._data[select_skyw].ravel().tolist())
            sky_error.extend(fsci._error[select_skye].ravel().tolist() + fsci._error[select_skyw].ravel().tolist())
            fiberidx.extend(fiberidx_e.ravel().tolist() + fiberidx_w.ravel().tolist())
            spec.extend([specid] * (nsam_e + nsam_w))
            telescope.extend(["east"] * nsam_e + ["west"] * nsam_w)
    sort_idx = np.argsort(sky_wave)
    wave_c = fits.Column(name="wave", array=np.array(sky_wave)[sort_idx], unit="angstrom", format="E")
    sky_c = fits.Column(name="sky", array=np.array(sky)[sort_idx], unit=fsci._header["BUNIT"], format="E")
    sky_error_c = fits.Column(name="sky_error", array=np.array(sky_error)[sort_idx], unit=fsci._header["BUNIT"], format="E")
    fiberidx_c = fits.Column(name="fiberidx", array=np.array(fiberidx)[sort_idx], format="J")
    spec_c = fits.Column(name="spectrographid", array=np.array(spec)[sort_idx], format="J")
    telescope_c = fits.Column(name="telescope", array=np.array(telescope)[sort_idx], format="4A")
    supersky = fits.BinTableHDU.from_columns([wave_c, sky_c, sky_error_c, fiberidx_c, spec_c, telescope_c], name="SUPERSKY")

    return supersky


def combine_channels(tileid: int, mjd: int, expnum: int, imagetype: str):
    """ Combine the spectrograph channels together

    For a given exposure, combines the three spectograph channels together
    into a single output lvm-CFrame file.  The input files are the
    ancillary spectrograph-combined lvm-object-[channel]-[expnum] files.

    Parameters
    ----------
    tileid : int
        the sky tileid
    mjd : int
        the MJD of observation
    expnum : int
        the exposure number
    imagetype : str
        the image type
    """

    # find all the h object files
    files = path.expand('lvm_anc', mjd=mjd, tileid=tileid, drpver=drpver,
                         imagetype=imagetype, expnum=expnum, kind='', camera='*')
    # filter out old lvm-object-sp?-*.fits files
    files = sorted([f for f in files if not os.path.basename(f).startswith(f"lvm-{imagetype}-sp")], key=_parse_expnum_cam)

    cframe_path = path.full("lvm_frame", mjd=mjd, drpver=drpver, tileid=tileid, expnum=expnum, kind='CFrame')

    log.info(f'combining channels for {expnum = }')
    kwargs = get_config_options('reduction_steps.combine_channels')
    log.info(f'custom configuration parameters for combine cameras: {repr(kwargs)}')

    # combine the b, r, z channels together
    rss_comb = join_spec_channels(in_rsss=files, out_rss=None, use_weights=True, **kwargs)

    # build the wavelength axis
    hdr = rss_comb._header
    wcs = WCS(hdr)
    n_wave = hdr['NAXIS1']
    wl = wcs.spectral.all_pix2world(np.arange(n_wave), 0)[0].astype("float32")
    wave = fits.ImageHDU((wl * u.m).to(u.angstrom).value, name='WAVE')

    # update the primary header
    hdr['SPEC'] = ', '.join([f"sp{specid+1}" for specid in range(3)])
    hdr['FILENAME'] = pathlib.Path(cframe_path).name
    hdr['DRPVER'] = drpver

    # remove the wcs from the primary header; add it to flux header
    [hdr.pop(i, None) for i in wcs.to_header().keys()]

    # create new hdr for flux extension
    newhdr = {'BUNIT': hdr.pop("BUNIT", None)}
    newhdr['BSCALE'] = hdr.pop("BSCALE", None)
    newhdr['BZERO'] = hdr.pop("BZERO", None)
    newhdr.update(wcs.to_header())

    # create the new FITS file
    prim = fits.PrimaryHDU(header=hdr)
    flux = fits.ImageHDU(rss_comb._data, name='FLUX', header=fits.Header(newhdr))
    err = fits.ImageHDU(rss_comb._error, name='ERROR')
    mask = fits.ImageHDU(rss_comb._mask.astype("uint8"), name='MASK')
    fwhm = fits.ImageHDU(rss_comb._lsf, name='FWHM')
    sky = fits.ImageHDU(rss_comb._sky, name="SKY")
    sky_error = fits.ImageHDU(rss_comb._sky_error, name="SKY_ERROR")

    # build super sky
    supersky = build_supersky(tileid, mjd, expnum, imagetype)

    # write out new file
    log.info(f'writing output file in {os.path.basename(cframe_path)}')
    hdulist = fits.HDUList([prim, flux, err, mask, wave, fwhm, sky, sky_error, supersky, fibermap])
    hdulist.writeto(cframe_path, overwrite=True)


def combine_spectrographs(tileid: int, mjd: int, channel: str, expnum: int, imagetype: str) -> RSS:
    """ Combine the spectrographs together for a given exposure

    For a given exposure, combines the three spectographs together into a
    single output lvm-object-[channel]-[expnum] file. The input files are the
    ancillary rectified frames lvm-hobject-[channel]*-[expnum] files.

    Parameters
    ----------
    tileid : int
        The tileid of the observation
    mjd : int
        The MJD of the observation
    channel : str
        The channel of the spectrograph, e.g. b, r, z
    expnum : int
        The exposure number of the frames to combines
    imagetype : str
        The imagetype of the frames to combine

    Returns
    -------
    RSS
        The combined RSS object
    """

    hsci_paths = sorted(path.expand('lvm_anc', mjd=mjd, tileid=tileid, drpver=drpver,
                               kind='h', camera=f'{channel}[123]', imagetype=imagetype, expnum=expnum))

    if not hsci_paths:
        log.error(f'no rectified frames found for {expnum = }, {channel = }')
        return

    if len(hsci_paths) != 3:
        log.warning(f'not all spectrographs found for {expnum = }, {channel = }')

    # construct output path
    frame_path = path.full('lvm_anc', mjd=mjd, tileid=tileid, drpver=drpver,
                           kind='', camera=channel, imagetype=imagetype, expnum=expnum)

    # combine RSS files along fiber ID direction
    return stack_spectrographs(hsci_paths, frame_path)


def stack_ext(files: list, ext: Union[int, str] = 0) -> np.array:
    """ Stack the FITS data from a list of files

    Stack the FITS data for the given extension name or number,
    from the input list of files.  The output stack is in the order
    of the input list of files, i.e. for a list of sp1, sp2, sp3,
    the 0-index of the output array is the start of sp1.

    Parameters
    ----------
    files : list
        A list of files to stack
    ext : Union[int, str], optional
        The FITS extension name or number, by default 0

    Returns
    -------
    np.array
        The stacked data
    """
    new = []
    for i in files:
        with fits.open(i) as hdu:
            new.append(hdu[ext].data)
    return np.vstack(new)


@lru_cache
def read_fibermap(as_table: bool = None, as_hdu: bool = None,
                  filename: str = 'lvm_fiducial_fibermap.yaml') -> Union[pd.DataFrame, Table, fits.BinTableHDU]:
    """ Read the LVM fibermap

    Reads the LVM fibermap yaml file into a pandas
    DataFrame or Astropy Table or Astropy fits.BinTableHDU.

    Parameters
    ----------
    as_table : bool, optional
        If True, returns an Astropy Table, by default None
    as_hdu : bool, optional
        If True, returns an Astropy fits.BinTableHDU, by default None
    filename : str, optional
        Optional name of the fibermap file, by default "lvm_fiducial_fibermap.yaml"

    Returns
    -------
    Union[pd.DataFrame, Table, fits.BinTableHDU]
        the fibermap as a dataframe, table, or hdu
    """
    core_dir = os.getenv('LVMCORE_DIR')
    if not core_dir:
        raise ValueError("Environment variable LVMCORE_DIR not set. Set it or load lvmcore module file.")

    p = pathlib.Path(core_dir) / f'metrology/{filename}'
    if not p.is_file():
        log.warning("Cannot read fibermap from lvmcore.")
        return

    with open(p, 'r') as f:
        data = yaml.load(f, Loader=yaml.CSafeLoader)
        cols = [i['name'] for i in data['schema']]
        df = pd.DataFrame(data['fibers'], columns=cols)
        if as_table:
            return Table.from_pandas(df)
        if as_hdu:
            return fits.BinTableHDU(Table.from_pandas(df), name='SLITMAP')
        return df


fibermap = read_fibermap(as_hdu=True)


def select_fibers(specid: int = None, flag: str = 'SAIT') -> pd.DataFrame:
    """ Select fibers from the fibermap

    Select fibers from the fibermap dataframe. Use the flag keyword
    to set a predefined selection filter.  The default flag of SAIT
    selects on non-standard targets (targettype != "standard") and
    good fibers (fibstatus != 1), where good is both "good" (0) and "fibers
    with low throughput" (2).

    Parameters
    ----------
    specid : int, optional
        the spectrograph id, by default None
    flag : str, optional
        flag for setting a predefined seletion query, by default 'SAIT'

    Returns
    -------
    pd.DataFrame
        the fiber subset matching the query
    """
    df = read_fibermap()

    if flag == 'SAIT':
        query = 'targettype != "standard" & fibstatus != 1'
        if specid:
            query += f' & spectrographid == {specid}'

    return df.query(query)


def add_extension(hdu: Union[fits.ImageHDU, fits.BinTableHDU], filename: str):
    """ Add an astropy HDU to an existing FITS file

    _extended_summary_

    Parameters
    ----------
    hdu : Union[fits.ImageHDU, fits.BinTableHDU]
        the HDU to add
    filename : str
        the name of the file on disk

    Raises
    ------
    ValueError
        when the input hdu is not a valid image or table hdu
    ValueError
        when the input hdu does not a proper name
    """

    if not isinstance(hdu, (fits.ImageHDU, fits.BinTableHDU)):
        raise ValueError('Input hdu is not valid astropy FITS ImageHDU or BinTableHDU.')

    if not hdu.name:
        raise ValueError(f'Input hdu does not have a valid extension name: {hdu.name}. Cannot add.')

    with fits.open(filename, mode='update') as hdulist:
        if hdu.name not in hdulist:
            hdulist.append(hdu)
            hdulist.flush()


def _yield_dir(root: pathlib.Path, mjd: int) -> pathlib.Path:
    """ Iteratively yield a pathlib directory

    Parameters
    ----------
    root : pathlib.Path
        the top-level path
    mjd : int
        the MJD to look for

    Yields
    ------
    Iterator[pathlib.Path]
        the pathlib.Path
    """
    for item in root.iterdir():
        if item.stem == str(mjd):
            yield item
        if item.is_dir():
            yield from _yield_dir(item, mjd)


def should_run(mjd: int) -> bool:
    """ Check if the DRP should be run

    Checks to see if the DRP should be run for the
    given MJD.  Checks if the data transfer has completed
    and that no pipeline run has started yet.

    Parameters
    ----------
    mjd : int
        the MJD

    Returns
    -------
    bool
        Flag if the pipeline should be run
    """

    # not transferred yet
    done = pathlib.Path(os.getenv("LCO_STAGING_DATA")) / f'log/lvm/{mjd}/transfer-{mjd}.done'
    if not done.exists() or not done.is_file():
        # data not transferred yet, skip DRP running
        log.warning(f'Data transfer not yet complete for MJD {mjd}.')
        return False

    # check for MJD directory and any files in it
    # if no directory or no raw_metadata file in it, we run the DRP
    root = pathlib.Path(os.getenv("LVM_SPECTRO_REDUX")) / f'{drpver}'
    mjddir = list(_yield_dir(root, mjd))
    no_files = not any(mjddir[0].glob('raw_meta*')) if mjddir else True
    if not no_files:
        log.info(f"DRP for mjd {mjd} already running.")
    return no_files


def check_daily_mjd(test: bool = False, with_cals: bool = False):
    """ Check for daily MJD run

    Get the MJD for the current datetime and check if
    we should run the DRP or not.  If so, start the DRP
    for the given MJD.

    Parameters
    ----------
    test : bool, optional
        Flag to test the check without running the DRP, by default False
    with_cals: bool, optional
        Flag to turn on reduction of the individual calibration files
    """
    # get current MJD
    t = Time.now()
    mjd = int(t.mjd)
    log.info(f'It is {t.to_string()}.  The MJD is {int(t.mjd)}.')

    # check if we should run the DRP
    if should_run(mjd):
        log.info(f"Running DRP for mjd {mjd}")
        if not test:
            run_drp(mjd, with_cals=with_cals)


def create_status_file(tileid: int, mjd: int, status: str = 'started'):
    """ Create a DRP status file

    Create a DRP status file for the given tile_id, MJD.

    Parameters
    ----------
    tileid : int
        the tile iD
    mjd : int
        the MJD
    status : str, optional
        the DRP status, by default 'started'
    """
    tilegrp = tileid_grp(tileid)
    root = pathlib.Path(os.getenv("LVM_SPECTRO_REDUX")) / f'{drpver}/{tilegrp}/{tileid}/logs'
    root.mkdir(parents=True, exist_ok=True)
    path = root / f'lvm-drp-{tileid}-{mjd}.{status}'
    path.touch()


def remove_status_file(tileid: int, mjd: int, remove_all: bool = False):
    """ Remove a DRP status file

    Remove a DRP status file for the given tile_id, MJD, or
    optionally remove all status files.

    Parameters
    ----------
    tileid : int
        the tile iD
    mjd : int
        the MJD
    remove_all : bool, optional
        Flag to remove all status files, by default False
    """
    tilegrp = tileid_grp(tileid)
    root = pathlib.Path(os.getenv("LVM_SPECTRO_REDUX")) / f'{drpver}/{tilegrp}/{tileid}/logs'

    if remove_all:
        shutil.rmtree(root)
        return

    files = root.rglob(f'lvm-drp-{tileid}-{mjd}.*')
    for file in files:
        file.unlink()


def status_file_exists(tileid: int, mjd: int, status: str = 'started') -> bool:
    """ Check if a status file exists

    Parameters
    ----------
    tileid : int
        the tile iD
    mjd : int
        the MJD
    status : str, optional
        the DRP status, by default 'started'

    Returns
    -------
    bool
        Flag if the file exists
    """
    tilegrp = tileid_grp(tileid)
    root = pathlib.Path(os.getenv("LVM_SPECTRO_REDUX")) / f'{drpver}/{tilegrp}/{tileid}/logs'
    path = root / f'lvm-drp-{tileid}-{mjd}.{status}'
    return path.exists()


def update_error_file(tileid: int, mjd: int, expnum: int, error: str,
                      reset: bool = False):
    """ Update the DRP error file

    Appends to the "drp_errors.txt" file whenever
    there is an error during a reduction.

    Parameters
    ----------
    tileid : int
        the tile id
    mjd : int
        the MJD
    expnum : int
        the exposure number
    error : str
        the traceback
    reset : bool, optional
        Flag to reset the text file, by default False
    """

    path = pathlib.Path(os.getenv("LVM_SPECTRO_REDUX")) / f'{drpver}' / 'drp_errors.txt'
    path.parent.mkdir(parents=True, exist_ok=True)

    if reset:
        path.unlink()
        return

    with open(path, '+a') as f:
        f.write(f'ERROR on tileid, mjd, exposure: {tileid}, {mjd}, {expnum}\n')
        f.write(error)
        f.write('\n')


def reduce_2d(mjd, calibrations, expnums=None, exptime=None, cameras=CAMERAS,
              replace_with_nan=True, assume_imagetyp=None, reject_cr=True,
              add_astro=True, sub_straylight=True, parallel_run=1,
              skip_done=True, keep_ancillary=False):
    """Preprocess and detrend a list of 2D frames

    Given a set of MJDs and (optionally) exposure numbers, preprocess detrends
    and optionally fits and subtracts the stray light field from the 2D frames.
    This routine will store the preprocessed, detrended and
    straylight-subtracted frames in the corresponding calibration directory in
    the `masters_mjd` or by default in the smallest MJD in `mjds`.

    Parameters:
    ----------
    mjd : int
        MJD to reduce
    calibrations : dict[str, dict[str, str]]
        Paths to calibrations to use, including bias and pixel masks and flats
    expnums : list
        List of exposure numbers to reduce
    exptime : int
        Exposure time to filter by
    cameras : list
        List of cameras to filter by
    replace_with_nan : bool
        Replace rejected pixels with NaN
    assume_imagetyp : str
        Assume the given imagetyp for all frames
    reject_cr : bool
        Reject cosmic rays
    add_astro : bool, optional
        Add astrometric solution to detrended frames, by default True
    sub_straylight : bool, optional
        Subtract straylight from detrended frames, by default True
    parallel_run : int, optional
        Parallel run of fiber masking in straylight subtraction, by default 1 (single core)
    counts_threshold : int
        Minimum count level to consider when tracing centroids, defaults to 500
    poly_deg_cent : int
        Degree of the polynomial to fit to the centroids, by default 4
    skip_done : bool
        Skip pipeline steps that have already been done
    keep_ancillary : bool
        Keep ancillary files, by default False
    """

    frames = get_frames_metadata(mjd)
    if expnums is not None:
        frames.query("expnum in @expnums", inplace=True)
    if exptime is not None:
        frames.query("exptime == @exptime", inplace=True)
    if cameras:
        frames.query("camera in @cameras", inplace=True)

    # preprocess and detrend frames
    for frame in frames.to_dict("records"):
        camera = frame["camera"]

        # assume given image type
        imagetyp = assume_imagetyp or frame["imagetyp"]

        # get master frames paths
        mpixmask_path = calibrations["pixmask"][camera]
        mpixflat_path = calibrations["pixflat"][camera]
        mbias_path = calibrations["bias"][camera]
        mtrace_path = calibrations["trace"][camera]

        # log the master frames
        log.info(f'Using pixel mask: {mpixmask_path}')
        log.info(f'Using bias: {mbias_path}')
        log.info(f'Using pixel flat: {mpixflat_path}')

        rframe_path = path.full("lvm_raw", camspec=frame["camera"], **frame)
        eframe_path = path.full("lvm_anc", drpver=drpver, kind="e", imagetype=imagetyp, **frame)
        frame_path = eframe_path if os.path.exists(eframe_path) else rframe_path
        pframe_path = path.full("lvm_anc", drpver=drpver, kind="p", imagetype=imagetyp, **frame)
        lframe_path = path.full("lvm_anc", drpver=drpver, kind="l", imagetype=imagetyp, **frame)
        lstr_path = path.full("lvm_anc", drpver=drpver, kind="d", imagetype="stray", **frame)

        # define agc coadd path
        agcsci_path = path.full('lvm_agcam_coadd', mjd=mjd, specframe=frame["expnum"], tel='sci')
        agcskye_path = path.full('lvm_agcam_coadd', mjd=mjd, specframe=frame["expnum"], tel='skye')
        agcskyw_path = path.full('lvm_agcam_coadd', mjd=mjd, specframe=frame["expnum"], tel='skyw')

        # bypass creation of detrended frame in case of imagetyp=bias
        if imagetyp != "bias":
            dframe_path = path.full("lvm_anc", drpver=drpver, kind="d", imagetype=imagetyp, **frame)
        else:
            dframe_path = pframe_path

        os.makedirs(os.path.dirname(dframe_path), exist_ok=True)
        final_2d_dp = dframe_path if not sub_straylight else lframe_path
        if skip_done and os.path.isfile(final_2d_dp):
            log.info(f"skipping {final_2d_dp}, file already exist")
        else:
            with Timer(name='Preproc '+pframe_path, logger=log.info):
                preproc_raw_frame(in_image=frame_path, out_image=pframe_path,
                                  in_mask=mpixmask_path, replace_with_nan=replace_with_nan, assume_imagetyp=assume_imagetyp)
            with Timer(name='Detrend '+dframe_path, logger=log.info):
                detrend_frame(in_image=pframe_path, out_image=dframe_path,
                            in_bias=mbias_path,
                            in_pixelflat=mpixflat_path,
                            replace_with_nan=replace_with_nan,
                            reject_cr=reject_cr,
                            in_slitmap=fibermap if imagetyp in {"flat", "arc", "object"} else None)

            # add astrometry to frame
            if add_astro:
                with Timer(name='Astrometry '+dframe_path, logger=log.info):
                    add_astrometry(in_image=dframe_path, out_image=dframe_path, in_agcsci_image=agcsci_path, in_agcskye_image=agcskye_path, in_agcskyw_image=agcskyw_path)

            # subtract straylight
            if sub_straylight:
                with Timer(name='Straylight '+lframe_path, logger=log.info):
                    subtract_straylight(in_image=dframe_path, out_image=lframe_path, out_stray=lstr_path,
                                        in_cent_trace=mtrace_path, select_nrows=(5,5), use_weights=True,
                                        aperture=15, smoothing=400, median_box=101, gaussian_sigma=20.0,
                                        parallel=parallel_run)


def science_reduction(expnum: int, use_longterm_cals: bool = False,
                      sky_weights: Tuple[float, float] = None,
                      fluxcal_method: str = 'STD',
                      ncpus: int = None,
                      aperture_extraction: bool = False,
                      clean_ancillary: bool = False,
                      skip_2d: bool = False,
                      skip_1d: bool = False,
                      skip_post_1d: bool = False,
                      debug_mode: bool = False) -> None:
    """ Run the science reduction for a given exposure number.
    """

    if debug_mode:
        aperture_extraction = True
        clean_ancillary = False
        reject_cr = False
    else:
        reject_cr = True

    # validate parameters
    if sky_weights is not None:
        if len(sky_weights) != 2:
            log.error("sky weights must be a tuple of two floats")
            return
        elif any([w < 0.0 for w in sky_weights]):
            log.error("sky weights must be positive")
            return
        elif sum(sky_weights) == 0.0:
            log.error("sum of sky weights must be non-zero")
            return

    # define extraction method
    parallel_run = 1 if ncpus is None else ncpus
    extraction_method = "aperture" if aperture_extraction else "optimal"

    # get target frames metadata or extract if it doesn't exist
    sci_mjd = mjd_from_expnum(expnum)[0]
    sci_metadata = get_frames_metadata(mjd=sci_mjd)
    sci_metadata.query("expnum == @expnum", inplace=True)
    sci_metadata.sort_values("expnum", ascending=False, inplace=True)

    # define general metadata
    sci_tileid = sci_metadata["tileid"].unique()[0]
    sci_mjd = sci_metadata["mjd"].unique()[0]
    sci_expnum = sci_metadata["expnum"].unique()[0]
    sci_imagetyp = sci_metadata["imagetyp"].unique()[0]

    cals_mjd = get_master_mjd(sci_mjd) if use_longterm_cals else sci_mjd
    log.info(f"target master MJD: {cals_mjd}")

    # overwrite fiducial masters dir
    # masters_path = os.path.join(MASTERS_DIR, f"{cals_mjd}")
    log.info(f"target master path: {os.getenv('LVM_MASTER_DIR')}")
    calibs = get_calib_paths(mjd=cals_mjd, version=drpver, longterm_cals=use_longterm_cals, from_sanbox=True)

    # make sure only one exposure number is being reduced
    sci_metadata.query("expnum == @sci_expnum", inplace=True)
    sci_metadata.sort_values("camera", inplace=True)

    # detrend science exposure
    log.info(f"--- Starting science reduction for tile {sci_tileid} at MJD {sci_mjd} with exposure number {sci_expnum}")
    if skip_2d:
        log.info("skipping 2D reduction")
    else:
        with Timer(name='Reduce2d', logger=log.info):
            reduce_2d(mjd=sci_mjd, calibrations=calibs, expnums=[sci_expnum], reject_cr=reject_cr, skip_done=False)

    # run reduction loop for each science camera exposure
    if skip_1d:
        log.info("skipping 1D reduction")
    else:
        for sci in sci_metadata.to_dict("records"):
            # define science camera
            sci_camera = sci["camera"]

            dsci_path = path.full("lvm_anc", drpver=drpver, kind="d", imagetype=sci["imagetyp"], **sci)
            xsci_path = path.full("lvm_anc", drpver=drpver, kind="x", imagetype=sci["imagetyp"], **sci)
            wsci_path = path.full("lvm_anc", drpver=drpver, kind="w", imagetype=sci["imagetyp"], **sci)
            ssci_path = path.full("lvm_anc", drpver=drpver, kind="s", imagetype=sci["imagetyp"], **sci)
            hsci_path = path.full("lvm_anc", drpver=drpver, kind="h", imagetype=sci["imagetyp"], **sci)
            lsci_path = path.full("lvm_anc", drpver=drpver, kind="l", imagetype=sci["imagetyp"], **sci)
            os.makedirs(os.path.dirname(hsci_path), exist_ok=True)

            # define science product paths
            frame_path = path.full("lvm_frame", drpver=drpver, tileid=sci_tileid, mjd=sci_mjd, expnum=sci_expnum, kind=f"Frame-{sci_camera}")

            # define calibration frames paths
            mtrace_path = calibs["trace"][sci_camera]
            mwidth_path = calibs["width"][sci_camera]
            mmodel_path = calibs["model"][sci_camera]

            # extract 1d spectra
            with Timer(name='Extract '+xsci_path, logger=log.info):
                extract_spectra(in_image=lsci_path, out_rss=xsci_path, in_trace=mtrace_path, in_fwhm=mwidth_path,
                                in_model=mmodel_path, method=extraction_method, parallel=parallel_run)

    # per channel reduction
    cframe_path = path.full("lvm_frame", drpver=drpver, tileid=sci_tileid, mjd=sci_mjd, expnum=sci_expnum, kind='CFrame')
    sframe_path = path.full("lvm_frame", mjd=sci_mjd, drpver=drpver, tileid=sci_tileid, expnum=sci_expnum, kind='SFrame')
    if skip_post_1d:
        log.info("skipping post 1D reduction")
    else:
        mwave_groups = group_calib_paths(calibs["wave"])
        mlsf_groups = group_calib_paths(calibs["lsf"])

        hsci_all_bands = [path.full('lvm_anc', mjd=sci_mjd, tileid=sci_tileid, drpver=drpver, kind='h',
                                    camera=channel, imagetype=sci_imagetyp, expnum=expnum) for channel in "brz"]

        # #The model stellar atmosphere spectra selection
        best_fit_models, model_to_gaia_median = model_selection(hsci_all_bands,
                                                                GAIA_CACHE_DIR=MASTERS_DIR + '/gaia_cache')
        #

        for channel in "brz":
            xsci_paths = sorted(path.expand('lvm_anc', mjd=sci_mjd, tileid=sci_tileid, drpver=drpver,
                                            kind='x', camera=f'{channel}[123]', imagetype=sci_imagetyp, expnum=expnum))
            xsci_path = path.full('lvm_anc', mjd=sci_mjd, tileid=sci_tileid, drpver=drpver,
                                kind='x', camera=channel, imagetype=sci_imagetyp, expnum=expnum)
            wsci_path = path.full('lvm_anc', mjd=sci_mjd, tileid=sci_tileid, drpver=drpver,
                                kind='w', camera=channel, imagetype=sci_imagetyp, expnum=expnum)
            mwave_paths = mwave_groups[channel]
            mlsf_paths = mlsf_groups[channel]
            mflat_path = calibs["fiberflat_twilight"][channel]

            frame_path = path.full('lvm_frame', mjd=sci_mjd, tileid=sci_tileid, drpver=drpver, expnum=sci_expnum, kind=f'Frame-{channel}')
            ssci_path = path.full('lvm_anc', mjd=sci_mjd, tileid=sci_tileid, drpver=drpver,
                                kind='s', camera=channel, imagetype=sci_imagetyp, expnum=expnum)
            hsci_path = path.full('lvm_anc', mjd=sci_mjd, tileid=sci_tileid, drpver=drpver,
                                kind='h', camera=channel, imagetype=sci_imagetyp, expnum=expnum)

            # stack spectrographs
            with Timer(name='Stack Spectrographs '+xsci_path, logger=log.info):
                stack_spectrographs(in_rsss=xsci_paths, out_rss=xsci_path)
            if not os.path.exists(xsci_path):
                log.error(f'No stacked file found: {xsci_path}. Skipping remaining pipeline.')
                continue

            # wavelength calibrate
            with Timer(name='Wavelengths '+wsci_path, logger=log.info):
                create_pixel_table(in_rss=xsci_path, out_rss=wsci_path, in_waves=mwave_paths, in_lsfs=mlsf_paths)

            # apply fiberflat correction
            with Timer(name='Fiberflat '+frame_path, logger=log.info):
                apply_fiberflat(in_rss=wsci_path, out_frame=frame_path, in_flat=mflat_path)

            # correct thermal shift in wavelength direction
            with Timer(name='Thermal Shifts '+frame_path, logger=log.info):
                shift_wave_skylines(in_frame=frame_path, out_frame=frame_path)

            # interpolate sky fibers
            with Timer(name='Interpolate Sky '+ssci_path, logger=log.info):
                interpolate_sky(in_frame=frame_path, out_rss=ssci_path)

            # combine sky telescopes
            with Timer(name='Combine Sky '+ssci_path, logger=log.info):
                combine_skies(in_rss=ssci_path, out_rss=ssci_path, sky_weights=sky_weights)

            # resample wavelength into uniform grid along fiber IDs for science and sky fibers
            with Timer(name='Resample '+hsci_path, logger=log.info):
                resample_wavelength(in_rss=ssci_path,  out_rss=hsci_path, wave_range=SPEC_CHANNELS[channel], wave_disp=0.5, convert_to_density=True)

            # use resampled frames for flux calibration in each camera, using standard stars observed in the spec telescope
            #  and field stars found in the sci ifu
<<<<<<< HEAD
            # mode='GAIA' -> old behavior; 'model' -> new version with the spectra from the Pollux library
            fluxcal_standard_stars(hsci_path, GAIA_CACHE_DIR=MASTERS_DIR+'/gaia_cache', mode='model',
                                   model_list=best_fit_models, model_coef=model_to_gaia_median)

            fluxcal_sci_ifu_stars(hsci_path, GAIA_CACHE_DIR=MASTERS_DIR+'/gaia_cache')
=======
            with Timer(name='Fluxcal '+hsci_path, logger=log.info):
                fluxcal_standard_stars(hsci_path, GAIA_CACHE_DIR=MASTERS_DIR+'/gaia_cache')
                fluxcal_sci_ifu_stars(hsci_path, GAIA_CACHE_DIR=MASTERS_DIR+'/gaia_cache')
>>>>>>> 1e867055

                # flux-calibrate each channel
                fframe_path = path.full("lvm_frame", mjd=sci_mjd, drpver=drpver, tileid=sci_tileid, expnum=sci_expnum, kind=f'FFrame-{channel}')
                apply_fluxcal(in_rss=hsci_path, out_fframe=fframe_path, method=fluxcal_method)

        # stitch channels
        fframe_paths = sorted(path.expand('lvm_frame', mjd=sci_mjd, tileid=sci_tileid, drpver=drpver, kind='FFrame-?', expnum=sci_expnum))
        if len(fframe_paths) == 0:
            log.error('No fframe files found.  Cannot join spectrograph channels. Exiting pipeline.')
            return

        with Timer(name='Join Channels '+cframe_path, logger=log.info):
            join_spec_channels(in_fframes=fframe_paths, out_cframe=cframe_path, use_weights=True)

        # sky subtraction
        with Timer(name='QSky '+sframe_path, logger=log.info):
            quick_sky_subtraction(in_cframe=cframe_path, out_sframe=sframe_path)

        # update the drpall summary file
        with Timer(name='DRPAll '+sframe_path, logger=log.info):
            log.info('Updating the drpall summary file')
            update_summary_file(sframe_path, tileid=sci_tileid, mjd=sci_mjd, expnum=sci_expnum, master_mjd=cals_mjd)

    # clean ancillary folder
    if clean_ancillary:
        log.info("removing ancillary paths")
        ancillary_dir = os.path.dirname(dsci_path)
        qa_dir = os.path.join(ancillary_dir, "qa")
        if os.path.isdir(ancillary_dir):
            ancillary_paths = [os.path.join(ancillary_dir,p) for p in os.listdir(ancillary_dir) if str(sci_expnum) in p]
            qa_paths = [os.path.join(qa_dir,p) for p in os.listdir(qa_dir) if str(sci_expnum) in p]
            for ancillary_path in ancillary_paths:
                try:
                    os.remove(ancillary_path)
                except Exception as e:
                    log.warning(f"error while removing {ancillary_path}: {e}")
            for qa_path in qa_paths:
                try:
                    os.remove(qa_path)
                except Exception as e:
                    log.warning(f"error while removing {qa_path}: {e}")
            if len(os.listdir(qa_dir)) == 0:
                try:
                    shutil.rmtree(qa_dir)
                except Exception as e:
                    log.warning(f"error while removing {qa_dir}: {e}")
            if len(os.listdir(ancillary_dir)) == 0:
                try:
                    shutil.rmtree(ancillary_dir)
                except Exception as e:
                    log.warning(f"error while removing {ancillary_dir}: {e}")


def run_drp(mjd: Union[int, str, list], expnum: Union[int, str, list] = None,
            with_cals: bool = False, no_sci: bool = False,
            fluxcal_method: str = 'STD', skip_2d: bool = False, skip_1d: bool = False, skip_post_1d: bool = False,
            clean_ancillary: bool = False, debug_mode: bool = False):
    """ Run the quick DRP

    Run the quick DRP for an MJD, or a range of MJDs. Reduces
    science frames with the function ``science_reduction``.
    Optionally can set flags to attempt reduction of the individual calibration
    frames in the MJD up through detrending, or to turn off science frame
    reduction.

    Parameters
    ----------
    mjd : Union[int, str, list]
        the MJD to reduce
    expnum : Union[int, str, list], optional
        the exposure numbers to reduce, by default None
    with_cals : bool, optional
        Flag to reduce individual calibration files, by default False
    no_sci : bool, optional
        Flag to turn off science frame reduction, by default False
    fluxcal_method : str, optional
        'NONE' or 'STD' for standard stars, 'SCI' for field stars in science IFU
    skip_2d : bool, optional
        Skip preprocessing and detrending, by default False
    skip_1d : bool, optional
        Skip astrometry, straylight subtraction and extraction, by default False
    skip_post_1d : bool, optional
        Skip wavelength calibration, flatfielding, sky processing and flux calibration
    clean_ancillary : bool, optional
        Flag to remove the ancillary paths, by default False
    debug_mode : bool, optional
        Flag to run in debug mode, by default False
    """
    # # write the drp parameter configuration
    # write_config_file()

    if mjd is None:
        # parse expnums and get MJDs
        mjds = mjd_from_expnum(expnum)
    else:
        # parse the input MJD and loop over all reductions
        mjds = parse_mjds(mjd)

    if isinstance(mjds, list):
        for mjd in mjds:
            run_drp(mjd=mjd, expnum=expnum, with_cals=with_cals, no_sci=no_sci,
                    fluxcal_method=fluxcal_method,
                    skip_2d=skip_2d,
                    skip_1d=skip_1d,
                    skip_post_1d=skip_post_1d,
                    clean_ancillary=clean_ancillary,
                    debug_mode=debug_mode)
        return

    log.info(f'Processing MJD {mjd}')

    # check the MJD data directory path
    mjd_path = pathlib.Path(os.getenv('LVM_DATA_S')) / str(mjd)
    log.info(f'MJD processing path: {mjd_path}')
    if not mjd_path.is_dir():
        log.warning(f'{mjd = } is not valid raw data directory.')
        return

    # generate the MJD metadata
    frames = get_frames_metadata(mjd=mjd)
    sub = frames.copy()

    # remove bad or test quality frames
    sub = sub[~(sub['quality'] != 'excellent')]

    # filter on exposure number
    if expnum:
        log.info(f'Filtering on exposure numbers {expnum}.')
        sub = filter_expnum(sub, expnum)

    # sort the frames
    sub = sub.sort_values(['expnum', 'camera'])

    # group by tileid, mjd
    groups = sub.groupby(['tileid', 'mjd'])

    # iterate over each group and reduce
    for key, group in groups:
        tileid, mjd = key

        # split into cals, and science
        cals = group[~(group['imagetyp'] == 'object')]
        sci = group[group['imagetyp'] == 'object']

        # avoid creating logs / status files for tileid+mjd groups with
        # no science files, unless explicitly reducing cals
        cal_cond = not cals.empty and with_cals
        sci_cond = not sci.empty and not no_sci

        # create start status
        create_status_file(tileid, mjd, status='started')

        if sci_cond or cal_cond:
            # start logging for this tileid, mjd
            start_logging(mjd, tileid)

        # attempt to reduce individual calibration files
        if cal_cond:
            for row in cals.to_dict("records"):
                try:
                    reduce_calib_frame(row)
                except Exception as e:
                    log.exception(f'Failed to reduce calib frame mjd {mjd} exposure {row["expnum"]}: {e}')
                    trace = traceback.format_exc()
                    update_error_file(tileid, mjd, row['expnum'], trace)

        # reduce the science data
        if sci_cond:
            kwargs = get_config_options('reduction_steps.science_reduction')
            for expnum in sci['expnum'].unique():
                with Timer(name=f'Reduction EXPNUM {expnum}', logger=log.info):
                    try:
                        science_reduction(expnum, use_longterm_cals=True,
                                        fluxcal_method=fluxcal_method,
                                        skip_2d=skip_2d,
                                        skip_1d=skip_1d,
                                        skip_post_1d=skip_post_1d,
                                        clean_ancillary=clean_ancillary,
                                        debug_mode=debug_mode, **kwargs)
                    except Exception as e:
                        log.exception(f'Failed to reduce science frame mjd {mjd} exposure {expnum}: {e}')
                        create_status_file(tileid, mjd, status='error')
                        trace = traceback.format_exc()
                        update_error_file(tileid, mjd, expnum, trace)
                        continue

        # create done status on successful run
        if not status_file_exists(tileid, mjd, status='error'):
            create_status_file(tileid, mjd, status='done')


def reduce_calib_frame(row: dict):
    """ Reduce an individual calibration frame

    Tries to reduce an individual calibration exposure through
    the preprocessing and detrending stages.  Considered files
    are bias, darks, arcs, and flats.

    Parameters
    ----------
    row : dict
        info from the raw_metadata file
    """
    # get raw frame filepath
    filename = path.full('lvm_raw', **row, camspec=row['camera'])

    log.info(f'--- Starting calibration reduction of raw frame: {filename}')

    # set flavor
    flavor = row.get('imagetyp')
    flavor = 'fiberflat' if flavor == 'flat' else flavor

    # get master calibration paths
    mpixmask = path.full('lvm_calib', mjd=row['mjd'], camera=row['camera'], kind='pixmask')
    mbias = path.full('lvm_calib', mjd=row['mjd'], camera=row['camera'], kind='bias')
    mdark = path.full('lvm_calib', mjd=row['mjd'], camera=row['camera'], kind='dark')
    mpixflat = path.full('lvm_calib', mjd=row['mjd'], camera=row['camera'], kind='pixflat')

    # preprocess the frames
    log.info('--- Preprocessing raw frame ---')
    out_pre = path.full('lvm_anc', kind='p', drpver=drpver, imagetype=flavor, **row)
    preproc_raw_frame(in_image=filename, in_mask=mpixmask, out_image=out_pre)

    # detrend the frames
    log.info('--- Running detrend frame ---')

    in_cal = path.full('lvm_anc', kind='p', drpver=drpver, imagetype=flavor, **row)
    out_cal = path.full('lvm_anc', kind='d', drpver=drpver, imagetype=flavor, **row)

    detrend_frame(in_image=in_cal, out_image=out_cal,
                  in_bias=mbias, in_dark=mdark, in_pixelflat=mpixflat,
                  in_slitmap=Table(fibermap.data), reject_cr=False)<|MERGE_RESOLUTION|>--- conflicted
+++ resolved
@@ -1765,17 +1765,11 @@
 
             # use resampled frames for flux calibration in each camera, using standard stars observed in the spec telescope
             #  and field stars found in the sci ifu
-<<<<<<< HEAD
             # mode='GAIA' -> old behavior; 'model' -> new version with the spectra from the Pollux library
-            fluxcal_standard_stars(hsci_path, GAIA_CACHE_DIR=MASTERS_DIR+'/gaia_cache', mode='model',
+            with Timer(name='Fluxcal '+hsci_path, logger=log.info):
+                fluxcal_standard_stars(hsci_path, GAIA_CACHE_DIR=MASTERS_DIR+'/gaia_cache', mode='model',
                                    model_list=best_fit_models, model_coef=model_to_gaia_median)
-
-            fluxcal_sci_ifu_stars(hsci_path, GAIA_CACHE_DIR=MASTERS_DIR+'/gaia_cache')
-=======
-            with Timer(name='Fluxcal '+hsci_path, logger=log.info):
-                fluxcal_standard_stars(hsci_path, GAIA_CACHE_DIR=MASTERS_DIR+'/gaia_cache')
                 fluxcal_sci_ifu_stars(hsci_path, GAIA_CACHE_DIR=MASTERS_DIR+'/gaia_cache')
->>>>>>> 1e867055
 
                 # flux-calibrate each channel
                 fframe_path = path.full("lvm_frame", mjd=sci_mjd, drpver=drpver, tileid=sci_tileid, expnum=sci_expnum, kind=f'FFrame-{channel}')
