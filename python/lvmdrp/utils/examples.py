#!/usr/bin/env python
# encoding: utf-8

import os
import pathlib
import pickle
import re
import subprocess
import zipfile
<<<<<<< HEAD
from typing import Union
=======
from glob import glob
>>>>>>> 68ce08f7

import pandas as pd
from astropy.io import fits
from astropy.table import Table
from tqdm import tqdm

from lvmdrp import log
from lvmdrp.utils.hdrfix import apply_hdrfix


FC = [0.88, 0.94]
GAINS = {
    "b": [1.018, 1.006, 1.048, 1.048],
    "r": [1.4738, 1.5053, 1.9253, 1.5122],
    "z": [1.4738, 1.5053, 1.9253, 1.5122],
}
RDNOISES = {
    "b": 4 * [2.0 * FC[0] * 0.56],
    "r": 4 * [2.0 * FC[0] * 0.56],
    "z": 4 * [2.0 * FC[0] * 0.56],
}


def parse_sdr_name(sdr_name):
    """Return camera and expnum from a given raw frame path/name"""
    name_parts = os.path.basename(sdr_name).split(".")[0].split("-")[1:]
    if len(name_parts) == 2:
        camera, expnum = name_parts
    elif len(name_parts) == 3:
        hemi, camera, expnum = name_parts
    else:
        raise ValueError(f"unkown name formatting {os.path.basename(sdr_name)}")
    return camera, expnum


def fetch_example_data(url, name, dest_path, ext="zip"):
    """Download 2D examples data"""
    file_name = f"{name}.{ext}"
    file_path = os.path.join(dest_path, file_name)

    if os.path.exists(os.path.join(dest_path, name)):
        log.info("example data already exists")
        return

    log.info(f"downloading example data to {file_path}")
    process = subprocess.Popen(
        f"curl {url}/{file_name} --output {file_path}".split(),
        stdout=subprocess.PIPE,
        stderr=subprocess.STDOUT,
        universal_newlines=True,
    )
    for stdout_line in iter(process.stdout.readline, ""):
        log.info(stdout_line[:-1])
    process.stdout.close()
    returncode = process.wait()
    if returncode == 0:
        log.info("successfully downloaded example data")
    else:
        log.error("error while downloading example data")
        log.error("full report:")
        log.error(process.stderr.decode("utf-8"))
    with zipfile.ZipFile(file_path, "r") as src_compressed:
        src_compressed.extractall(dest_path)
    os.remove(file_path)


def get_frames_metadata(mjd: Union[str, int] = None, path: str = None, suffix: str = "fits",
                        ignore_cache: bool = False) -> Table:
    """ Extract metadata from the 2d raw frames

    Builds an Astropy table containing extracted metadata for each of the 2d raw sdR
    frame files.  Globs for all files in the ``mjd`` subdirectory of the raw LVM data.
    If no mjd is specified, searches all of them. Can optionally override the raw
    data "LVM_DATA_S" directory with the ``path`` keyword argument.  Writes the table
    to a pickle cache and if found, will load the content from there.  The cache is written
    to either the LVM_SANDBOX folder or the user home directory.

    Parameters
    ----------
    mjd : Union[str, int], optional
        The MJD of the data sub-directory to search in, by default None
    path : str, optional
        The raw data path to override the default, by default None
    suffix : str, optional
        The raw data file suffix, by default "fits"
    ignore_cache : bool, optional
        Flag to ignore the pickle cache, by default False

    Returns
    -------
    astropy.Table
        An astropy Table of metadata
    """

    # load from a cache file
    cache_path = pathlib.Path(os.getenv("LVM_SANDBOX", os.path.expanduser('~')))
    cache_file = cache_path / f"lvm_metadata_{mjd}.pkl"
    if cache_file.exists() and not ignore_cache:
        log.info(f"loading cached metadata from '{cache_file}'")
        return pickle.load(open(cache_file, "rb"))

    # look up raw data in the relevant MJD path
    raw_data_path = path or os.getenv("LVM_DATA_S")
    raw_frame = f'{mjd}/sdR*{suffix}*' if mjd else f'*/sdR*{suffix}*'
    frames = list(pathlib.Path(raw_data_path).rglob(raw_frame))

    # build the table data
    frames_table = Table(
<<<<<<< HEAD
        names=["imagetyp", "spec", "mjd", "camera", "expnum", "exptime", "tileid",
               "quality", "path", "name"],
        dtype=[str, str, int, str, str, float, int, str, str, str],
    )
    for frame_path in tqdm(frames, ascii=True, unit='files', total=len(frames)):
        try:
            header = fits.getheader(frame_path, ext=0)
        except OSError as e:
            log.error(f'Cannot read FITS header: {e}')
=======
        names=[
            "imagetyp",
            "spec",
            "mjd",
            "camera",
            "expnum",
            "exptime",
            "argon",
            "neon",
            "ldls",
            "hgne",
            "xenon",
            "krypton",
            "path",
        ],
        dtype=[str, str, int, str, str, float, bool, bool, bool, bool, bool, bool, str],
    )
    for frame_path in tqdm(frames, ascii=True):
        try:
            header = fits.getheader(frame_path, ext=0)
        except Exception:
            examples_logger.error(f"error while reading frame '{frame_path}'")
>>>>>>> 68ce08f7
            continue
        mjd = header.get("MJD")

        # apply any header fix or if none, use old header
        header = apply_hdrfix(mjd, hdr=header) or header

        # get certain keys
        imagetyp = header.get("FLAVOR", header.get("IMAGETYP"))
        camera, expnum = parse_sdr_name(frame_path)
        spec = f"sp{camera[-1]}"
        exptime = header["EXPTIME"]
<<<<<<< HEAD
        tileid = header.get("TILEID", 1111)
        qual = header.get("QUALITY", "excellent")
        frames_table.add_row([imagetyp, spec, mjd, camera, expnum, exptime,
                              tileid, qual, str(frame_path), frame_path.stem])
    log.info(f"successfully extracted metadata for {len(frames_table)} frames.")
=======
        argon = header.get("ARGON", "OFF") == "ON"
        neon = header.get("NEON", "OFF") == "ON"
        ldls = header.get("LDLS", "OFF") == "ON"
        hgne = header.get("HGNE", "OFF") == "ON"
        xenon = header.get("XENON", "OFF") == "ON"
        krypton = header.get("KRYPTON", "OFF") == "ON"
        frames_table.add_row(
            [
                imagetyp,
                spec,
                mjd,
                camera,
                expnum,
                exptime,
                argon,
                neon,
                ldls,
                hgne,
                xenon,
                krypton,
                frame_path,
            ]
        )
    examples_logger.info("successfully extracted metadata")
>>>>>>> 68ce08f7

    # create the cache file
    if not cache_file.parent.exists():
        cache_file.parent.mkdir(parents=True, exist_ok=True)
    log.info(f"caching metadata to '{cache_file}'")
    pickle.dump(frames_table, open(cache_file, "wb"))

    return frames_table


def get_masters_metadata(path_pattern, **kwargs):
    """return master metadata given a path where master calibration frames are stored"""
    path_params = re.findall(r"\{(\w+)\}", path_pattern)
    params = dict.fromkeys(path_params, "*")
    params.update(kwargs)

    masters_path = path_pattern.format(**params)
    masters_path = glob(masters_path)

    metadata = []
    for path in masters_path:
        name = os.path.basename(path).split(".")[0]
        metadata.append(name.split("-")[1:])

    metadata = pd.DataFrame(columns=path_params, data=metadata)
    metadata = metadata.apply(lambda s: pd.to_numeric(s, errors="ignore"), axis="index")
    metadata["path"] = masters_path

    return metadata


def fix_lamps_metadata(metadata, lamp_names, inplace=True):
    """fix arc lamps to be ON for consistent exposure numbers

    Parameters
    ----------
    metadata : pd.DataFrame
        frames metadata
    lamp_names : list_like
        list of names for lamps found in the metadata
    inplace : bool, optional
        whether fix is in place or not, by default True

    Returns
    -------
    pd.DataFrame
        frames metadata with arc lamps fixed
    """
    if inplace:
        md = metadata
    else:
        md = metadata.copy()

    for lamp_name in lamp_names:
        # get unique exposure number where lamp_name is ON
        expnums = md[md[lamp_name]].expnum.drop_duplicates().tolist()
        # set lamp_name to ON for defined expnums
        md.loc[md.expnum.isin(expnums), lamp_name] = True

    if not inplace:
        return md<|MERGE_RESOLUTION|>--- conflicted
+++ resolved
@@ -7,11 +7,8 @@
 import re
 import subprocess
 import zipfile
-<<<<<<< HEAD
 from typing import Union
-=======
 from glob import glob
->>>>>>> 68ce08f7
 
 import pandas as pd
 from astropy.io import fits
@@ -120,7 +117,6 @@
 
     # build the table data
     frames_table = Table(
-<<<<<<< HEAD
         names=["imagetyp", "spec", "mjd", "camera", "expnum", "exptime", "tileid",
                "quality", "path", "name"],
         dtype=[str, str, int, str, str, float, int, str, str, str],
@@ -130,30 +126,6 @@
             header = fits.getheader(frame_path, ext=0)
         except OSError as e:
             log.error(f'Cannot read FITS header: {e}')
-=======
-        names=[
-            "imagetyp",
-            "spec",
-            "mjd",
-            "camera",
-            "expnum",
-            "exptime",
-            "argon",
-            "neon",
-            "ldls",
-            "hgne",
-            "xenon",
-            "krypton",
-            "path",
-        ],
-        dtype=[str, str, int, str, str, float, bool, bool, bool, bool, bool, bool, str],
-    )
-    for frame_path in tqdm(frames, ascii=True):
-        try:
-            header = fits.getheader(frame_path, ext=0)
-        except Exception:
-            examples_logger.error(f"error while reading frame '{frame_path}'")
->>>>>>> 68ce08f7
             continue
         mjd = header.get("MJD")
 
@@ -165,38 +137,11 @@
         camera, expnum = parse_sdr_name(frame_path)
         spec = f"sp{camera[-1]}"
         exptime = header["EXPTIME"]
-<<<<<<< HEAD
         tileid = header.get("TILEID", 1111)
         qual = header.get("QUALITY", "excellent")
         frames_table.add_row([imagetyp, spec, mjd, camera, expnum, exptime,
                               tileid, qual, str(frame_path), frame_path.stem])
     log.info(f"successfully extracted metadata for {len(frames_table)} frames.")
-=======
-        argon = header.get("ARGON", "OFF") == "ON"
-        neon = header.get("NEON", "OFF") == "ON"
-        ldls = header.get("LDLS", "OFF") == "ON"
-        hgne = header.get("HGNE", "OFF") == "ON"
-        xenon = header.get("XENON", "OFF") == "ON"
-        krypton = header.get("KRYPTON", "OFF") == "ON"
-        frames_table.add_row(
-            [
-                imagetyp,
-                spec,
-                mjd,
-                camera,
-                expnum,
-                exptime,
-                argon,
-                neon,
-                ldls,
-                hgne,
-                xenon,
-                krypton,
-                frame_path,
-            ]
-        )
-    examples_logger.info("successfully extracted metadata")
->>>>>>> 68ce08f7
 
     # create the cache file
     if not cache_file.parent.exists():
