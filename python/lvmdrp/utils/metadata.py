--- conflicted
+++ resolved
@@ -7,11 +7,7 @@
 # @Copyright: SDSS-V LVM
 
 import os
-<<<<<<< HEAD
-import numpy as np
-=======
 import pathlib
->>>>>>> ffaf3933
 from glob import glob, has_magic
 from typing import Union
 import h5py
@@ -521,79 +517,10 @@
         meta = extract_metadata(frames, kind="raw")
         add_raws(meta)
 
-<<<<<<< HEAD
-def locate_new_frames(hemi, camera, mjd, expnum, return_excluded=False):
-    """return paths to new frames not present in the metadata store
-
-    this function will expand the path to raw frames in the local SAS and
-    filter out those paths to frames already present in the metadata stores.
-
-    Parameters
-    ----------
-    hemi : str
-        hemisphere of the observatory where the data was taken
-    camera : str
-        camera ID of the target frames
-    mjd : int
-        MJD of the target frames
-    expnum : int
-        exposure number of the target frames
-    return_excluded : bool, optional
-        whether to return the excluded paths or not, by default False
-
-    Returns
-    -------
-    array_like
-        list of raw frame paths not present in metadata stores
-    """
-    keys = ["mjd", "hemi", "camera", "expnum"]
-    paths = sorted(
-        path.expand("lvm_raw", hemi=hemi, camspec=camera, mjd=mjd, expnum=expnum)
-    )
-    npath = len(paths)
-    logger.info(f"found {npath} pontentially new raw frame paths in local SAS")
-
-    # extract path parameters
-    new_path_params = pd.DataFrame(
-        [path.extract(name="lvm_raw", example=p) for p in paths]
-    )
-    new_path_params.rename(columns={"camspec": "camera"}, inplace=True)
-    new_path_params[["mjd", "expnum"]] = new_path_params[["mjd", "expnum"]].astype(int)
-    new_path_params["x"] = 0
-    new_path_params.set_index(keys, inplace=True)
-
-    # load all stores if they exist
-    logger.info("locating all existing metadata stores")
-    try:
-        stores = _load_or_create_store(tileid="*", mjd="*", mode="r")
-        logger.info(f"found {len(stores)} metadata stores")
-    except FileNotFoundError:
-        logger.info(f"no metadata stores found, returning {npath} new paths")
-        return paths
-
-    # convert to dataframe
-    gen_path_params = map(lambda store: pd.DataFrame(store["raw"][()])[keys], stores)
-    old_path_params = pd.concat(gen_path_params, ignore_index=True)
-    old_path_params = _decode_string(old_path_params)
-    old_path_params["x"] = 0
-    old_path_params.set_index(keys, inplace=True)
-    # filter out paths in stores
-    news = ~new_path_params.isin(old_path_params).x.values
-    logger.info(f"filtered {news.sum()} paths of new frames present in stores")
-
-    new_paths = np.asarray(paths)[news].tolist()
-    if return_excluded:
-        return new_paths, np.asarray(paths)[~news].tolist()
-    return new_paths
-
-
-def extract_metadata(frames_paths):
-=======
     return meta
 
 
 def extract_metadata(frames_paths: list, kind: str = "raw") -> pd.DataFrame:
->>>>>>> ffaf3933
     """return dataframe with metadata extracted from given frames list
 
     this function will extract metadata from FITS headers given a list of
