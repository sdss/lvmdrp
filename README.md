# Local Volume Mapper (LVM) Data Reduction Pipeline (DRP)

The LVM DRP in it's current incarnation installs a collection of routines which make use of the [Py3D]().

## Installation

This code is being developed/tested in a Ubuntu-based OS, using **Python 3.8**. We recommend to use a Python environment manager such as Anaconda or similar, in order to avoid cluttering the OS's python installation.

**NOTE**: MacOS (Monterrey v12.6.2) users, will require to run this extra step before continuing with the regular DRP installation:
> `sudo port install py38-healpy`

See [healpy documentation](https://healpy.readthedocs.io/en/latest/install.html#compilation-issues-with-mac-os) for a statement on this issue.

To install the DRP along with its dependencies, you need to run the following steps:

1. Create a **Python 3.8** environment. This is optional, but strongly recommended. With conda this is done like this:
    > `conda create -n lvmdrp python=3.8`

2. Make sure you are in the intended **Python 3.8** environment and directory:
    > `conda activate lvmdrp`

3. Clone the Github repository:
    > `git clone --recurse-submodules -j8 git@github.com:sdss/lvmdrp.git`

4. Go into the lvmdrp directory:
    > `cd lvmdrp`

5. Switch to the (current) development branch:
    > `git checkout development`

6. Install the DRP package in the current python environment (see *Contributing* section below for a replacement of this step):
    > `pip install --no-cache-dir . 2>&1 | tee today.txt`

## Testing the installation

<<<<<<< HEAD
<!-- write a script to test everything finished correctly with the installation -->
=======
<!-- write a script to test everything went fine with the installation -->
>>>>>>> e106f3d6

### Advanced ESO sky model configuration

If you are planning on using the sky module, you will need to install the ESO routines first. In order to install to do so
you need to run the following commands, **also within DRP python environment**.

1. Install the ESO skycorr and skymodel routines:
    > `drp sky installESOSky`

2. Run the sky module configuration:
    > `drp sky configureSkyModel`

## Tutorials

<!-- write tutorial notebooks -->
You will find tutorial notebooks to run different DRP routines in the [examples]() folder. Here is a list of the tutorials

## Creating Test Data<|MERGE_RESOLUTION|>--- conflicted
+++ resolved
@@ -33,11 +33,7 @@
 
 ## Testing the installation
 
-<<<<<<< HEAD
 <!-- write a script to test everything finished correctly with the installation -->
-=======
-<!-- write a script to test everything went fine with the installation -->
->>>>>>> e106f3d6
 
 ### Advanced ESO sky model configuration
 
