--- conflicted
+++ resolved
@@ -3,16 +3,7 @@
 # setup.py
 #
 
-<<<<<<< HEAD
-from setuptools import setup, find_packages
-
-
-NAME = "lvmdrp"
-VERSION = "0.1.2dev"
-
-=======
 from setuptools import setup
->>>>>>> 5038d16a
 
 
 setup()