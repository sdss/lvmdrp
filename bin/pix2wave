--- conflicted
+++ resolved
@@ -11,16 +11,9 @@
 from numpy import polynomial
 
 from lvmdrp import log
-<<<<<<< HEAD
 from lvmdrp.core import rss, spectrum1d
 from lvmdrp.core.plot import plt
 from lvmdrp.core.constants import ARC_LAMPS, SPEC_CHANNELS, CONFIG_PATH
-from lvmdrp.utils import spec_from_lines
-=======
-from lvmdrp.core import rss
-from lvmdrp.core.spectrum1d import _spec_from_lines
-from lvmdrp.core.constants import SPEC_CHANNELS
->>>>>>> a0b3bf45
 
 
 font = {"family": "sans-serif", "weight": "bold", "size": 12}
@@ -227,7 +220,7 @@
         # fix table with cross-matching
         if self.table_exist and self.correct_lines:
             is_good = self.pixmap[:, -1].astype(bool)
-            pix_spec = spec_from_lines(self.pixmap[is_good, 0], sigma=2, wavelength=self.xdata)
+            pix_spec = spectrum1d._spec_from_lines(self.pixmap[is_good, 0], sigma=2, wavelength=self.xdata)
 
             log.info(f"running cross matching on {is_good.sum()} good lines")
             cc, self.bhat, self.mhat = spectrum1d._cross_match(ref_spec=pix_spec, obs_spec=self.ydata, stretch_factors=np.linspace(0.8,1.2,10000), shift_range=[-50,50])
@@ -256,21 +249,6 @@
         self.ax_wav.set_xlabel("wavelength (A)")
         self.ax_wav.set_ylabel("counts (e-/pix)")
 
-<<<<<<< HEAD
-=======
-        # fix table with quick correlation
-        if self.table_exist and self.correct_lines:
-            mask = self.pixmap[:, -1].astype(bool)
-            log.info(f"running cross-correlation on {mask.sum()} good lines")
-            pix_spec = _spec_from_lines(
-                self.pixmap[mask, 0], sigma=2, wavelength=self.xdata
-            )
-            corr = signal.correlate(self.ydata, pix_spec, mode="full")
-            shift = np.nanargmax(corr) - pix_spec.size
-            log.info(f"best correlation {shift = } pixels")
-            self.pixmap[:, 0] = self.pixmap[:, 0] + shift
-
->>>>>>> a0b3bf45
         # adding known peaks
         log.info(f"displaying {self.pixmap.shape[0]} known lines (including masked)")
         self.spans = {}
