#!/usr/bin/env python
# encoding: utf-8
#

import os
import pathlib
import shutil
from typing import Tuple

import click
import cloup
from cloup.constraints import mutually_exclusive, RequireExactly, IsSet, If

from lvmdrp.functions.run_drp import run_drp, reduce_file, check_daily_mjd, parse_mjds
from lvmdrp.functions.skyMethod import configureSkyModel_drp
from lvmdrp.utils.metadata import get_frames_metadata, get_master_metadata
from lvmdrp.utils.cluster import run_cluster

from lvmdrp.functions.run_quickdrp import quick_science_reduction
from lvmdrp.functions.run_twilights import reduce_twilight_sequence, MASK_BANDS

from sdss_access import Access


class IntRangeType(click.ParamType):
    name = 'int_list'

    def convert(self, value, param, ctx):
        try:
            # Split the input value by commas
            if isinstance(value, str):
                parts = value.split(',')
            else:
                parts = value

            if len(parts) == 1:
                # If only one part, treat it as a single integer
                return [int(parts[0])]
            elif len(parts) == 2:
                # If two parts, treat them as initial and final values for a range
                start, end = map(int, parts)
                return list(range(start, end + 1))

            self.fail(f'{value} is not a valid input', param, ctx)

        except ValueError:
            self.fail(f'{value} is not a valid input', param, ctx)


class WaveRange(click.ParamType):
    name = 'wave_ranges'

    def convert(self, value, param, ctx):
        try:
            # Split the input value by commas
            if isinstance(value, str):
                waves = value.split(',')
            else:
                waves = value

            if len(waves) == 2:
                # Only if two parts, treat them as initial and final values for a range
                return tuple(map(float, waves))

            self.fail(f'{value} is not a valid input', param, ctx)

        except ValueError:
            self.fail(f'{value} is not a valid input', param, ctx)


@click.group('drp', short_help='CLI for the LVM data reduction')
def cli():
    pass


@cloup.command(short_help='Run the DRP reduction', show_constraints=True)
@click.option('-m', '--mjd', type=int, help='an MJD to reduce')
@click.option('-l', '--mjd-list', type=int, multiple=True, help='a list of specific MJDs to reduce')
@click.option('-r', '--mjd-range', type=str, help='a range of MJDs to reduce')
@click.option('--with-cals', is_flag=True, default=False, help='Flag to include indiviual calibration frames')
@click.option('--no-sci', is_flag=True, default=False, help='Flag to exclude science frame reductions')
@click.option('-e', '--expnum', type=int, help='an exposure number to reduce')
@click.option('-el', '--exp-list', type=int, multiple=True, help='a list of specific exposures to reduce')
@click.option('-er', '--exp-range', type=str, help='a range of exposure numbers to reduce')
@cloup.constraint(mutually_exclusive, ['mjd', 'mjd_list', 'mjd_range'])
@cloup.constraint(RequireExactly(1), ['mjd', 'mjd_list', 'mjd_range'])
@cloup.constraint(mutually_exclusive, ['expnum', 'exp_list', 'exp_range'])
def run(mjd, mjd_list, mjd_range, with_cals, no_sci, expnum, exp_list, exp_range):
    """ Run the DRP reduction for a given MJD or range of MJDs

    Run the DRP for an MJD or range of MJDs.  Various flags and options are available
    for filtering on calibration or science frames, or specific exposures.

    """
    mjd = mjd or mjd_list or mjd_range
    expnum = expnum or exp_list or exp_range
    run_drp(mjd=mjd, expnum=expnum, no_sci=no_sci, with_cals=with_cals)


# register full DRP command
cli.add_command(run)


@cli.command('check', short_help='Check for daily run of the DRP at Utah')
@click.option('-t', '--test', is_flag=True, default=False, help='Test the check without running the DRP')
@click.option('--with-cals', is_flag=True, default=False, help='Flag to include indiviual calibration frames')
def check_daily(test, with_cals):
    """ Checks the current MJD and starts the DRP

    Checks the current daily MJD againt the Utah data transfer, and if
    complete, starts the DRP run at Utah.

    """
    check_daily_mjd(test=test, with_cals=with_cals)


@cli.command('reduce_file', short_help='Reduce a single file')
@click.option('-f', '--filename', type=str, help='a full path filename to reduce')
def run_reduce_file(filename):
    """ Run a single raw sdR frame file through the LVM DRP """
    reduce_file(filename)


@click.group('sky', short_help='Run routines related to sky subtraction')
def skycli():
    pass


@skycli.command('configure', short_help='Configure the ESO sky routines')
@click.option('-l', '--library', is_flag=True, default=False, show_default=True,
              help='Flag to run ESO routines to build a spectral library')
@click.option('-m', '--multiscat', is_flag=True, default=False, show_default=True,
              help='Flag to run ESO "estmultiscat" routine for multiple scattering corrections')
def sky_configure(library, multiscat):
    """ Run the sky module configuration """
    configureSkyModel_drp(run_libary=library, run_multiscat=multiscat)


cli.add_command(skycli)


@click.group('metadata', short_help='Run routines related to frame metadata')
def metacli():
    pass


@cloup.command('regenerate', short_help='Regenerate the frames metadata file')
@click.option('-m', '--mjd', type=int, help='the MJD to regenerate the metadata for')
@click.option('-a', '--masters', is_flag=True, default=False, help='Flag to regenerate the masters metadata')
@cloup.constraint(If(~IsSet('masters'), then=RequireExactly(1)), ['mjd'])
def regen(mjd: int, masters: bool):
    """ Regenerate the raw or master frames metadata file """
    if masters:
        get_master_metadata(overwrite=True)
    else:
        get_frames_metadata(mjd=mjd, overwrite=True)


metacli.add_command(regen)

cli.add_command(metacli)


@click.command(short_help='Run the Quick DRP')
@click.option('-e', '--expnum', type=int, help='an exposure number to reduce')
@click.option('-f', '--use-fiducial-master', is_flag=True, default=False, help='use fiducial master calibration frames')
@click.option('-s', '--skip-sky-subtraction', is_flag=True, help='skip sky subtraction')
@click.option('--sky-weights', type=(float, float), default=None, help='weights (east, west) for the master sky combination')
@click.option('-c', '--skip-flux-calibration', is_flag=True, default=False, help='skip flux calibration')
@click.option('-n', '--ncpus', type=int, default=None, help='number of CPUs to use during extraction')
@click.option("-a", "--aperture-extraction", is_flag=True, default=False, help="run quick reduction with aperture extraction")
def quick_reduction(expnum: int, use_fiducial_master: bool, skip_sky_subtraction: bool,
                    sky_weights: tuple, skip_flux_calibration: bool, ncpus: int, aperture_extraction: bool) -> None:
    quick_science_reduction(expnum, use_fiducial_master, skip_sky_subtraction,
                            sky_weights, skip_flux_calibration, ncpus, aperture_extraction)


# register quick DRP command
cli.add_command(quick_reduction)


@click.command('twilight', short_help='Run the twilight sequence reduction')
@click.option('-e', '--expnums', type=IntRangeType(), multiple=True, help='a list of exposure numbers to reduce')
@click.option('-b', '--median-box', type=int, default=5, help='the median box size')
@click.option('-n', '--niter', type=int, default=1000, help='the number of iterations')
@click.option('-t', '--threshold', type=tuple, default=(0.5,2.0), help='the thresholds (lower,upper) for the sigma clipping')
@click.option('-k', '--nknots', type=int, default=80, help='the number of knots for the spline')
@cloup.option_group(
    'Channel masks',
    'Options for masking wavelength ranges for each spectrograph channel',
    cloup.option('--b-mask', type=WaveRange(), default=MASK_BANDS["b"], multiple=True, help='the wavelength ranges to mask for b channel'),
    cloup.option('--r-mask', type=WaveRange(), default=MASK_BANDS["r"], multiple=True, help='the wavelength ranges to mask for r channel'),
    cloup.option('--z-mask', type=WaveRange(), default=MASK_BANDS["z"], multiple=True, help='the wavelength ranges to mask for z channel')
)
@click.option('-s', '--skip-done', is_flag=True, default=False, help='Flag to skip reduction steps that have already been done')
@click.option('-d', '--display-plots', is_flag=True, default=False, help='Flag to display the plots')
def twilight_reduction(expnums: list, median_box: int, niter: int, threshold: Tuple[float,float],
                       nknots: int, b_mask: list, r_mask: list, z_mask: list, skip_done: bool,
                       display_plots: bool) -> None:
    """ Run the twilight sequence reduction """
    # parse multiple exposure number lists into a single list
    expnums = [expnum for expnum_list in expnums for expnum in expnum_list]
    reduce_twilight_sequence(
        expnums=expnums,
        median_box=median_box,
        niter=niter,
        threshold=threshold,
        nknots=nknots,
        b_mask=b_mask,
        r_mask=r_mask,
        z_mask=z_mask,
        skip_done=skip_done,
        display_plots=display_plots)


# register twilight sequence reduction
cli.add_command(twilight_reduction)


@cli.command('erase', short_help='Remove the DRP reductions')
@click.option('-d', '--drpver', type=str, help='the DRP version', required=True)
def erase(drpver: str):
    """ Clean out the DRP reductions for a given version """
    path = pathlib.Path(os.getenv('LVM_SPECTRO_REDUX')) / drpver
    if not path.exists():
        click.echo(f'Path {path} does not exist.')
        return
    shutil.rmtree(path)


<<<<<<< HEAD
@cli.command(short_help='Download the master calibrations')
@click.option('-k', '--kind', type=str, default='*', help='the kind of files to download, e.g "pixmask".', show_default=True)
@click.option('-m', '--mjd', type=str, default='*', help='the MJD folder to download', show_default=True)
@click.option('-c', '--camera', type=str, default='*', help='the camera to download, e.g. "b*" or "b1".', show_default=True)
def get_calibs(kind, mjd, camera):
    """ Download the master calibration frames

    Downloads the master calibration frames from the Utah SAS in LVM_SANDBOX/calib.  This command
    only downloads files when they do not yet exist on your local system or when the remote files
    are newer.

    The syntax for the calibration files are $LVM_SANDBOX/calib/[mjd]/lvm-m[kind]-[camera].fits.
    "mjd" is the MJD directory to download. "kind" is the kind of calib file to download, e.g. pixmask,
    bias, fiberflat, without the leading "m".  "camera" is the camera, can be a specific channel, e.g "b1"
    or all channels with "b*".

    """
    a = Access()
    a.remote()
    a.add('lvm_calib', kind=kind, mjd=mjd, camera=camera)
    a.set_stream()
    a.commit()

=======
@cli.command('cluster', short_help='Submit a Utah cluster run')
@click.option('-l', '--mjd-list', type=int, default=None, multiple=True, help='a list of specific MJDs to reduce')
@click.option('-r', '--mjd-range', type=str, default=None, help='a range of MJDs to reduce')
@click.option('-n', '--nodes', type=int, default=2, help='the number of nodes to use')
@click.option('-p', '--ppn', type=int, default=64, help='the number of CPU cores to use per node')
@click.option('-w', '--walltime', type=str, default="24:00:00", help='the time for which the job is allowed to run')
@click.option('-a', '--alloc', type=click.Choice(['sdss-np', 'sdss-kp']), default='sdss-np', help='which partition to use')
@click.option('-s', '--submit', type=bool, default=True, help='flag to submit the job or not')
def cluster(mjd_list, mjd_range, nodes, ppn, walltime, alloc, submit):
    """ Submit a Utah cluster job to batch run the DRP by MJD """

    # filter the mjds
    mjds = mjd_list or mjd_range or None
    if mjds:
        mjds = parse_mjds(mjds)

    # submit the cluster job
    run_cluster(mjds=mjds, nodes=nodes, ppn=ppn, walltime=walltime, alloc=alloc, submit=submit)
>>>>>>> 29ab2416


if __name__ == "__main__":
    cli()<|MERGE_RESOLUTION|>--- conflicted
+++ resolved
@@ -228,7 +228,6 @@
     shutil.rmtree(path)
 
 
-<<<<<<< HEAD
 @cli.command(short_help='Download the master calibrations')
 @click.option('-k', '--kind', type=str, default='*', help='the kind of files to download, e.g "pixmask".', show_default=True)
 @click.option('-m', '--mjd', type=str, default='*', help='the MJD folder to download', show_default=True)
@@ -252,7 +251,7 @@
     a.set_stream()
     a.commit()
 
-=======
+
 @cli.command('cluster', short_help='Submit a Utah cluster run')
 @click.option('-l', '--mjd-list', type=int, default=None, multiple=True, help='a list of specific MJDs to reduce')
 @click.option('-r', '--mjd-range', type=str, default=None, help='a range of MJDs to reduce')
@@ -271,7 +270,6 @@
 
     # submit the cluster job
     run_cluster(mjds=mjds, nodes=nodes, ppn=ppn, walltime=walltime, alloc=alloc, submit=submit)
->>>>>>> 29ab2416
 
 
 if __name__ == "__main__":
